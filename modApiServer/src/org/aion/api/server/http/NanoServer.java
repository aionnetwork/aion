--- conflicted
+++ resolved
@@ -30,7 +30,7 @@
                       int port,
                       boolean corsEnabled,
                       List<String> enabledEndpoints,
-                      int _tpoolSize) {
+                      int tpoolSize) {
 
         this.corsEnabled = corsEnabled;
         this.enabledEndpoints = enabledEndpoints;
@@ -41,15 +41,9 @@
         // do not protect user from over-allocating resources to api.
         // int fixedPoolSize = Math.min(Runtime.getRuntime().availableProcessors()-1, tpoolSize);
 
-<<<<<<< HEAD
-        int tpoolSize = 1;
-        if (_tpoolSize > 0)
-            tpoolSize = _tpoolSize;
-=======
         if (tpoolSize < 1) {
             tpoolSize = 1;
         }
->>>>>>> 73815b4c
 
         // create fixed thread pool of size defined by user
         this.workers = new ThreadPoolExecutor(
