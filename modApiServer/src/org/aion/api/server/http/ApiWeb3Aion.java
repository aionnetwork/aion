<<<<<<< HEAD
/*
=======
/* ******************************************************************************
>>>>>>> 1855ef85
 * Copyright (c) 2017-2018 Aion foundation.
 *
 *     This file is part of the aion network project.
 *
 *     The aion network project is free software: you can redistribute it
 *     and/or modify it under the terms of the GNU General Public License
 *     as published by the Free Software Foundation, either version 3 of
 *     the License, or any later version.
 *
 *     The aion network project is distributed in the hope that it will
 *     be useful, but WITHOUT ANY WARRANTY; without even the implied
 *     warranty of MERCHANTABILITY or FITNESS FOR A PARTICULAR PURPOSE.
 *     See the GNU General Public License for more details.
 *
 *     You should have received a copy of the GNU General Public License
 *     along with the aion network project source files.
 *     If not, see <https://www.gnu.org/licenses/>.
 *
 * Contributors:
 *     Aion foundation.
<<<<<<< HEAD
 */
=======
 *
 ******************************************************************************/
>>>>>>> 1855ef85

package org.aion.api.server.http;

import static org.aion.base.util.ByteUtil.hexStringToBytes;
import static org.aion.base.util.ByteUtil.toHexString;

import com.google.common.cache.CacheBuilder;
import com.google.common.cache.CacheLoader;
import com.google.common.cache.LoadingCache;
import com.google.common.util.concurrent.ListenableFuture;
import com.google.common.util.concurrent.ListenableFutureTask;
import java.math.BigDecimal;
import java.math.BigInteger;
import java.math.RoundingMode;
import java.time.Instant;
import java.time.ZoneOffset;
import java.util.Collections;
import java.util.HashMap;
import java.util.LinkedList;
import java.util.List;
import java.util.ListIterator;
import java.util.Map;
import java.util.concurrent.ArrayBlockingQueue;
import java.util.concurrent.ExecutorService;
import java.util.concurrent.ThreadFactory;
import java.util.concurrent.ThreadPoolExecutor;
import java.util.concurrent.TimeUnit;
import java.util.concurrent.atomic.AtomicInteger;
import java.util.concurrent.locks.ReadWriteLock;
import java.util.concurrent.locks.ReentrantReadWriteLock;
import org.aion.api.server.ApiAion;
import org.aion.api.server.rpc.RpcError;
import org.aion.api.server.rpc.RpcMsg;
import org.aion.api.server.types.ArgFltr;
import org.aion.api.server.types.ArgTxCall;
import org.aion.api.server.types.Blk;
import org.aion.api.server.types.CompiledContr;
import org.aion.api.server.types.Evt;
import org.aion.api.server.types.Fltr;
import org.aion.api.server.types.FltrBlk;
import org.aion.api.server.types.FltrLg;
import org.aion.api.server.types.FltrTx;
import org.aion.api.server.types.NumericalValue;
import org.aion.api.server.types.SyncInfo;
import org.aion.api.server.types.Tx;
import org.aion.api.server.types.TxRecpt;
import org.aion.base.db.IRepository;
import org.aion.base.type.Address;
import org.aion.base.type.Hash256;
import org.aion.base.type.ITransaction;
import org.aion.base.type.ITxReceipt;
import org.aion.base.util.ByteArrayWrapper;
import org.aion.base.util.ByteUtil;
import org.aion.base.util.FastByteComparisons;
import org.aion.base.util.TypeConverter;
import org.aion.base.util.Utils;
import org.aion.crypto.ECKey;
import org.aion.crypto.HashUtil;
import org.aion.evtmgr.IEventMgr;
import org.aion.evtmgr.IHandler;
import org.aion.evtmgr.impl.callback.EventCallback;
import org.aion.evtmgr.impl.evt.EventTx;
import org.aion.mcf.account.Keystore;
import org.aion.mcf.config.CfgApi;
import org.aion.mcf.config.CfgApiNrg;
import org.aion.mcf.config.CfgApiRpc;
import org.aion.mcf.config.CfgApiZmq;
import org.aion.mcf.config.CfgNet;
import org.aion.mcf.config.CfgNetP2p;
import org.aion.mcf.config.CfgSync;
import org.aion.mcf.config.CfgTx;
import org.aion.mcf.core.AccountState;
import org.aion.mcf.core.ImportResult;
import org.aion.mcf.vm.types.DataWord;
import org.aion.mcf.vm.types.Log;
import org.aion.p2p.INode;
import org.aion.zero.impl.AionBlockchainImpl;
import org.aion.zero.impl.BlockContext;
import org.aion.zero.impl.Version;
import org.aion.zero.impl.blockchain.AionImpl;
import org.aion.zero.impl.blockchain.IAionChain;
import org.aion.zero.impl.config.CfgAion;
import org.aion.zero.impl.config.CfgConsensusPow;
import org.aion.zero.impl.config.CfgEnergyStrategy;
import org.aion.zero.impl.db.AionBlockStore;
import org.aion.zero.impl.db.AionRepositoryImpl;
import org.aion.zero.impl.sync.PeerState;
import org.aion.zero.impl.types.AionBlock;
import org.aion.zero.impl.types.AionBlockSummary;
import org.aion.zero.impl.types.AionTxInfo;
import org.aion.zero.types.A0BlockHeader;
import org.aion.zero.types.AionTransaction;
import org.aion.zero.types.AionTxReceipt;
import org.apache.commons.collections4.map.LRUMap;
import org.json.JSONArray;
import org.json.JSONObject;

/**
 * @author chris lin, ali sharif
 * TODO: make implementation pass all spec tests: https://github.com/ethereum/rpc-tests
 */
@SuppressWarnings("Duplicates")
public class ApiWeb3Aion extends ApiAion {

    private final int OPS_RECENT_ENTITY_COUNT = 32;
    private final int OPS_RECENT_ENTITY_CACHE_TIME_SECONDS = 4;

    private final int STRATUM_RECENT_BLK_COUNT = 128;
    private final int STRATUM_BLKTIME_INCLUDED_COUNT = 32;
    private final int STRATUM_CACHE_TIME_SECONDS = 15;
    // TODO: Verify if need to use a concurrent map; locking may allow for use of a simple map
    private HashMap<ByteArrayWrapper, AionBlock> templateMap;
    private ReadWriteLock templateMapLock;
    private IEventMgr evtMgr;
    // doesn't need to be protected for concurrent access, since only one write in the constructor.
    private boolean isFilterEnabled;

    private boolean isSeedMode;

    private ExecutorService cacheUpdateExecutor;
    private final LoadingCache<Integer, ChainHeadView> CachedRecentEntities;

    private ExecutorService MinerStatsExecutor;
    private final LoadingCache<String, MinerStatsView> MinerStats;

    protected void onBlock(AionBlockSummary cbs) {
        if (isFilterEnabled) {
            installedFilters.keySet().forEach((k) -> {
                Fltr f = installedFilters.get(k);
                if (f.isExpired()) {
                    LOG.debug("<Filter: expired, key={}>", k);
                    installedFilters.remove(k);
                } else if (f.onBlock(cbs)) {
                    LOG.debug("<Filter: append, onBlock type={} blk#={}>", f.getType().name(), cbs.getBlock().getNumber());
                }
            });
        }
    }

    protected void pendingTxReceived(ITransaction _tx) {
        if (isFilterEnabled) {
            // not absolutely neccessary to do eviction on installedFilters here, since we're doing it already
            // in the onBlock event. eviction done here "just in case ..."
            installedFilters.keySet().forEach((k) -> {
                Fltr f = installedFilters.get(k);
                if (f.isExpired()) {
                    LOG.debug("<filter expired, key={}>", k);
                    installedFilters.remove(k);
                } else if (f.onTransaction(_tx)) {
                    LOG.info("<filter append, onPendingTransaction fltrSize={} type={} txHash={}>", f.getSize(), f.getType().name(), TypeConverter.toJsonHex(_tx.getHash()));
                }
            });
        }
    }

    protected void pendingTxUpdate(ITxReceipt _txRcpt, EventTx.STATE _state) {
        // commenting this out because of lack support for old web3 client that we are using
        // TODO: re-enable this when we upgrade our web3 client
        /*
        if (isFilterEnabled) {
            ByteArrayWrapper txHashW = new ByteArrayWrapper(((AionTxReceipt) _txRcpt).getTransaction().getHash());
            if (_state.isPending() || _state == EventTx.STATE.DROPPED0) {
                pendingReceipts.put(txHashW, (AionTxReceipt) _txRcpt);
            } else {
                pendingReceipts.remove(txHashW);
            }
        }
        */
    }

    public ApiWeb3Aion(final IAionChain _ac) {
        super(_ac);
        pendingReceipts = Collections.synchronizedMap(new LRUMap<>(FLTRS_MAX, 100));
        templateMap = new HashMap<>();
        templateMapLock = new ReentrantReadWriteLock();
        isFilterEnabled = CfgAion.inst().getApi().getRpc().isFiltersEnabled();
        isSeedMode = CfgAion.inst().getConsensus().isSeed();

        initNrgOracle(_ac);

        if (isFilterEnabled) {
            evtMgr = this.ac.getAionHub().getEventMgr();

            startES("EpWeb3");

            // Fill data on block and transaction events into the filters and pending receipts
            IHandler blkHr = evtMgr.getHandler(IHandler.TYPE.BLOCK0.getValue());
            if (blkHr != null) {
                blkHr.eventCallback(new EventCallback(ees, LOG));
            }

            IHandler txHr = evtMgr.getHandler(IHandler.TYPE.TX0.getValue());
            if (txHr != null) {
                txHr.eventCallback(new EventCallback(ees, LOG));
            }
        }

        // ops-related endpoints
        // https://github.com/google/guava/wiki/CachesExplained#refresh
        CachedRecentEntities = CacheBuilder.newBuilder()
                .maximumSize(1)
                .refreshAfterWrite(OPS_RECENT_ENTITY_CACHE_TIME_SECONDS, TimeUnit.SECONDS)
                .build(
                    new CacheLoader<>() {
                        public ChainHeadView load(Integer key) { // no checked exception
                            return new ChainHeadView(OPS_RECENT_ENTITY_COUNT).update();
                        }

                        public ListenableFuture<ChainHeadView> reload(final Integer key,
                            ChainHeadView prev) {
                            try {
                                ListenableFutureTask<ChainHeadView> task = ListenableFutureTask
                                    .create(() -> new ChainHeadView(prev).update());
                                cacheUpdateExecutor.execute(task);
                                return task;
                            } catch (Throwable e) {
                                LOG.debug("<cache-updater - could not queue up task: ", e);
                                throw (e);
                            } // exception is swallowed by refresh and load. so just log it for our logs
                        }
                    });

        cacheUpdateExecutor = new ThreadPoolExecutor(1, 1, 10, TimeUnit.SECONDS,
                new ArrayBlockingQueue<>(1), new CacheUpdateThreadFactory());


        MinerStats = CacheBuilder.newBuilder()
                .maximumSize(1)
                .refreshAfterWrite(STRATUM_CACHE_TIME_SECONDS, TimeUnit.SECONDS)
                .build(
                        new CacheLoader<String, MinerStatsView>() {
                            public MinerStatsView load(String key) { // no checked exception
                                Address miner = new Address(key);
                                MinerStatsView view = new MinerStatsView(STRATUM_RECENT_BLK_COUNT, miner.toBytes()).update();
                                return view;
                            }

                            public ListenableFuture<MinerStatsView> reload(final String key, MinerStatsView prev) {
                                try {
                                    ListenableFutureTask<MinerStatsView> task = ListenableFutureTask.create(
                                        () -> new MinerStatsView(prev).update());
                                    MinerStatsExecutor.execute(task);
                                    return task;
                                } catch (Throwable e) {
                                    LOG.debug("<miner-stats - could not queue up task: ", e);
                                    throw(e);
                                } // exception is swallowed by refresh and load. so just log it for our logs
                            }
                        });

        MinerStatsExecutor = new ThreadPoolExecutor(1, 1, 10, TimeUnit.SECONDS,
                new ArrayBlockingQueue<>(1), new MinerStatsThreadFactory());
    }

    // --------------------------------------------------------------------
    // Mining Pool
    // --------------------------------------------------------------------

    /* Return a reference to the AIONBlock without converting values to hex
     * Requied for the mining pool implementation
     */
    private AionBlock getBlockRaw(int bn) {
        // long bn = this.parseBnOrId(_bnOrId);
        AionBlock nb = this.ac.getBlockchain().getBlockByNumber(bn);
        if (nb == null) {
            if (LOG.isDebugEnabled())
                LOG.debug("<get-block-raw bn={} err=not-found>", bn);
            return null;
        } else {
            return nb;
        }
    }

    // --------------------------------------------------------------------
    // Ethereum-Compliant JSON RPC Specification Implementation
    // --------------------------------------------------------------------

    public RpcMsg web3_clientVersion() {
        return new RpcMsg(this.clientVersion);
    }

    public RpcMsg web3_sha3(Object _params) {
        String _data;
        if (_params instanceof JSONArray) {
            _data = ((JSONArray)_params).get(0) + "";
        }
        else if (_params instanceof JSONObject) {
            _data = ((JSONObject)_params).get("data") + "";
        }
        else {
            return new RpcMsg(null, RpcError.INVALID_PARAMS, "Invalid parameters");
        }

        return new RpcMsg(TypeConverter.toJsonHex(HashUtil.keccak256(ByteUtil.hexStringToBytes(_data))));
    }

    public RpcMsg net_version() {
        return new RpcMsg(chainId());
    }

    public RpcMsg net_peerCount() {
        return new RpcMsg(peerCount());
    }

    public RpcMsg net_listening() {
        // currently, p2p manager is always listening for peers and is active
        return new RpcMsg(true);
    }

    public RpcMsg eth_protocolVersion() {
        return new RpcMsg(p2pProtocolVersion());
    }

    public RpcMsg eth_syncing() {
        SyncInfo syncInfo = getSync();
        if (!syncInfo.done) {
            JSONObject obj = new JSONObject();
            // create obj for when syncing is completed
            obj.put("startingBlock", new NumericalValue(syncInfo.chainStartingBlkNumber).toHexString());
            obj.put("currentBlock", new NumericalValue(syncInfo.chainBestBlkNumber).toHexString());
            obj.put("highestBlock", new NumericalValue(syncInfo.networkBestBlkNumber).toHexString());
            return new RpcMsg(obj);
        } else {
            // create obj for when syncing is ongoing
            return new RpcMsg(false);
        }
    }

    public RpcMsg eth_coinbase() {
        return new RpcMsg(getCoinbase());
    }

    public RpcMsg eth_mining() {
        return new RpcMsg(isMining());
    }

    public RpcMsg eth_hashrate() {
        return new RpcMsg(getHashrate());
    }

    public RpcMsg eth_submitHashrate(Object _params) {
        String _hashrate;
        String _clientId;
        if (_params instanceof JSONArray) {
            _hashrate = ((JSONArray)_params).get(0) + "";
            _clientId = ((JSONArray)_params).get(1) + "";
        }
        else if (_params instanceof JSONObject) {
            _hashrate = ((JSONObject)_params).get("hashrate") + "";
            _clientId = ((JSONObject)_params).get("clientId") + "";
        }
        else {
            return new RpcMsg(null, RpcError.INVALID_PARAMS, "Invalid parameters");
        }

        return new RpcMsg(setReportedHashrate(_hashrate, _clientId));
    }

    public RpcMsg eth_gasPrice() {
        return new RpcMsg(TypeConverter.toJsonHex(getRecommendedNrgPrice()));
    }

    public RpcMsg eth_accounts() {
        return new RpcMsg(new JSONArray(getAccounts()));
    }

    public RpcMsg eth_blockNumber() {
        return new RpcMsg(getBestBlock().getNumber());
    }

    public RpcMsg eth_getBalance(Object _params) {
        String _address;
        Object _bnOrId;

        if (_params instanceof JSONArray) {
            _address = ((JSONArray)_params).get(0) + "";
            _bnOrId = ((JSONArray)_params).opt(1);
        }
        else if (_params instanceof JSONObject) {
            _address = ((JSONObject)_params).get("address") + "";
            _bnOrId = ((JSONObject)_params).opt("block") + "";
        }
        else {
            return new RpcMsg(null, RpcError.INVALID_PARAMS, "Invalid parameters");
        }

        Address address = new Address(_address);

        String bnOrId = "latest";
        if (_bnOrId != null)
            bnOrId = _bnOrId + "";

        if (!bnOrId.equalsIgnoreCase("latest")) {
            return new RpcMsg(null, RpcError.INVALID_PARAMS, "Default block parameter temporarily unsupported");
        }
        /*
        IRepository repo = getRepoByJsonBlockId(bnOrId);
        if (repo == null) // invalid bnOrId
            return new RpcMsg(null, RpcError.EXECUTION_ERROR, "Block not found.");
        */
        IRepository repo = this.ac.getRepository();

        BigInteger balance = repo.getBalance(address);
        return new RpcMsg(TypeConverter.toJsonHex(balance));
    }

    public RpcMsg eth_getStorageAt(Object _params) {
        String _address;
        String _index;
        Object _bnOrId;
        if (_params instanceof JSONArray) {
            _address = ((JSONArray)_params).get(0) + "";
            _index = ((JSONArray)_params).get(1) + "";
            _bnOrId = ((JSONArray)_params).opt(2);
        }
        else if (_params instanceof JSONObject) {
            _address = ((JSONObject)_params).get("address") + "";
            _index = ((JSONObject)_params).get("index") + "";
            _bnOrId = ((JSONObject)_params).opt("block");
        }
        else {
            return new RpcMsg(null, RpcError.INVALID_PARAMS, "Invalid parameters");
        }

        Address address = new Address(_address);

        String bnOrId = "latest";
        if (_bnOrId != null)
            bnOrId = _bnOrId + "";

        DataWord key;

        try {
            key = new DataWord(ByteUtil.hexStringToBytes(_index));
        } catch (Exception e) {
            // invalid key
            LOG.debug("eth_getStorageAt: invalid storageIndex. Must be <= 16 bytes.");
            return new RpcMsg(null, RpcError.INVALID_PARAMS, "Invalid storageIndex. Must be <= 16 bytes.");
        }

        if (!bnOrId.equalsIgnoreCase("latest")) {
            return new RpcMsg(null, RpcError.INVALID_PARAMS, "Default block parameter temporarily unsupported");
        }
        /*
        IRepository repo = getRepoByJsonBlockId(bnOrId);
        if (repo == null) // invalid bnOrId
            return new RpcMsg(null, RpcError.EXECUTION_ERROR, "Block not found.");
        */
        IRepository repo = this.ac.getRepository();

        @SuppressWarnings("unchecked")
        DataWord storageValue = (DataWord) repo.getStorageValue(address, key);
        if (storageValue != null)
            return new RpcMsg(TypeConverter.toJsonHex(storageValue.getData()));
        else
            return new RpcMsg(null, RpcError.EXECUTION_ERROR, "Storage value not found");
    }

    public RpcMsg eth_getTransactionCount(Object _params) {
        String _address;
        Object _bnOrId;
        if (_params instanceof JSONArray) {
            _address = ((JSONArray)_params).get(0) + "";
            _bnOrId = ((JSONArray)_params).opt(1);
        }
        else if (_params instanceof JSONObject) {
            _address = ((JSONObject)_params).get("address") + "";
            _bnOrId = ((JSONObject)_params).opt("block");
        }
        else {
            return new RpcMsg(null, RpcError.INVALID_PARAMS, "Invalid parameters");
        }

        Address address = new Address(_address);

        String bnOrId = "latest";
        if (_bnOrId != null)
            bnOrId = _bnOrId + "";

        if (!bnOrId.equalsIgnoreCase("latest")) {
            return new RpcMsg(null, RpcError.INVALID_PARAMS, "Default block parameter temporarily unsupported");
        }
        /*
        IRepository repo = getRepoByJsonBlockId(bnOrId);
        if (repo == null) // invalid bnOrId
            return new RpcMsg(null, RpcError.EXECUTION_ERROR, "Block not found.");
        */
        IRepository repo = this.ac.getRepository();

        return new RpcMsg(TypeConverter.toJsonHex(repo.getNonce(address)));
    }

    public RpcMsg eth_getBlockTransactionCountByHash(Object _params) {
        String _hash;
        if (_params instanceof JSONArray) {
            _hash = ((JSONArray)_params).get(0) + "";
        }
        else if (_params instanceof JSONObject) {
            _hash = ((JSONObject)_params).get("hash") + "";
        }
        else {
            return new RpcMsg(null, RpcError.INVALID_PARAMS, "Invalid parameters");
        }

        byte[] hash = ByteUtil.hexStringToBytes(_hash);
        AionBlock b = this.ac.getBlockchain().getBlockByHash(hash);
        if (b == null)
            return new RpcMsg(null, RpcError.EXECUTION_ERROR, "Block not found.");

        long n = b.getTransactionsList().size();
        return new RpcMsg(TypeConverter.toJsonHex(n));
    }

    public RpcMsg eth_getBlockTransactionCountByNumber(Object _params) {
        String _bnOrId;
        if (_params instanceof JSONArray) {
            _bnOrId = ((JSONArray)_params).get(0) + "";
        }
        else if (_params instanceof JSONObject) {
            _bnOrId = ((JSONObject)_params).get("block") + "";
        }
        else {
            return new RpcMsg(null, RpcError.INVALID_PARAMS, "Invalid parameters");
        }

        Long bn = parseBnOrId(_bnOrId);
        if (bn == null)
            return new RpcMsg(null, RpcError.INVALID_PARAMS, "Invalid block number.");

        // pending transactions
        if (bn < 0) {
            long pendingTxCount = this.ac.getAionHub().getPendingState().getPendingTxSize();
            return new RpcMsg(TypeConverter.toJsonHex(pendingTxCount));
        }

        AionBlock b = this.ac.getBlockchain().getBlockByNumber(bn);
        if (b == null)
            return new RpcMsg(null, RpcError.EXECUTION_ERROR, "Block not found.");

        List<AionTransaction> list = b.getTransactionsList();

        long n = list.size();
        return new RpcMsg(TypeConverter.toJsonHex(n));
    }

    public RpcMsg eth_getCode(Object _params) {
        String _address;
        Object _bnOrId;
        if (_params instanceof JSONArray) {
            _address = ((JSONArray)_params).get(0) + "";
            _bnOrId = ((JSONArray)_params).opt(1);
        }
        else if (_params instanceof JSONObject) {
            _address = ((JSONObject)_params).get("address") + "";
            _bnOrId = ((JSONObject)_params).opt("block");
        }
        else {
            return new RpcMsg(null, RpcError.INVALID_PARAMS, "Invalid parameters");
        }

        Address address = new Address(_address);

        String bnOrId = "latest";
        if (_bnOrId != null)
            bnOrId = _bnOrId + "";

        if (!bnOrId.equalsIgnoreCase("latest")) {
            return new RpcMsg(null, RpcError.INVALID_PARAMS, "Default block parameter temporarily unsupported");
        }
        /*
        IRepository repo = getRepoByJsonBlockId(bnOrId);
        if (repo == null) // invalid bnOrId
            return new RpcMsg(null, RpcError.EXECUTION_ERROR, "Block not found.");
        */

        IRepository repo = this.ac.getRepository();
        byte[] code = repo.getCode(address);
        return new RpcMsg(TypeConverter.toJsonHex(code));
    }

    public RpcMsg eth_sign(Object _params) {
        String _address;
        String _message;
        if (_params instanceof JSONArray) {
            _address = ((JSONArray)_params).get(0) + "";
            _message = ((JSONArray)_params).get(1) + "";
        }
        else if (_params instanceof JSONObject) {
            _address = ((JSONObject)_params).get("address") + "";
            _message = ((JSONObject)_params).get("message") + "";
        }
        else {
            return new RpcMsg(null, RpcError.INVALID_PARAMS, "Invalid parameters");
        }

        Address address = Address.wrap(_address);
        ECKey key = getAccountKey(address.toString());
        if (key == null)
            return new RpcMsg(null, RpcError.NOT_ALLOWED, "Account not unlocked.");

        // Message starts with Unicode Character 'END OF MEDIUM' (U+0019)
        String message = "\u0019Aion Signed Message:\n" + _message.length() + _message;
        byte[] messageHash = HashUtil.keccak256(message.getBytes());

        return new RpcMsg(TypeConverter.toJsonHex(key.sign(messageHash).getSignature()));
    }

    public RpcMsg eth_sendTransaction(Object _params) {
        JSONObject _tx;
        if (_params instanceof JSONArray) {
            _tx = ((JSONArray)_params).getJSONObject(0);
        }
        else if (_params instanceof JSONObject) {
            _tx = ((JSONObject)_params).getJSONObject("transaction");
        }
        else {
            return new RpcMsg(null, RpcError.INVALID_PARAMS, "Invalid parameters");
        }

        ArgTxCall txParams = ArgTxCall.fromJSON(_tx, getNrgOracle(), getDefaultNrgLimit());
        if (txParams == null)
            return new RpcMsg(null, RpcError.INVALID_PARAMS, "Please check your transaction object.");

        // check for unlocked account
        Address address = txParams.getFrom();
        ECKey key = getAccountKey(address.toString());

        if (key == null)
            return new RpcMsg(null, RpcError.NOT_ALLOWED, "Account not unlocked.");


        byte[] response = sendTransaction(txParams);
        return new RpcMsg(TypeConverter.toJsonHex(response));
    }

    public RpcMsg eth_sendRawTransaction(Object _params) {
        String _rawTx;
        if (_params instanceof JSONArray) {
            _rawTx = ((JSONArray)_params).get(0) + "";
        }
        else if (_params instanceof JSONObject) {
            _rawTx = ((JSONObject)_params).get("transaction") + "";
        }
        else {
            return new RpcMsg(null, RpcError.INVALID_PARAMS, "Invalid parameters");
        }

        if (_rawTx.equals("null"))
            return new RpcMsg(null, RpcError.INVALID_PARAMS, "Null raw transaction provided.");

        byte[] rawTransaction = ByteUtil.hexStringToBytes(_rawTx);

        byte[] transactionHash = sendTransaction(rawTransaction);
        return new RpcMsg(TypeConverter.toJsonHex(transactionHash));
    }

    public RpcMsg eth_call(Object _params) {
        JSONObject _tx;
        Object _bnOrId;
        if (_params instanceof JSONArray) {
            _tx = ((JSONArray)_params).getJSONObject(0);
            _bnOrId = ((JSONArray)_params).opt(1);
        }
        else if (_params instanceof JSONObject) {
            _tx = ((JSONObject)_params).getJSONObject("transaction");
            _bnOrId = ((JSONObject)_params).opt("block");
        }
        else {
            return new RpcMsg(null, RpcError.INVALID_PARAMS, "Invalid parameters");
        }

        ArgTxCall txParams = ArgTxCall.fromJSON(_tx, getNrgOracle(), getDefaultNrgLimit());

        String bnOrId = "latest";
        if (_bnOrId != null)
            bnOrId = _bnOrId + "";

        Long bn = parseBnOrId(bnOrId);
        if (bn == null || bn < 0)
            return new RpcMsg(null, RpcError.INVALID_PARAMS, "Invalid block id provided.");

        AionTransaction tx = new AionTransaction(
                txParams.getNonce().toByteArray(),
                txParams.getTo(),
                txParams.getValue().toByteArray(),
                txParams.getData(),
                txParams.getNrg(),
                txParams.getNrgPrice());

        AionBlock b = this.ac.getBlockchain().getBlockByNumber(bn);
        AionTxReceipt receipt = this.ac.callConstant(tx, b);

        return new RpcMsg(TypeConverter.toJsonHex(receipt.getExecutionResult()));
    }

    public RpcMsg eth_estimateGas(Object _params) {
        JSONObject _tx;
        if (_params instanceof JSONArray) {
            _tx = ((JSONArray)_params).getJSONObject(0);
        }
        else if (_params instanceof JSONObject) {
            _tx = ((JSONObject)_params).getJSONObject("transaction");
        }
        else {
            return new RpcMsg(null, RpcError.INVALID_PARAMS, "Invalid parameters");
        }

        ArgTxCall txParams = ArgTxCall.fromJSON(_tx, getNrgOracle(), getDefaultNrgLimit());
        NumericalValue estimate = new NumericalValue(estimateGas(txParams));

        return new RpcMsg(estimate.toHexString());
    }

    public RpcMsg eth_getBlockByHash(Object _params) {
        String _hash;
        boolean _fullTx;
        if (_params instanceof JSONArray) {
            _hash = ((JSONArray)_params).get(0) + "";
            _fullTx = ((JSONArray)_params).optBoolean(1, false);
        }
        else if (_params instanceof JSONObject) {
            _hash = ((JSONObject)_params).get("block") + "";
            _fullTx = ((JSONObject)_params).optBoolean("fullTransaction", false);
        }
        else {
            return new RpcMsg(null, RpcError.INVALID_PARAMS, "Invalid parameters");
        }

        byte[] hash = ByteUtil.hexStringToBytes(_hash);
        AionBlock block = this.ac.getBlockchain().getBlockByHash(hash);

        AionBlock mainBlock = this.ac.getAionHub().getBlockchain().getBlockByNumber(block.getNumber());
        if (!FastByteComparisons.equal(block.getHash(), mainBlock.getHash())) {
            LOG.debug("<rpc-server not mainchain>", _hash);
            return new RpcMsg(JSONObject.NULL);
        }

        if (block == null) {
            LOG.debug("<get-block hash={} err=not-found>", _hash);
            return new RpcMsg(JSONObject.NULL); // json rpc spec: 'or null when no block was found'
        } else {
            BigInteger totalDiff = this.ac.getAionHub().getBlockStore().getTotalDifficultyForHash(hash);
            return new RpcMsg(Blk.AionBlockToJson(block, totalDiff, _fullTx));
        }
    }

    public RpcMsg eth_getBlockByNumber(Object _params) {
        String _bnOrId;
        boolean _fullTx;
        if (_params instanceof JSONArray) {
            _bnOrId = ((JSONArray)_params).get(0) + "";
            _fullTx = ((JSONArray)_params).optBoolean(1, false);
        }
        else if (_params instanceof JSONObject) {
            _bnOrId = ((JSONObject)_params).get("block") + "";
            _fullTx = ((JSONObject)_params).optBoolean("fullTransaction", false);
        }
        else {
            return new RpcMsg(null, RpcError.INVALID_PARAMS, "Invalid parameters");
        }

        Long bn = this.parseBnOrId(_bnOrId);

        if (bn == null || bn < 0)
            return new RpcMsg(null, RpcError.INVALID_PARAMS, "Invalid block id provided.");

        AionBlock nb = this.ac.getBlockchain().getBlockByNumber(bn);

        if (nb == null) {
            LOG.debug("<get-block bn={} err=not-found>", bn);
            return new RpcMsg(JSONObject.NULL); // json rpc spec: 'or null when no block was found'
        } else {
            BigInteger totalDiff = this.ac.getAionHub().getBlockStore().getTotalDifficultyForHash(nb.getHash());
            return new RpcMsg(Blk.AionBlockToJson(nb, totalDiff, _fullTx));
        }
    }

    public RpcMsg eth_getTransactionByHash(Object _params) {
        String _hash;
        if (_params instanceof JSONArray) {
            _hash = ((JSONArray)_params).get(0) + "";
        }
        else if (_params instanceof JSONObject) {
            _hash = ((JSONObject)_params).get("transactionHash") + "";
        }
        else {
            return new RpcMsg(null, RpcError.INVALID_PARAMS, "Invalid parameters");
        }

        byte[] txHash = ByteUtil.hexStringToBytes(_hash);
        if (_hash.equals("null") || txHash == null) return null;

        AionTxInfo txInfo = this.ac.getAionHub().getBlockchain().getTransactionInfo(txHash);
        if (txInfo == null)
            return new RpcMsg(JSONObject.NULL); // json rpc spec: 'or null when no transaction was found'

        AionBlock b = this.ac.getBlockchain().getBlockByHash(txInfo.getBlockHash());
        if (b == null) return null; // this is actually an internal error

        return new RpcMsg(Tx.InfoToJSON(txInfo, b));
    }

    public RpcMsg eth_getTransactionByBlockHashAndIndex(Object _params) {
        String _hash;
        String _index;
        if (_params instanceof JSONArray) {
            _hash = ((JSONArray)_params).get(0) + "";
            _index = ((JSONArray)_params).get(1) + "";
        }
        else if (_params instanceof JSONObject) {
            _hash = ((JSONObject)_params).get("blockHash") + "";
            _index = ((JSONObject)_params).get("index") + "";
        }
        else {
            return new RpcMsg(null, RpcError.INVALID_PARAMS, "Invalid parameters");
        }

        byte[] hash = ByteUtil.hexStringToBytes(_hash);
        if (_hash.equals("null") || hash == null) return null;

        AionBlock b = this.ac.getBlockchain().getBlockByHash(hash);
        if (b == null)
            return new RpcMsg(JSONObject.NULL); // json rpc spec: 'or null when no transaction was found'

        List<AionTransaction> txs = b.getTransactionsList();

        int idx = Integer.decode(_index);
        if (idx >= txs.size())
            return new RpcMsg(JSONObject.NULL); // json rpc spec: 'or null when no transaction was found'

        return new RpcMsg(Tx.AionTransactionToJSON(txs.get(idx), b, idx));
    }

    public RpcMsg eth_getTransactionByBlockNumberAndIndex(Object _params) {
        String _bnOrId;
        String _index;
        if (_params instanceof JSONArray) {
            _bnOrId = ((JSONArray)_params).get(0) + "";
            _index = ((JSONArray)_params).get(1) + "";
        }
        else if (_params instanceof JSONObject) {
            _bnOrId = ((JSONObject)_params).get("block") + "";
            _index = ((JSONObject)_params).get("index") + "";
        }
        else {
            return new RpcMsg(null, RpcError.INVALID_PARAMS, "Invalid parameters");
        }

        Long bn = parseBnOrId(_bnOrId);
        if (bn == null || bn < 0) return null;

        AionBlock b = this.ac.getBlockchain().getBlockByNumber(bn);
        if (b == null)
            return new RpcMsg(JSONObject.NULL); // json rpc spec: 'or null when no transaction was found'

        List<AionTransaction> txs = b.getTransactionsList();

        int idx = Integer.decode(_index);
        if (idx >= txs.size())
            return new RpcMsg(JSONObject.NULL); // json rpc spec: 'or null when no transaction was found'

        return new RpcMsg(Tx.AionTransactionToJSON(txs.get(idx), b, idx));
    }

    public RpcMsg eth_getTransactionReceipt(Object _params) {
        String _hash;
        if (_params instanceof JSONArray) {
            _hash = ((JSONArray)_params).get(0) + "";
        }
        else if (_params instanceof JSONObject) {
            _hash = ((JSONObject)_params).get("hash") + "";
        }
        else {
            return new RpcMsg(null, RpcError.INVALID_PARAMS, "Invalid parameters");
        }

        byte[] txHash = TypeConverter.StringHexToByteArray(_hash);
        TxRecpt r = getTransactionReceipt(txHash);

        // commenting this out because of lack support for old web3 client that we are using
        // TODO: re-enable this when we upgrade our web3 client
        /*
        // if we can't find the receipt on the mainchain, try looking for it in pending receipts cache
        /*
        if (r == null) {
            AionTxReceipt pendingReceipt = pendingReceipts.get(new ByteArrayWrapper(txHash));
            r = new TxRecpt(pendingReceipt, null, null, null, true);
        }
        */

        if (r == null)
            return new RpcMsg(JSONObject.NULL); // json rpc spec: 'or null when no receipt was found'

        return new RpcMsg(r.toJson());
    }

    /* -------------------------------------------------------------------------
     * compiler
     */

    public RpcMsg eth_getCompilers() {
        return new RpcMsg(new JSONArray(this.compilers));
    }

    public RpcMsg eth_compileSolidity(Object _params) {
        String _contract;
        if (_params instanceof JSONArray) {
            _contract = ((JSONArray)_params).get(0) + "";
        }
        else if (_params instanceof JSONObject) {
            _contract = ((JSONObject)_params).get("contract") + "";
        }
        else {
            return new RpcMsg(null, RpcError.INVALID_PARAMS, "Invalid parameters");
        }

        @SuppressWarnings("unchecked")
        Map<String, CompiledContr> compiled = contract_compileSolidity(_contract);
        JSONObject obj = new JSONObject();
        for (String key : compiled.keySet()) {
            CompiledContr cc = compiled.get(key);
            obj.put(key, cc.toJSON());
        }
        return new RpcMsg(obj);
    }

    /* -------------------------------------------------------------------------
     * filters
     */

    /* Web3 Filters Support
     *
     * NOTE: newFilter behaviour is ill-defined in the JSON-rpc spec for the following scenarios:
     * (an explanation of how we resolved these ambiguities follows immediately after)
     *
     * newFilter is used to subscribe for filter on transaction logs for transactions with provided address and topics
     *
     * role of fromBlock, toBlock fields within context of newFilter, newBlockFilter, newPendingTransactionFilter
     * (they seem only more pertinent for getLogs)
     * how we resolve it: populate historical data (best-effort) in the filter response before "installing the filter"
     * onus on the user to flush the filter of the historical data, before depending on it for up-to-date values.
     * apart from loading historical data, fromBlock & toBlock are ignored when loading events on filter queue
     */
    private FltrLg createFilter(ArgFltr rf) {
        FltrLg filter = new FltrLg();
        filter.setTopics(rf.topics);
        filter.setContractAddress(rf.address);

        Long bnFrom = parseBnOrId(rf.fromBlock);
        Long bnTo = parseBnOrId(rf.toBlock);

        if (bnFrom == null || bnTo == null || bnFrom == -1 || bnTo == -1) {
            LOG.debug("jsonrpc - eth_newFilter(): from, to block parse failed");
            return null;
        }

        final AionBlock fromBlock = this.ac.getBlockchain().getBlockByNumber(bnFrom);
        AionBlock toBlock = this.ac.getBlockchain().getBlockByNumber(bnTo);

        if (fromBlock != null) {
            // need to add historical data
            // this is our own policy: what to do in this case is not defined in the spec
            //
            // policy: add data from earliest to latest, until we can't fill the queue anymore
            //
            // caveat: filling up the events-queue with historical data will cause the following issue:
            // the user will miss all events generated between the first poll and filter installation.

            toBlock = toBlock == null ? getBestBlock() : toBlock;
            for (long i = fromBlock.getNumber(); i <= toBlock.getNumber(); i++) {
                if (filter.isFull()) break;
                filter.onBlock(this.ac.getBlockchain().getBlockByNumber(i), this.ac.getAionHub().getBlockchain());
            }
        }

        return filter;
    }

    public RpcMsg eth_newFilter(Object _params) {
        if (!isFilterEnabled) {
            return new RpcMsg(null, RpcError.NOT_ALLOWED, "Filters over rpc disabled.");
        }

        JSONObject _filterObj;
        if (_params instanceof JSONArray) {
            _filterObj = ((JSONArray)_params).getJSONObject(0);
        }
        else if (_params instanceof JSONObject) {
            _filterObj = ((JSONObject)_params).getJSONObject("filter");
        }
        else {
            return new RpcMsg(null, RpcError.INVALID_PARAMS, "Invalid parameters");
        }

        ArgFltr rf = ArgFltr.fromJSON(_filterObj);

        FltrLg filter = createFilter(rf);
        if (filter == null)
            return new RpcMsg(null, RpcError.INVALID_PARAMS, "Invalid block ids provided.");

        // "install" the filter after populating historical data;
        // rationale: until the user gets the id back, the user should not expect the filter to be "installed" anyway.
        long id = fltrIndex.getAndIncrement();
        installedFilters.put(id, filter);

        return new RpcMsg(TypeConverter.toJsonHex(id));
    }

    public RpcMsg eth_newBlockFilter() {
        if (!isFilterEnabled) {
            return new RpcMsg(null, RpcError.NOT_ALLOWED, "Filters over rpc disabled.");
        }

        long id = fltrIndex.getAndIncrement();
        installedFilters.put(id, new FltrBlk());
        return new RpcMsg(TypeConverter.toJsonHex(id));
    }

    public RpcMsg eth_newPendingTransactionFilter() {
        if (!isFilterEnabled) {
            return new RpcMsg(null, RpcError.NOT_ALLOWED, "Filters over rpc disabled.");
        }

        long id = fltrIndex.getAndIncrement();
        installedFilters.put(id, new FltrTx());
        return new RpcMsg(TypeConverter.toJsonHex(id));
    }

    public RpcMsg eth_uninstallFilter(Object _params) {
        if (!isFilterEnabled) {
            return new RpcMsg(null, RpcError.NOT_ALLOWED, "Filters over rpc disabled.");
        }

        String _id;
        if (_params instanceof JSONArray) {
            _id = ((JSONArray)_params).get(0) + "";
        }
        else if (_params instanceof JSONObject) {
            _id = ((JSONObject)_params).get("id") + "";
        }
        else {
            return new RpcMsg(null, RpcError.INVALID_PARAMS, "Invalid parameters");
        }

        return new RpcMsg(installedFilters.remove(TypeConverter.StringHexToBigInteger(_id).longValue()) != null);
    }

    private JSONArray buildFilterResponse(Fltr filter) {
        Object[] events = filter.poll();
        JSONArray response = new JSONArray();
        for (Object event : events) {
            if (event instanceof Evt) {
                // put the Object we get out of the Evt object in here
                response.put(((Evt) event).toJSON());
            }
        }
        return response;
    }

    public RpcMsg eth_getFilterChanges(Object _params) {
        if (!isFilterEnabled) {
            return new RpcMsg(null, RpcError.NOT_ALLOWED, "Filters over rpc disabled.");
        }

        String _id;
        if (_params instanceof JSONArray) {
            _id = ((JSONArray)_params).get(0) + "";
        }
        else if (_params instanceof JSONObject) {
            _id = ((JSONObject)_params).get("id") + "";
        }
        else {
            return new RpcMsg(null, RpcError.INVALID_PARAMS, "Invalid parameters");
        }

        long id = TypeConverter.StringHexToBigInteger(_id).longValue();
        Fltr filter = installedFilters.get(id);

        if (filter == null)
            return new RpcMsg(null, RpcError.EXECUTION_ERROR, "Filter not found.");

        return new RpcMsg(buildFilterResponse(filter));
    }

    public RpcMsg eth_getLogs(Object _params) {
        JSONObject _filterObj;
        if (_params instanceof JSONArray) {
            _filterObj = ((JSONArray)_params).getJSONObject(0);
        }
        else if (_params instanceof JSONObject) {
            _filterObj = ((JSONObject)_params).getJSONObject("filter");
        }
        else {
            return new RpcMsg(null, RpcError.INVALID_PARAMS, "Invalid parameters");
        }

        ArgFltr rf = ArgFltr.fromJSON(_filterObj);
        FltrLg filter = createFilter(rf);
        if (filter == null)
            return new RpcMsg(null, RpcError.INVALID_PARAMS, "Invalid block ids provided.");

        return new RpcMsg(buildFilterResponse(filter));
    }

    /* -------------------------------------------------------------------------
     * personal
     */

    public RpcMsg personal_unlockAccount(Object _params) {
        String _account;
        String _password;
        Object _duration;
        if (_params instanceof JSONArray) {
            _account = ((JSONArray)_params).get(0) + "";
            _password = ((JSONArray)_params).get(1) + "";
            _duration = ((JSONArray)_params).opt(2);
        }
        else if (_params instanceof JSONObject) {
            _account = ((JSONObject)_params).get("address") + "";
            _password = ((JSONObject)_params).get("password") + "";
            _duration = ((JSONObject)_params).opt("duration");
        }
        else {
            return new RpcMsg(null, RpcError.INVALID_PARAMS, "Invalid parameters");
        }


        int duration = 300;
        if (_duration != null)
            duration = new BigInteger(_duration + "").intValueExact();

        return new RpcMsg(unlockAccount(_account, _password, duration));
    }

    public RpcMsg personal_lockAccount(Object _params) {
        String _account;
        String _password;
        if (_params instanceof JSONArray) {
            _account = ((JSONArray)_params).get(0) + "";
            _password = ((JSONArray)_params).get(1) + "";
        }
        else if (_params instanceof JSONObject) {
            _account = ((JSONObject)_params).get("address") + "";
            _password = ((JSONObject)_params).get("password") + "";
        }
        else {
            return new RpcMsg(null, RpcError.INVALID_PARAMS, "Invalid parameters");
        }

        return new RpcMsg(lockAccount(Address.wrap(_account), _password));
    }

    public RpcMsg personal_newAccount(Object _params) {
        String _password;
        if (_params instanceof JSONArray) {
            _password = ((JSONArray)_params).get(0) + "";
        }
        else if (_params instanceof JSONObject) {
            _password = ((JSONObject)_params).get("password") + "";
        }
        else {
            return new RpcMsg(null, RpcError.INVALID_PARAMS, "Invalid parameters");
        }

        String address = Keystore.create(_password);

        return new RpcMsg(TypeConverter.toJsonHex(address));
    }


    /* -------------------------------------------------------------------------
     * debug
     */

    public RpcMsg debug_getBlocksByNumber(Object _params) {
        String _bnOrId;
        boolean _fullTx;
        if (_params instanceof JSONArray) {
            _bnOrId = ((JSONArray)_params).get(0) + "";
            _fullTx = ((JSONArray)_params).optBoolean(1, false);
        }
        else if (_params instanceof JSONObject) {
            _bnOrId = ((JSONObject)_params).get("block") + "";
            _fullTx = ((JSONObject)_params).optBoolean("fullTransaction", false);
        }
        else {
            return new RpcMsg(null, RpcError.INVALID_PARAMS, "Invalid parameters");
        }

        Long bn = parseBnOrId(_bnOrId);

        if (bn == null || bn < 0)
            return null;

        List<Map.Entry<AionBlock, Map.Entry<BigInteger, Boolean>>> blocks = ((AionBlockStore) this.ac.getAionHub().getBlockchain().getBlockStore()).getBlocksByNumber(bn);
        if (blocks == null) {
            return new RpcMsg(null, RpcError.EXECUTION_ERROR, "Blocks requested not found.");
        }

        JSONArray response = new JSONArray();
        for (Map.Entry<AionBlock, Map.Entry<BigInteger, Boolean>> block : blocks) {
            JSONObject b = (JSONObject) Blk.AionBlockToJson(block.getKey(), block.getValue().getKey(), _fullTx);
            b.put("mainchain", block.getValue().getValue());
            response.put(b);
        }
        return new RpcMsg(response);
    }

    /* -------------------------------------------------------------------------
     * private debugging APIs
     * Reasoning for not adding this to conventional web3 calls is so
     * we can freely change the responses without breaking compatibility
     */
    public RpcMsg priv_peers() {
        Map<Integer, INode> activeNodes = this.ac.getAionHub().getP2pMgr().getActiveNodes();

        JSONArray peerList = new JSONArray();

        for (INode node : activeNodes.values()) {
            JSONObject n = new JSONObject();
            n.put("idShort", node.getIdShort());
            n.put("id", new String(node.getId()));
            n.put("idHash", node.getIdHash());
            n.put("version", node.getBinaryVersion());
            n.put("blockNumber", node.getBestBlockNumber());
            n.put("totalDifficulty", node.getTotalDifficulty());

            JSONObject network = new JSONObject();
            network.put("remoteAddress", node.getIpStr() + ":" + node.getPort());
            n.put("network", network);
            n.put("latestTimestamp", node.getTimestamp());

            // generate a date corresponding to UTC date time (not local)
            String utcTimestampDate = Instant.ofEpochMilli(node.getTimestamp()).atOffset(ZoneOffset.UTC).toString();
            n.put("latestTimestampUTC", utcTimestampDate);
            n.put("version", node.getBinaryVersion());

            peerList.put(n);
        }
        return new RpcMsg(peerList);
    }

    public RpcMsg priv_p2pConfig() {
        CfgNetP2p p2p = CfgAion.inst().getNet().getP2p();

        JSONObject obj = new JSONObject();
        obj.put("localBinding", p2p.getIp() + ":" + p2p.getPort());
        return new RpcMsg(obj);
    }

    // default block for pending transactions
    private static final AionBlock defaultBlock = new AionBlock(new A0BlockHeader.Builder().build(), Collections.emptyList());

    public RpcMsg priv_getPendingTransactions(Object _params) {
        boolean fullTx = ((JSONArray)_params).optBoolean(0, false);
        List<AionTransaction> transactions = this.ac.getPendingStateTransactions();

        JSONArray arr = new JSONArray();
        for (int i = 0; i < transactions.size(); i++) {
            if (fullTx) {
                arr.put(Tx.AionTransactionToJSON(transactions.get(i), defaultBlock, i));
            } else {
                arr.put(ByteUtil.toHexString(transactions.get(i).getHash()));
            }
        }
        return new RpcMsg(arr);
    }

    public RpcMsg priv_getPendingSize() {
        return new RpcMsg(this.ac.getPendingStateTransactions().size());
    }

    public RpcMsg priv_dumpTransaction(Object _params) {
        String transactionHash;
        if (_params instanceof JSONArray) {
            transactionHash = ((JSONArray) _params).get(0) + "";
        } else if (_params instanceof JSONObject) {
            transactionHash = ((JSONObject) _params).get("hash") + "";
        } else {
            return new RpcMsg(null, RpcError.INVALID_PARAMS, "Invalid parameters");
        }

        byte[] hash = ByteUtil.hexStringToBytes(transactionHash);
        if (hash == null)
            return new RpcMsg(null, RpcError.INVALID_PARAMS, "Invalid transaction hash");

        // begin output processing
        AionTxInfo transaction = this.ac.getAionHub()
                .getBlockchain()
                .getTransactionInfo(hash);

        if (transaction == null)
            return new RpcMsg(JSONObject.NULL);

        JSONObject tx = Tx.InfoToJSON(transaction,
                this.ac.getBlockchain().getBlockByHash(transaction.getBlockHash()));
        String raw = ByteUtil.toHexString(transaction.getReceipt().getTransaction().getEncoded());

        JSONObject obj = new JSONObject();
        obj.put("transaction", tx);
        obj.put("raw", raw);
        return new RpcMsg(obj);
    }

    public RpcMsg priv_dumpBlockByHash(Object _params) {
        String hashString;
        if (_params instanceof JSONArray) {
            hashString = ((JSONArray) _params).get(0) + "";
        } else if (_params instanceof JSONObject) {
            hashString = ((JSONObject) _params).get("hash") + "";
        } else {
            return new RpcMsg(null, RpcError.INVALID_PARAMS, "Invalid parameters");
        }

        byte[] hash = ByteUtil.hexStringToBytes(hashString);
        if (hash == null)
            return new RpcMsg(null, RpcError.INVALID_PARAMS, "Invalid block hash");

        AionBlock block = this.ac.getBlockchain().getBlockByHash(hash);

        if (block == null)
            return new RpcMsg(JSONObject.NULL);

        BigInteger totalDiff = this.ac.getBlockchain().getTotalDifficultyByHash(new Hash256(hash));
        return new RpcMsg(dumpBlock(block, totalDiff, false));
    }

    public RpcMsg priv_dumpBlockByNumber(Object _params) {
        String numberString;
        if (_params instanceof JSONArray) {
            numberString = ((JSONArray) _params).get(0) + "";
        } else if (_params instanceof JSONObject) {
            numberString = ((JSONObject) _params).get("number") + "";
        } else {
            return new RpcMsg(null, RpcError.INVALID_PARAMS, "Invalid parameters");
        }

        // TODO: parse hex
        long number;
        try {
            number = Long.parseLong(numberString);
        } catch (NumberFormatException e) {
            return new RpcMsg(null, RpcError.INVALID_PARAMS, "Unable to decode input number");
        }
        AionBlock block = this.ac.getBlockchain().getBlockByNumber(number);

        if (block == null)
            return new RpcMsg(JSONObject.NULL);

        BigInteger totalDiff = this.ac.getBlockchain().getTotalDifficultyByHash(new Hash256(block.getHash()));
        return new RpcMsg(dumpBlock(block, totalDiff, false));
    }

    private static JSONObject dumpBlock(AionBlock block, BigInteger totalDiff, boolean full) {
        JSONObject obj = new JSONObject();
        obj.put("block", Blk.AionBlockToJson(block, totalDiff, full));
        obj.put("raw", ByteUtil.toHexString(block.getEncoded()));
        return obj;
    }

    /**
     * Very short blurb generated about our most important stats, intended for
     * quick digestion and monitoring tool usage
     */
    // TODO
    public RpcMsg priv_shortStats() {
        AionBlock block = this.ac.getBlockchain().getBestBlock();
        Map<Integer, INode> peer = this.ac.getAionHub().getP2pMgr().getActiveNodes();

        // this could be optimized (cached)
        INode maxPeer = null;
        for (INode p : peer.values()) {
            if (maxPeer == null) {
                maxPeer = p;
                continue;
            }

            if (p.getTotalDifficulty().compareTo(maxPeer.getTotalDifficulty()) > 0)
                maxPeer = p;
        }

        // basic local configuration
        CfgAion config = CfgAion.inst();

        JSONObject obj = new JSONObject();
        obj.put("id", config.getId());
        obj.put("genesisHash", ByteUtil.toHexString(config.getGenesis().getHash()));
        obj.put("version", Version.KERNEL_VERSION);
        obj.put("bootBlock", this.ac.getAionHub().getStartingBlock().getNumber());


        long time = System.currentTimeMillis();
        obj.put("timestamp", time);
        obj.put("timestampUTC", Instant.ofEpochMilli(time).atOffset(ZoneOffset.UTC).toString());

        // base.blockchain
        JSONObject blockchain = new JSONObject();
        blockchain.put("bestBlockhash", ByteUtil.toHexString(block.getHash()));
        blockchain.put("bestNumber", block.getNumber());
        blockchain.put("totalDifficulty", this.ac.getBlockchain()
                .getTotalDifficultyByHash(new Hash256(block.getHash())));
        // end
        obj.put("local", blockchain);

        // base.network
        JSONObject network = new JSONObject();
        // remote
        if (maxPeer != null) {
            // base.network.best
            JSONObject remote = new JSONObject();
            remote.put("id", new String(maxPeer.getId()));
            remote.put("totalDifficulty", maxPeer.getTotalDifficulty());
            remote.put("bestNumber", maxPeer.getBestBlockNumber());
            remote.put("version", maxPeer.getBinaryVersion());
            remote.put("timestamp", maxPeer.getTimestamp());
            remote.put("timestampUTC", Instant.ofEpochMilli(maxPeer.getTimestamp()).atOffset(ZoneOffset.UTC).toString());
            // end
            network.put("best", remote);
        }

        // end
        network.put("peerCount", peer.size());
        obj.put("network", network);

        return new RpcMsg(obj);
    }

    /**
     * This may seem similar to a superset of peers, with the difference
     * being that this should only contain a subset of peers we are
     * actively syncing from
     */
    public RpcMsg priv_syncPeers() {
        // contract here is we do NOT modify the peerStates in any way
        Map<Integer, PeerState> peerStates = this.ac.getAionHub().getSyncMgr().getPeerStates();

        // also retrieve nodes from p2p to see if we can piece together a full state
        Map<Integer, INode> nodeState = this.ac.getAionHub().getP2pMgr().getActiveNodes();

        JSONArray array = new JSONArray();
        for (Map.Entry<Integer, PeerState> peerState : peerStates.entrySet()) {
            // begin []
            JSONObject peerObj = new JSONObject();
            INode node;
            if ((node = nodeState.get(peerState.getKey())) != null) {
                // base[].node
                JSONObject nodeObj = new JSONObject();
                nodeObj.put("id", new String(node.getId()));
                nodeObj.put("totalDifficulty", node.getTotalDifficulty());
                nodeObj.put("bestNumber", node.getBestBlockNumber());
                nodeObj.put("version", node.getBinaryVersion());
                nodeObj.put("timestamp", node.getTimestamp());
                nodeObj.put("timestampUTC", Instant.ofEpochMilli(node.getTimestamp()).atOffset(ZoneOffset.UTC).toString());

                //end
                peerObj.put("node", nodeObj);
            }

            PeerState ps = peerState.getValue();
            peerObj.put("idHash", peerState.getKey());
            peerObj.put("lastRequestTimestamp", ps.getLastHeaderRequest());
            peerObj.put("lastRequestTimestampUTC", Instant.ofEpochMilli(ps.getLastHeaderRequest()).atOffset(ZoneOffset.UTC).toString());
            peerObj.put("mode", ps.getMode().toString());
            peerObj.put("base", ps.getBase());

            // end
            array.put(peerObj);
        }
        return new RpcMsg(array);
    }


    public RpcMsg priv_config() {
        JSONObject obj = new JSONObject();

        CfgAion config = CfgAion.inst();

        obj.put("id", config.getId());
        obj.put("basePath", config.getBasePath());

        obj.put("net", configNet());
        obj.put("consensus", configConsensus());
        obj.put("sync", configSync());
        obj.put("api", configApi());
        obj.put("db", configDb());
        obj.put("tx", configTx());

        return new RpcMsg(obj);
    }

    // TODO: we can refactor these in the future to be in
    // their respective classes, for now put the toJson here

    private static JSONObject configNet() {
        CfgNet config = CfgAion.inst().getNet();
        JSONObject obj = new JSONObject();

        // begin base.net.p2p
        CfgNetP2p configP2p = config.getP2p();
        JSONObject p2p = new JSONObject();
        p2p.put("ip", configP2p.getIp());
        p2p.put("port", configP2p.getPort());
        p2p.put("bootlistSyncOnly", configP2p.getBootlistSyncOnly());
        p2p.put("discover", configP2p.getDiscover());
        p2p.put("errorTolerance", configP2p.getErrorTolerance());
        p2p.put("maxActiveNodes", configP2p.getMaxActiveNodes());
        p2p.put("maxTempNodes", configP2p.getMaxTempNodes());
        p2p.put("showLog", configP2p.getShowLog());
        p2p.put("showStatus", configP2p.getShowStatus());

        // end
        obj.put("p2p", p2p);

        // begin base.net.nodes[]
        JSONArray nodeArray = new JSONArray();
        for (String n : config.getNodes()) {
            nodeArray.put(n);
        }

        // end
        obj.put("nodes", nodeArray);
        // begin base
        obj.put("id", config.getId());

        // end
        return obj;
    }

    private static JSONObject configConsensus() {
        CfgConsensusPow config = CfgAion.inst().getConsensus();
        JSONObject obj = new JSONObject();
        obj.put("mining", config.getMining());
        obj.put("minerAddress", config.getMinerAddress());
        obj.put("threads", config.getCpuMineThreads());
        obj.put("extraData", config.getExtraData());
        obj.put("isSeed", config.isSeed());

        // base.consensus.energyStrategy
        CfgEnergyStrategy nrg = config.getEnergyStrategy();
        JSONObject nrgObj = new JSONObject();
        nrgObj.put("strategy", nrg.getStrategy());
        nrgObj.put("target", nrg.getTarget());
        nrgObj.put("upper", nrg.getUpperBound());
        nrgObj.put("lower", nrg.getLowerBound());

        // end
        obj.put("energyStrategy", nrgObj);
        return obj;
    }

    private static JSONObject configSync() {
        CfgSync config = CfgAion.inst().getSync();
        JSONObject obj = new JSONObject();
        obj.put("showStatus", config.getShowStatus());
        obj.put("blocksQueueMax", config.getBlocksQueueMax());
        return obj;
    }

    private static JSONObject configApi() {
        CfgApi config = CfgAion.inst().getApi();

        JSONObject obj = new JSONObject();

        // base.api.rpc
        CfgApiRpc rpcConfig = config.getRpc();
        CfgSsl sslConfig = rpcConfig.getSsl();
        JSONObject rpc = new JSONObject();
        rpc.put("ip", rpcConfig.getIp());
        rpc.put("port", rpcConfig.getPort());
        rpc.put("corsEnabled", rpcConfig.getCorsEnabled());
        rpc.put("active", rpcConfig.getActive());
        rpc.put("maxThread", rpcConfig.getMaxthread());
        rpc.put("sslEnabled", sslConfig.getEnabled());
        rpc.put("sslCert", sslConfig.getCert());
        rpc.put("sslPass", sslConfig.getPass());

        // end
        obj.put("rpc", rpc);

        // base.api.zmq
        CfgApiZmq zmqConfig = config.getZmq();
        JSONObject zmq = new JSONObject();

        zmq.put("ip", zmqConfig.getIp());
        zmq.put("port", zmqConfig.getPort());
        zmq.put("active", zmqConfig.getActive());

        // end
        obj.put("zmq", zmq);

        // base.api.nrg
        CfgApiNrg nrgConfig = config.getNrg();
        JSONObject nrg = new JSONObject();

        nrg.put("defaultPrice", nrgConfig.getNrgPriceDefault());
        nrg.put("maxPrice", nrgConfig.getNrgPriceMax());

        // end
        obj.put("nrg", nrg);
        return obj;
    }

    // this is temporarily disabled until DB configuration changes come in
    private static JSONObject configDb() {
        return new JSONObject();
    }

    private static JSONObject configTx() {
        CfgTx config = CfgAion.inst().getTx();
        JSONObject obj = new JSONObject();
        obj.put("cacheMax", config.getCacheMax());
        obj.put("poolBackup", config.getPoolBackup());
        obj.put("buffer", config.getBuffer());
        obj.put("poolDump", config.getPoolDump());
        return obj;
    }

    /* -------------------------------------------------------------------------
     * operational api
     */

    // always gets the latest account state
    public RpcMsg ops_getAccountState(Object _params) {
        String _address;
        if (_params instanceof JSONArray) {
            _address = ((JSONArray)_params).get(0) + "";
        }
        else if (_params instanceof JSONObject) {
            _address = ((JSONObject)_params).get("address") + "";
        }
        else {
            return new RpcMsg(null, RpcError.INVALID_PARAMS, "Invalid parameters");
        }

        Address address;

        try {
            address = new Address(_address);
        } catch (Exception e) {
            return new RpcMsg(null, RpcError.INVALID_PARAMS, "Invalid address provided.");
        }

        long latestBlkNum = this.getBestBlock().getNumber();
        AccountState accountState = ((AionRepositoryImpl) this.ac.getRepository()).getAccountState(address);

        BigInteger nonce = BigInteger.ZERO;
        BigInteger balance = BigInteger.ZERO;

        if (accountState != null) {
            nonce = accountState.getNonce();
            balance = accountState.getBalance();
        }

        JSONObject response = new JSONObject();
        response.put("address", address.toString());
        response.put("blockNumber", latestBlkNum);
        response.put("balance", TypeConverter.toJsonHex(balance));
        response.put("nonce", TypeConverter.toJsonHex(nonce));

        return new RpcMsg(response);
    }

    // always gets the latest 20 blocks and transactions
    private class ChainHeadView {
        LinkedList<byte[]> hashQueue; // more precisely a dequeue
        Map<byte[], JSONObject> blkList;
        Map<byte[], AionBlock> blkObjList;
        Map<byte[], List<AionTransaction>> txnList;

        private JSONObject response;

        private int qSize;

        public ChainHeadView(ChainHeadView cv) {
            hashQueue = new LinkedList<>(cv.hashQueue);
            blkList = new HashMap<>(cv.blkList);
            blkObjList = new HashMap<>(cv.blkObjList);
            txnList = new HashMap<>(cv.txnList);
            response = new JSONObject(cv.response, JSONObject.getNames(cv.response));
            qSize = cv.qSize;
        }

        public ChainHeadView(int _qSize) {
            hashQueue = new LinkedList<>();
            blkList = new HashMap<>();
            blkObjList = new HashMap<>();
            txnList = new HashMap<>();
            response = new JSONObject();
            qSize = _qSize;
        }

        private JSONObject getJson(AionBlock _b) {
            BigInteger totalDiff = ac.getAionHub().getBlockStore().getTotalDifficultyForHash(_b.getHash());
            return Blk.AionBlockOnlyToJson(_b, totalDiff);
        }

        private JSONObject buildResponse() {
            JSONArray blks = new JSONArray();
            JSONArray txns = new JSONArray();

            // return qSize number of blocks and transactions as json
            for (int i = 0; i < hashQueue.size(); i++) {
                byte[] hash = hashQueue.get(i);
                JSONObject blk = blkList.get(hash);
                if (i < hashQueue.size()-1) {
                    AionBlock blkThis = blkObjList.get(hash);
                    AionBlock blkNext = blkObjList.get(hashQueue.get(i+1));
                    blk.put("blockTime", blkThis.getTimestamp() - blkNext.getTimestamp());
                }
                blks.put(blk);
                List<AionTransaction> t = txnList.get(hash);

                for (int j = 0; (j < t.size() && txns.length() <= qSize); j++) {
                    txns.put(Tx.AionTransactionToJSON(t.get(j), blkObjList.get(hash), j));
                }
            }

            JSONObject metrics;
            try {
                metrics = computeMetrics();
            } catch (Exception e) {
                LOG.error("failed to compute metrics.", e);
                metrics = new JSONObject();
            }

            JSONObject o = new JSONObject();
            o.put("blocks", blks);
            o.put("transactions", txns);
            o.put("metrics", metrics);
            return o;
        }

        private JSONObject computeMetrics() {
            long blkTimeAccumulator = 0L;
            BigInteger lastDifficulty = null;
            BigInteger difficultyAccumulator = new BigInteger("0");
            BigInteger nrgConsumedAccumulator = new BigInteger("0");
            BigInteger nrgLimitAccumulator = new BigInteger("0");
            long txnCount = 0L;

            int count = blkObjList.size();
            Long lastBlkTimestamp = null;
            AionBlock b = null;
            ListIterator li = hashQueue.listIterator(0);
            while(li.hasNext()) {
                byte[] hash = (byte[]) li.next();
                b = blkObjList.get(hash);

                if (lastBlkTimestamp != null) {
                    blkTimeAccumulator += (lastBlkTimestamp - b.getTimestamp());
                }
                lastBlkTimestamp = b.getTimestamp();

                difficultyAccumulator = difficultyAccumulator.add(new BigInteger(b.getDifficulty()));
                lastDifficulty = new BigInteger(b.getDifficulty());

                nrgConsumedAccumulator = nrgConsumedAccumulator.add(new BigInteger(Long.toString(b.getNrgConsumed())));
                nrgLimitAccumulator = nrgLimitAccumulator.add(new BigInteger(Long.toString(b.getNrgLimit())));
                txnCount += b.getTransactionsList().size();
            }

            BigInteger lastBlkReward = ((AionBlockchainImpl)ac.getBlockchain()).getChainConfiguration().getRewardsCalculator().calculateReward(b.getHeader()) ;

            double blkTime = 0;
            double hashRate = 0;
            double avgDifficulty = 0;
            double avgNrgConsumedPerBlock = 0;
            double avgNrgLimitPerBlock = 0;
            double txnPerSec = 0;

            if (count > 0 && blkTimeAccumulator > 0) {
                blkTime = blkTimeAccumulator / (double)count;
                hashRate = lastDifficulty.longValue() / blkTime;
                avgDifficulty = difficultyAccumulator.longValue() / (double)count;
                avgNrgConsumedPerBlock = nrgConsumedAccumulator.longValue() / (double)count;
                avgNrgLimitPerBlock = nrgLimitAccumulator.longValue() / (double)count;
                txnPerSec = txnCount / (double)blkTimeAccumulator;
            }

            long startBlock = 0;
            long endBlock = 0;
            long startTimestamp = 0;
            long endTimestamp = 0;
            long currentBlockchainHead = 0;

            if (hashQueue.size() > 0) {
                AionBlock startBlockObj = blkObjList.get(hashQueue.peekLast());
                AionBlock endBlockObj = blkObjList.get(hashQueue.peekFirst());

                startBlock = startBlockObj.getNumber();
                endBlock = endBlockObj.getNumber();
                startTimestamp = startBlockObj.getTimestamp();
                endTimestamp = endBlockObj.getTimestamp();
                currentBlockchainHead = endBlock;
            }

            JSONObject metrics = new JSONObject();
            metrics.put("averageDifficulty",avgDifficulty);
            metrics.put("averageBlockTime", blkTime);
            metrics.put("hashRate",hashRate);
            metrics.put("transactionPerSecond",txnPerSec);
            metrics.put("lastBlockReward",lastBlkReward);
            metrics.put("targetBlockTime", 10);
            metrics.put("blockWindow", OPS_RECENT_ENTITY_COUNT);

            metrics.put("startBlock", startBlock);
            metrics.put("endBlock", endBlock);
            metrics.put("startTimestamp", startTimestamp);
            metrics.put("endTimestamp", endTimestamp);
            metrics.put("currentBlockchainHead", currentBlockchainHead);

            metrics.put("averageNrgConsumedPerBlock",avgNrgConsumedPerBlock);
            metrics.put("averageNrgLimitPerBlock",avgNrgLimitPerBlock);

            return metrics;
        }

        ChainHeadView update() {
            // get the latest head
            AionBlock blk = getBestBlock();

            if (FastByteComparisons.equal(hashQueue.peekFirst(), blk.getHash())) {
                return this; // nothing to do
            }

            // evict data as necessary
            LinkedList<Map.Entry<byte[],Map.Entry<AionBlock, JSONObject>>> tempStack = new LinkedList<>();
            tempStack.push(Map.entry(blk.getHash(), Map.entry(blk, getJson(blk))));
            int itr = 1; // deliberately 1, since we've already added the 0th element to the stack

            /*
            if (hashQueue.peekFirst() != null) {
                System.out.println("[" + 0 + "]: " + TypeConverter.toJsonHex(hashQueue.peekFirst()) + " - " + blocks.get(hashQueue.peekFirst()).getNumber());
                System.out.println("----------------------------------------------------------");
                System.out.println("isParentHashMatch? " + FastByteComparisons.equal(hashQueue.peekFirst(), blk.getParentHash()));
                System.out.println("blk.getNumber() " + blk.getNumber());
            }
            System.out.println("blkNum: " + blk.getNumber() +
                    " parentHash: " + TypeConverter.toJsonHex(blk.getParentHash()) +
                    " blkHash: " + TypeConverter.toJsonHex(blk.getHash()));
            */

            while(!FastByteComparisons.equal(hashQueue.peekFirst(), blk.getParentHash())
                    && itr < qSize
                    && blk.getNumber() > 2) {

                blk = getBlockByHash(blk.getParentHash());
                tempStack.push(Map.entry(blk.getHash(), Map.entry(blk, getJson(blk))));
                itr++;
                /*
                System.out.println("blkNum: " + blk.getNumber() +
                        " parentHash: " + TypeConverter.toJsonHex(blk.getParentHash()) +
                        " blkHash: " + TypeConverter.toJsonHex(blk.getHash()));
                */
            }

            // evict out the right number of elements first
            for (int i = 0; i < tempStack.size(); i++) {
                byte[] tailHash = hashQueue.pollLast();
                if (tailHash != null) {
                    blkList.remove(tailHash);
                    blkObjList.remove(tailHash);
                    txnList.remove(tailHash);
                }
            }

            // empty out the stack into the queue
            while (!tempStack.isEmpty()) {
                // add to the queue
                Map.Entry<byte[], Map.Entry<AionBlock,JSONObject>> element = tempStack.pop();
                byte[] hash = element.getKey();
                AionBlock blkObj = element.getValue().getKey();
                JSONObject blkJson = element.getValue().getValue();
                List<AionTransaction> txnJson = blkObj.getTransactionsList();

                hashQueue.push(hash);
                blkList.put(hash, blkJson);
                blkObjList.put(hash, blkObj);
                txnList.put(hash, txnJson);
            }

            /*
            System.out.println("[" + 0 + "]: " + TypeConverter.toJsonHex(hashQueue.peekFirst()) + " - " + blocks.get(hashQueue.peekFirst()).getNumber());
            System.out.println("----------------------------------------------------------");
            for (int i = hashQueue.size() - 1; i >= 0; i--) {
                System.out.println("[" + i + "]: " + TypeConverter.toJsonHex(hashQueue.get(i)) + " - " + blocks.get(hashQueue.get(i)).getNumber());
            }
            */
            this.response = buildResponse();

            return this;
        }

        JSONObject getResponse() {
            return response;
        }

        long getViewBestBlock() {
            return blkObjList.get(hashQueue.peekFirst()).getNumber();
        }
    }

    public class CacheUpdateThreadFactory implements ThreadFactory {
        private final AtomicInteger tnum = new AtomicInteger(1);

        @Override
        public Thread newThread(Runnable r) {
            Thread t = new Thread(r, "cache-update-" + tnum.getAndIncrement());
            t.setPriority(Thread.MIN_PRIORITY);
            return t;
        }
    }

    private enum CachedResponseType {
        CHAIN_HEAD
    }

    public RpcMsg ops_getChainHeadView() {
        try {
            ChainHeadView v = CachedRecentEntities.get(CachedResponseType.CHAIN_HEAD.ordinal());
            return new RpcMsg(v.getResponse());
        } catch (Exception e) {
            LOG.error("<rpc-server - cannot get cached response for ops_getChainHeadView: ", e);
            return new RpcMsg(null, RpcError.EXECUTION_ERROR, "Cached response retrieve failed.");
        }
    }

    public RpcMsg ops_getChainHeadViewBestBlock() {
        try {
            ChainHeadView v = CachedRecentEntities.get(CachedResponseType.CHAIN_HEAD.ordinal());
            return new RpcMsg(v.getViewBestBlock());
        } catch (Exception e) {
            LOG.error("<rpc-server - cannot get cached response for ops_getChainHeadView: ", e);
            return new RpcMsg(null, RpcError.EXECUTION_ERROR, "Cached response retrieve failed.");
        }
    }

    // use a custom implementation to get a receipt with 2 db reads and a constant time op, as opposed to
    // the getTransactionReceipt() in parent, which computes cumulativeNrg computatio for spec compliance
    public RpcMsg ops_getTransaction(Object _params) {
        String _hash;
        if (_params instanceof JSONArray) {
            _hash = ((JSONArray)_params).get(0) + "";
        }
        else if (_params instanceof JSONObject) {
            _hash = ((JSONObject)_params).get("hash") + "";
        }
        else {
            return new RpcMsg(null, RpcError.INVALID_PARAMS, "Invalid parameters");
        }

        byte[] txHash = TypeConverter.StringHexToByteArray(_hash);

        if (txHash == null)
            return new RpcMsg(null, RpcError.INVALID_PARAMS, "Invalid parameters");

        AionTxInfo txInfo = this.ac.getAionHub().getBlockchain().getTransactionInfo(txHash);

        if (txInfo == null) return new RpcMsg(JSONObject.NULL);

        AionBlock block = this.ac.getAionHub().getBlockchain().getBlockByHash(txInfo.getBlockHash());

        if (block == null) return new RpcMsg(JSONObject.NULL);

        AionTransaction tx = txInfo.getReceipt().getTransaction();

        if (tx == null) return new RpcMsg(JSONObject.NULL);

        JSONObject result = new JSONObject();
        result.put("timestampVal", block.getTimestamp());
        result.put("transactionHash", TypeConverter.toJsonHex(tx.getHash()));
        result.put("blockNumber", block.getNumber());
        result.put("blockHash", TypeConverter.toJsonHex(block.getHash()));
        result.put("nonce", TypeConverter.toJsonHex(tx.getNonce()));
        result.put("fromAddr", TypeConverter.toJsonHex(tx.getFrom().toBytes()));
        result.put("toAddr", TypeConverter.toJsonHex(tx.getTo().toBytes()));
        result.put("value", TypeConverter.toJsonHex(tx.getValue()));
        result.put("nrgPrice", tx.getNrgPrice());
        result.put("nrgConsumed", txInfo.getReceipt().getEnergyUsed());
        result.put("data", TypeConverter.toJsonHex(tx.getData()));
        result.put("transactionIndex", txInfo.getIndex());

        JSONArray logs = new JSONArray();
        for (Log l : txInfo.getReceipt().getLogInfoList()) {
            JSONObject log = new JSONObject();
            log.put("address", l.getAddress().toString());
            log.put("data", TypeConverter.toJsonHex(l.getData()));
            JSONArray topics = new JSONArray();
            for (byte[] topic : l.getTopics()) {
                topics.put(TypeConverter.toJsonHex(topic));
            }
            log.put("topics", topics);
            logs.put(log);
        }
        result.put("logs", logs);

        return new RpcMsg(result);
    }

    public RpcMsg ops_getBlock(Object _params) {
        String _bnOrHash;
        boolean _fullTx;
        if (_params instanceof JSONArray) {
            _bnOrHash = ((JSONArray)_params).get(0) + "";
            _fullTx = ((JSONArray)_params).optBoolean(1, false);
        }
        else if (_params instanceof JSONObject) {
            _bnOrHash = ((JSONObject)_params).get("block") + "";
            _fullTx = ((JSONObject)_params).optBoolean("fullTransaction", false);
        }
        else {
            return new RpcMsg(null, RpcError.INVALID_PARAMS, "Invalid parameters");
        }

        AionBlock block = null;

        Long bn = this.parseBnOrId(_bnOrHash);

        // user passed a Long block number
        if (bn != null) {
            if (bn >= 0) {
                block = this.ac.getBlockchain().getBlockByNumber(bn);
                if (block == null) return new RpcMsg(JSONObject.NULL);
            } else {
                return new RpcMsg(JSONObject.NULL);
            }

        }

        // see if the user passed in a hash
        if (block == null) {
            block = this.ac.getBlockchain().getBlockByHash(ByteUtil.hexStringToBytes(_bnOrHash));
            if (block == null) return new RpcMsg(JSONObject.NULL);
        }

        AionBlock mainBlock = this.ac.getBlockchain().getBlockByNumber(block.getNumber());
        if (mainBlock == null) return new RpcMsg(JSONObject.NULL);

        if (!FastByteComparisons.equal(block.getHash(), mainBlock.getHash())) {
            return new RpcMsg(JSONObject.NULL);
        }

        // ok so now we have a mainchain block

        BigInteger blkReward = ((AionBlockchainImpl)ac.getBlockchain()).getChainConfiguration()
                .getRewardsCalculator().calculateReward(block.getHeader()) ;
        BigInteger totalDiff = this.ac.getAionHub().getBlockStore().getTotalDifficultyForHash(block.getHash());

        JSONObject blk = new JSONObject();
        blk.put("timestampVal", block.getTimestamp());
        blk.put("blockNumber", block.getNumber());
        blk.put("numTransactions", block.getTransactionsList().size());

        blk.put("blockHash", TypeConverter.toJsonHex(block.getHash()));
        blk.put("parentHash", TypeConverter.toJsonHex(block.getParentHash()));
        blk.put("minerAddress", TypeConverter.toJsonHex(block.getCoinbase().toBytes()));

        blk.put("receiptTxRoot", TypeConverter.toJsonHex(block.getReceiptsRoot()));
        blk.put("txTrieRoot", TypeConverter.toJsonHex(block.getTxTrieRoot()));
        blk.put("stateRoot", TypeConverter.toJsonHex(block.getStateRoot()));

        blk.put("difficulty", TypeConverter.toJsonHex(block.getDifficulty()));
        blk.put("totalDifficulty", totalDiff.toString(16));
        blk.put("nonce", TypeConverter.toJsonHex(block.getNonce()));

        blk.put("blockReward", blkReward);
        blk.put("nrgConsumed", block.getNrgConsumed());
        blk.put("nrgLimit", block.getNrgLimit());

        blk.put("size", block.size());
        blk.put("bloom", TypeConverter.toJsonHex(block.getLogBloom()));
        blk.put("extraData", TypeConverter.toJsonHex(block.getExtraData()));
        blk.put("solution", TypeConverter.toJsonHex(block.getHeader().getSolution()));

        JSONObject result = new JSONObject();
        result.put("blk", blk);

        if (_fullTx) {
            JSONArray txn = new JSONArray();
            for (AionTransaction tx : block.getTransactionsList()) {
                // transactionHash, fromAddr, toAddr, value, timestampVal, blockNumber, blockHash
                JSONArray t = new JSONArray();
                t.put(TypeConverter.toJsonHex(tx.getHash()));
                t.put(TypeConverter.toJsonHex(tx.getFrom().toBytes()));
                t.put(TypeConverter.toJsonHex(tx.getTo().toBytes()));
                t.put(TypeConverter.toJsonHex(tx.getValue()));
                t.put(block.getTimestamp());
                t.put(block.getNumber());

                txn.put(t);
            }
            result.put("txn", txn);
        }

        return new RpcMsg(result);
    }

    /* -------------------------------------------------------------------------
     * stratum pool
     */

    public RpcMsg stratum_getinfo() {
        JSONObject obj = new JSONObject();

        obj.put("balance", 0);
        obj.put("blocks", 0);
        obj.put("connections", peerCount());
        obj.put("proxy", "");
        obj.put("generate", true);
        obj.put("genproclimit", 100);
        obj.put("difficulty", 0);

        return new RpcMsg(obj);
    }

    public RpcMsg stratum_getwork() {
        // TODO: Change this to a synchronized map implementation mapping

        if (isSeedMode) {
            return new RpcMsg(null, RpcError.NOT_ALLOWED, "SeedNodeIsOpened");
        }

        BlockContext bestBlock = getBlockTemplate();
        ByteArrayWrapper key = new ByteArrayWrapper(bestBlock.block.getHeader().getMineHash());

        // Read template map; if block already contained chain has not moved forward, simply return the same block.
        boolean isContained = false;
        try {
            templateMapLock.readLock().lock();
            if(templateMap.containsKey(key)) {
                isContained = true;
            }
        } finally {
            templateMapLock.readLock().unlock();
        }

        // Template not present in map; add it before returning
        if(!isContained) {
            try{
                templateMapLock.writeLock().lock();

                // Deep copy best block to avoid modifying internal best blocks
                bestBlock = new BlockContext(bestBlock);

                if (!templateMap.keySet().isEmpty()) {
                    if (templateMap.get(templateMap.keySet().iterator().next()).getNumber() < bestBlock.block.getNumber()) {
                        // Found a higher block, clear any remaining cached entries and start on new height
                        templateMap.clear();
                    }
                }
                templateMap.put(key, bestBlock.block);

            }finally {
                templateMapLock.writeLock().unlock();
            }
        }

        JSONObject obj = new JSONObject();
        obj.put("previousblockhash", toHexString(bestBlock.block.getParentHash()));
        obj.put("height", bestBlock.block.getNumber());
        obj.put("target", toHexString(bestBlock.block.getHeader().getPowBoundary()));
        obj.put("headerHash", toHexString(bestBlock.block.getHeader().getMineHash()));
        obj.put("blockBaseReward", toHexString(bestBlock.baseBlockReward.toByteArray()));
        obj.put("blockTxFee", toHexString(bestBlock.transactionFee.toByteArray()));

        return new RpcMsg(obj);
    }

    public RpcMsg stratum_dumpprivkey() {
        return new RpcMsg("");
    }

    public RpcMsg stratum_validateaddress(Object _params) {
        /*
         * "isvalid" : true|false, (boolean) If the address is valid or not.
         * "address", (string) The aion address validated to ensure address is valid
         * address "ismine" : true|false, (boolean) If the address is contained in the keystore.
         */
        String _address;
        if (_params instanceof JSONArray) {
            _address = ((JSONArray)_params).get(0) + "";
        }
        else if (_params instanceof JSONObject) {
            _address = ((JSONObject)_params).get("address") + "";
        }
        else {
            return new RpcMsg(null, RpcError.INVALID_PARAMS, "Invalid parameters");
        }

        JSONObject obj = new JSONObject();

        obj.put("isvalid", Utils.isValidAddress(_address));
        obj.put("address", _address + "");
        obj.put("ismine", Keystore.exist(_address));
        return new RpcMsg(obj);
    }


    public RpcMsg stratum_getdifficulty() {
        /*
        * Return the highest known difficulty
         */
        return new RpcMsg(getBestBlock().getDifficultyBI().toString(16));
    }

    public RpcMsg stratum_getmininginfo() {
        AionBlock bestBlock = getBestBlock();

        JSONObject obj = new JSONObject();
        obj.put("blocks", bestBlock.getNumber());
        obj.put("currentblocksize", bestBlock.getEncoded().length);
        obj.put("currentblocktx", bestBlock.getTransactionsList().size());
        obj.put("difficulty", bestBlock.getDifficultyBI().toString(16));
        obj.put("testnet", true);

        return new RpcMsg(obj);
    }

    public RpcMsg stratum_submitblock(Object _params) {
        Object nce;
        Object soln;
        Object hdrHash;
        if (_params instanceof JSONArray) {
            nce = ((JSONArray)_params).opt(0);
            soln = ((JSONArray)_params).opt(1);
            hdrHash = ((JSONArray)_params).opt(2);
        }
        else {
            return new RpcMsg(null, RpcError.INVALID_PARAMS, "Invalid parameters");
        }

        JSONObject obj = new JSONObject();

        if (nce != null && soln != null && hdrHash != null &&
                !nce.equals(null) && !soln.equals(null) && !hdrHash.equals(null)) {

            try {
                templateMapLock.writeLock().lock();

                ByteArrayWrapper key = new ByteArrayWrapper(hexStringToBytes((String) hdrHash));

                // Grab copy of best block
                AionBlock bestBlock = templateMap.get(key);
                if (bestBlock != null) {
                    bestBlock.getHeader().setSolution(hexStringToBytes(soln + ""));
                    bestBlock.getHeader().setNonce(hexStringToBytes(nce + ""));

                    // Directly submit to chain for new due to delays using event, explore event submission again
                    ImportResult importResult = AionImpl.inst().addNewMinedBlock(bestBlock);
                    if(importResult.isSuccessful()) {
                        templateMap.remove(key);
                        LOG.info("block submitted via api <num={}, hash={}, diff={}, tx={}>", bestBlock.getNumber(),
                                bestBlock.getShortHash(), // LogUtil.toHexF8(newBlock.getHash()),
                                bestBlock.getHeader().getDifficultyBI().toString(), bestBlock.getTransactionsList().size());
                    } else {
                        LOG.info("Unable to submit block via api <num={}, hash={}, diff={}, tx={}>", bestBlock.getNumber(),
                                bestBlock.getShortHash(), // LogUtil.toHexF8(newBlock.getHash()),
                                bestBlock.getHeader().getDifficultyBI().toString(), bestBlock.getTransactionsList().size());
                    }
                }
            } finally {
                templateMapLock.writeLock().unlock();
            }

            // TODO: Simplified response for now, need to provide better feedback to caller in next update
            obj.put("result", true);
        } else {
            obj.put("message", "success");
            obj.put("code", -1);
        }

        return new RpcMsg(obj);
    }

    public RpcMsg stratum_getHeaderByBlockNumber(Object _params) {
        Object _blockNum;
        if (_params instanceof JSONArray) {
            _blockNum = ((JSONArray)_params).opt(0);
        }
        else {
            return new RpcMsg(null, RpcError.INVALID_PARAMS, "Invalid parameters");
        }

        JSONObject obj = new JSONObject();

        if (_blockNum != null) {
            String bnStr = _blockNum + "";
            try {
                int bnInt = Integer.decode(bnStr);
                AionBlock block = getBlockRaw(bnInt);
                if (block != null) {
                    A0BlockHeader header = block.getHeader();
                    obj.put("code", 0); // 0 = success
                    obj.put("nonce", toHexString(header.getNonce()));
                    obj.put("solution", toHexString(header.getSolution()));
                    obj.put("headerHash", toHexString(header.getMineHash()));
                    obj.putOpt("blockHeader", header.toJSON());
                } else {
                    obj.put("message", "Fail - Unable to find block" + bnStr);
                    obj.put("code", -2);
                }
            } catch (Exception e) {
                obj.put("message", bnStr + " must be an integer value");
                obj.put("code", -3);
            }
        } else {
            obj.put("message", "Missing block number");
            obj.put("code", -1);
        }

        return new RpcMsg(obj);
    }

    // always gets the latest 20 blocks and transactions
    private class MinerStatsView {
        LinkedList<byte[]> hashQueue; // more precisely a dequeue
        Map<byte[], AionBlock> blocks;
        private JSONObject response;
        private int qSize;
        private byte[] miner;

        MinerStatsView(MinerStatsView cv) {
            hashQueue = new LinkedList<>(cv.hashQueue);
            blocks = new HashMap<>(cv.blocks);
            response = new JSONObject(cv.response, JSONObject.getNames(cv.response));
            qSize = cv.qSize;
            miner = cv.miner;
        }

        MinerStatsView(int _qSize, byte[] _miner) {
            hashQueue = new LinkedList<>();
            blocks = new HashMap<>();
            response = new JSONObject();
            qSize = _qSize;
            miner = _miner;
        }

        private JSONObject buildResponse() {
            BigInteger lastDifficulty = BigInteger.ZERO;
            long blkTimeAccumulator = 0;
            long minedCount = 0L;

            int minedByMiner = 0;

            double minerHashrateShare = 0;
            BigDecimal minerHashrate = BigDecimal.ZERO;
            BigDecimal networkHashrate = BigDecimal.ZERO;

            int blkTimesAccumulated = 0;
            Long lastBlkTimestamp = null;
            AionBlock b = null;

            try {
                // index 0 = latest block
                int i = 0;
                ListIterator li = hashQueue.listIterator(0);
                while(li.hasNext()) {
                    byte[] hash = (byte[]) li.next();
                    b = blocks.get(hash);

                    if (i == 0)
                        lastDifficulty = b.getDifficultyBI();

                    // only accumulate block times over the last 32 blocks
                    if (i <= STRATUM_BLKTIME_INCLUDED_COUNT) {
                        if (lastBlkTimestamp != null) {
                            System.out.println("blocktime for [" +  b.getNumber() + "] = " + (lastBlkTimestamp - b.getTimestamp()));
                            blkTimeAccumulator += lastBlkTimestamp - b.getTimestamp();
                            blkTimesAccumulated++;
                        }
                        lastBlkTimestamp = b.getTimestamp();
                    }

                    if (FastByteComparisons.equal(b.getCoinbase().toBytes(), miner)) {
                        minedByMiner++;
                    }

                    i++;
                }

                double blkTime = 0L;
                if (blkTimesAccumulated > 0) {
                    blkTime = blkTimeAccumulator / (double) blkTimesAccumulated;
                }

                if (blkTime > 0) {
                    networkHashrate = (new BigDecimal(lastDifficulty)).divide(BigDecimal.valueOf(blkTime), 4, RoundingMode.HALF_UP);
                }

                if (i > 0) {
                    minerHashrateShare =  minedByMiner / (double) i;
                }

                minerHashrate = BigDecimal.valueOf(minerHashrateShare).multiply(networkHashrate);

            } catch (Throwable t) {
                LOG.error("failed to compute miner metrics", t);
            }

            JSONObject o = new JSONObject();
            o.put("networkHashrate", networkHashrate.toString());
            o.put("minerHashrate", minerHashrate.toString());
            o.put("minerHashrateShare", minerHashrateShare);
            return o;
        }

        MinerStatsView update() {
            // get the latest head
            AionBlock blk = getBestBlock();

            if (blk == null) return this;

            if (FastByteComparisons.equal(hashQueue.peekFirst(), blk.getHash())) {
                return this; // nothing to do
            }

            // evict data as necessary
            LinkedList<Map.Entry<byte[],AionBlock>> tempStack = new LinkedList<>();
            tempStack.push(Map.entry(blk.getHash(), blk));
            int itr = 1; // deliberately 1, since we've already added the 0th element to the stack

            /*
            if (hashQueue.peekFirst() != null) {
                System.out.println("[" + 0 + "]: " + TypeConverter.toJsonHex(hashQueue.peekFirst()) + " - " + blocks.get(hashQueue.peekFirst()).getNumber());
                System.out.println("----------------------------------------------------------");
                System.out.println("isParentHashMatch? " + FastByteComparisons.equal(hashQueue.peekFirst(), blk.getParentHash()));
                System.out.println("blk.getNumber() " + blk.getNumber());
            }
            System.out.println("blkNum: " + blk.getNumber() +
                    " parentHash: " + TypeConverter.toJsonHex(blk.getParentHash()) +
                    " blkHash: " + TypeConverter.toJsonHex(blk.getHash()));
            */

            while(!FastByteComparisons.equal(hashQueue.peekFirst(), blk.getParentHash())
                    && itr < qSize
                    && blk.getNumber() > 2) {

                blk = getBlockByHash(blk.getParentHash());
                tempStack.push(Map.entry(blk.getHash(), blk));
                itr++;
                /*
                System.out.println("blkNum: " + blk.getNumber() +
                        " parentHash: " + TypeConverter.toJsonHex(blk.getParentHash()) +
                        " blkHash: " + TypeConverter.toJsonHex(blk.getHash()));
                */
            }

            // evict out the right number of elements first
            for (int i = 0; i < tempStack.size(); i++) {
                byte[] tailHash = hashQueue.pollLast();
                if (tailHash != null) {
                    blocks.remove(tailHash);
                }
            }

            // empty out the stack into the queue
            while (!tempStack.isEmpty()) {
                // add to the queue
                Map.Entry<byte[], AionBlock> element = tempStack.pop();
                byte[] hash = element.getKey();
                AionBlock blkObj = element.getValue();

                hashQueue.push(hash);
                blocks.put(hash, blkObj);
            }

            /*
            System.out.println("[" + 0 + "]: " + TypeConverter.toJsonHex(hashQueue.peekFirst()) + " - " + blocks.get(hashQueue.peekFirst()).getNumber());
            System.out.println("----------------------------------------------------------");
            for (int i = hashQueue.size() - 1; i >= 0; i--) {
                System.out.println("[" + i + "]: " + TypeConverter.toJsonHex(hashQueue.get(i)) + " - " + blocks.get(hashQueue.get(i)).getNumber());
            }
            */
            this.response = buildResponse();

            return this;
        }

        JSONObject getResponse() {
            return response;
        }
    }

    public class MinerStatsThreadFactory implements ThreadFactory {
        private final AtomicInteger tnum = new AtomicInteger(1);

        @Override
        public Thread newThread(Runnable r) {
            Thread t = new Thread(r, "miner-stats-" + tnum.getAndIncrement());
            t.setPriority(Thread.MIN_PRIORITY);
            return t;
        }
    }

    public RpcMsg stratum_getMinerStats(Object _params) {
        String _address;
        if (_params instanceof JSONArray) {
            _address = ((JSONArray)_params).get(0) + "";
        }
        else if (_params instanceof JSONObject) {
            _address = ((JSONObject)_params).get("address") + "";
        }
        else {
            return new RpcMsg(null, RpcError.INVALID_PARAMS, "Invalid parameters");
        }

        try {
            MinerStatsView v = MinerStats.get(_address);
            return new RpcMsg(v.getResponse());
        } catch (Exception e) {
            LOG.error("<rpc-server - cannot get cached response for stratum_getMinerStats: ", e);
            return new RpcMsg(null, RpcError.EXECUTION_ERROR, "Cached response retrieve failed.");
        }
    }

    // --------------------------------------------------------------------
    // Helper Functions
    // --------------------------------------------------------------------
    /*
    // potential bug introduced by .getSnapshotTo()
    // comment out until resolved
    private IRepository getRepoByJsonBlockId(String _bnOrId) {
        Long bn = parseBnOrId(_bnOrId);
        // if you passed in an invalid bnOrId, pending or it's an error
        if (bn == null || bn < 0) return null;

        AionBlock b = this.ac.getBlockchain().getBlockByNumber(bn);
        if (b == null) return null;

        return ac.getRepository().getSnapshotTo(b.getStateRoot());
    }
    */
    private Long parseBnOrId(String _bnOrId) {
        if (_bnOrId == null)
            return null;

        try
        {
            if ("earliest".equalsIgnoreCase(_bnOrId)) {
                return 0L;
            } else if ("latest".equalsIgnoreCase(_bnOrId)) {
                return getBestBlock().getNumber();
            } else if ("pending".equalsIgnoreCase(_bnOrId)) {
                return -1L;
            } else {
                if (_bnOrId.startsWith("0x")) {
                    return TypeConverter.StringHexToBigInteger(_bnOrId).longValue();
                } else {
                    return Long.parseLong(_bnOrId);
                }
            }
        } catch (Exception e) {
            LOG.debug("err on parsing block number #" + _bnOrId);
            return null;
        }
    }

    public void shutdown() {
        if(isFilterEnabled)
            shutDownES();
    }
}<|MERGE_RESOLUTION|>--- conflicted
+++ resolved
@@ -1,8 +1,4 @@
-<<<<<<< HEAD
 /*
-=======
-/* ******************************************************************************
->>>>>>> 1855ef85
  * Copyright (c) 2017-2018 Aion foundation.
  *
  *     This file is part of the aion network project.
@@ -23,13 +19,7 @@
  *
  * Contributors:
  *     Aion foundation.
-<<<<<<< HEAD
  */
-=======
- *
- ******************************************************************************/
->>>>>>> 1855ef85
-
 package org.aion.api.server.http;
 
 import static org.aion.base.util.ByteUtil.hexStringToBytes;
@@ -98,6 +88,7 @@
 import org.aion.mcf.config.CfgApiZmq;
 import org.aion.mcf.config.CfgNet;
 import org.aion.mcf.config.CfgNetP2p;
+import org.aion.mcf.config.CfgSsl;
 import org.aion.mcf.config.CfgSync;
 import org.aion.mcf.config.CfgTx;
 import org.aion.mcf.core.AccountState;
