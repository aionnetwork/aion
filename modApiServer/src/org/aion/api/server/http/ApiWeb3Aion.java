/*
 * Copyright (c) 2017-2018 Aion foundation.
 *
 * This file is part of the aion network project.
 *
 * The aion network project is free software: you can redistribute it
 * and/or modify it under the terms of the GNU General Public License
 * as published by the Free Software Foundation, either version 3 of
 * the License, or any later version.
 *
 * The aion network project is distributed in the hope that it will
 * be useful, but WITHOUT ANY WARRANTY; without even the implied
 * warranty of MERCHANTABILITY or FITNESS FOR A PARTICULAR PURPOSE.
 * See the GNU General Public License for more details.
 *
 * You should have received a copy of the GNU General Public License
 * along with the aion network project source files.
 * If not, see <https://www.gnu.org/licenses/>.
 *
<<<<<<< HEAD
 * Contributors:
 *     Aion foundation.
 */
=======
 * Contributors to the aion source files in decreasing order of code volume:
 *
 * Aion foundation.
 *
 */

>>>>>>> 72b92cfd
package org.aion.api.server.http;

import static org.aion.base.util.ByteUtil.hexStringToBytes;
import static org.aion.base.util.ByteUtil.toHexString;

import com.google.common.cache.CacheBuilder;
import com.google.common.cache.CacheLoader;
import com.google.common.cache.LoadingCache;
import com.google.common.util.concurrent.ListenableFuture;
import com.google.common.util.concurrent.ListenableFutureTask;
import java.math.BigDecimal;
import java.math.BigInteger;
import java.math.RoundingMode;
import java.time.Instant;
import java.time.ZoneOffset;
import java.util.Collections;
import java.util.HashMap;
import java.util.LinkedList;
import java.util.List;
import java.util.ListIterator;
import java.util.Map;
import java.util.concurrent.ArrayBlockingQueue;
import java.util.concurrent.ExecutorService;
import java.util.concurrent.ThreadFactory;
import java.util.concurrent.ThreadPoolExecutor;
import java.util.concurrent.TimeUnit;
import java.util.concurrent.atomic.AtomicInteger;
import java.util.concurrent.locks.ReadWriteLock;
import java.util.concurrent.locks.ReentrantReadWriteLock;
import org.aion.api.server.ApiAion;
import org.aion.api.server.rpc.RpcError;
import org.aion.api.server.rpc.RpcMsg;
import org.aion.api.server.types.ArgFltr;
import org.aion.api.server.types.ArgTxCall;
import org.aion.api.server.types.Blk;
import org.aion.api.server.types.CompiledContr;
import org.aion.api.server.types.Evt;
import org.aion.api.server.types.Fltr;
import org.aion.api.server.types.FltrBlk;
import org.aion.api.server.types.FltrLg;
import org.aion.api.server.types.FltrTx;
import org.aion.api.server.types.NumericalValue;
import org.aion.api.server.types.SyncInfo;
import org.aion.api.server.types.Tx;
import org.aion.api.server.types.TxRecpt;
import org.aion.base.db.IRepository;
import org.aion.base.type.Address;
import org.aion.base.type.Hash256;
import org.aion.base.type.ITransaction;
import org.aion.base.type.ITxReceipt;
import org.aion.base.util.ByteArrayWrapper;
import org.aion.base.util.ByteUtil;
import org.aion.base.util.FastByteComparisons;
import org.aion.base.util.TypeConverter;
import org.aion.base.util.Utils;
import org.aion.crypto.ECKey;
import org.aion.crypto.HashUtil;
import org.aion.evtmgr.IEventMgr;
import org.aion.evtmgr.IHandler;
import org.aion.evtmgr.impl.callback.EventCallback;
import org.aion.evtmgr.impl.evt.EventTx;
import org.aion.mcf.account.Keystore;
import org.aion.mcf.config.CfgApi;
import org.aion.mcf.config.CfgApiNrg;
import org.aion.mcf.config.CfgApiRpc;
import org.aion.mcf.config.CfgApiZmq;
import org.aion.mcf.config.CfgNet;
import org.aion.mcf.config.CfgNetP2p;
import org.aion.mcf.config.CfgSsl;
import org.aion.mcf.config.CfgSync;
import org.aion.mcf.config.CfgTx;
import org.aion.mcf.core.AccountState;
import org.aion.mcf.core.ImportResult;
import org.aion.mcf.vm.types.DataWord;
import org.aion.mcf.vm.types.Log;
import org.aion.p2p.INode;
import org.aion.zero.impl.AionBlockchainImpl;
import org.aion.zero.impl.BlockContext;
import org.aion.zero.impl.Version;
import org.aion.zero.impl.blockchain.AionImpl;
import org.aion.zero.impl.blockchain.IAionChain;
import org.aion.zero.impl.config.CfgAion;
import org.aion.zero.impl.config.CfgConsensusPow;
import org.aion.zero.impl.config.CfgEnergyStrategy;
import org.aion.zero.impl.db.AionBlockStore;
import org.aion.zero.impl.db.AionRepositoryImpl;
import org.aion.zero.impl.sync.PeerState;
import org.aion.zero.impl.types.AionBlock;
import org.aion.zero.impl.types.AionBlockSummary;
import org.aion.zero.impl.types.AionTxInfo;
import org.aion.zero.types.A0BlockHeader;
import org.aion.zero.types.AionTransaction;
import org.aion.zero.types.AionTxReceipt;
import org.apache.commons.collections4.map.LRUMap;
import org.json.JSONArray;
import org.json.JSONObject;

/**
 * @author chris lin, ali sharif
 * TODO: make implementation pass all spec tests: https://github.com/ethereum/rpc-tests
 */
@SuppressWarnings("Duplicates")
public class ApiWeb3Aion extends ApiAion {

    private final int OPS_RECENT_ENTITY_COUNT = 32;
    private final int OPS_RECENT_ENTITY_CACHE_TIME_SECONDS = 4;

    private final int STRATUM_RECENT_BLK_COUNT = 128;
    private final int STRATUM_BLKTIME_INCLUDED_COUNT = 32;
    private final int STRATUM_CACHE_TIME_SECONDS = 15;
    // TODO: Verify if need to use a concurrent map; locking may allow for use of a simple map
    private HashMap<ByteArrayWrapper, AionBlock> templateMap;
    private ReadWriteLock templateMapLock;
    private IEventMgr evtMgr;
    // doesn't need to be protected for concurrent access, since only one write in the constructor.
    private boolean isFilterEnabled;

    private boolean isSeedMode;

    private ExecutorService cacheUpdateExecutor;
    private final LoadingCache<Integer, ChainHeadView> CachedRecentEntities;

    private ExecutorService MinerStatsExecutor;
    private final LoadingCache<String, MinerStatsView> MinerStats;

    protected void onBlock(AionBlockSummary cbs) {
        if (isFilterEnabled) {
            installedFilters.keySet().forEach((k) -> {
                Fltr f = installedFilters.get(k);
                if (f.isExpired()) {
                    LOG.debug("<Filter: expired, key={}>", k);
                    installedFilters.remove(k);
                } else if (f.onBlock(cbs)) {
                    LOG.debug("<Filter: append, onBlock type={} blk#={}>", f.getType().name(), cbs.getBlock().getNumber());
                }
            });
        }
    }

    protected void pendingTxReceived(ITransaction _tx) {
        if (isFilterEnabled) {
            // not absolutely neccessary to do eviction on installedFilters here, since we're doing it already
            // in the onBlock event. eviction done here "just in case ..."
            installedFilters.keySet().forEach((k) -> {
                Fltr f = installedFilters.get(k);
                if (f.isExpired()) {
                    LOG.debug("<filter expired, key={}>", k);
                    installedFilters.remove(k);
                } else if (f.onTransaction(_tx)) {
                    LOG.info("<filter append, onPendingTransaction fltrSize={} type={} txHash={}>", f.getSize(), f.getType().name(), TypeConverter.toJsonHex(_tx.getHash()));
                }
            });
        }
    }

    protected void pendingTxUpdate(ITxReceipt _txRcpt, EventTx.STATE _state) {
        // commenting this out because of lack support for old web3 client that we are using
        // TODO: re-enable this when we upgrade our web3 client
        /*
        if (isFilterEnabled) {
            ByteArrayWrapper txHashW = new ByteArrayWrapper(((AionTxReceipt) _txRcpt).getTransaction().getHash());
            if (_state.isPending() || _state == EventTx.STATE.DROPPED0) {
                pendingReceipts.put(txHashW, (AionTxReceipt) _txRcpt);
            } else {
                pendingReceipts.remove(txHashW);
            }
        }
        */
    }

    public ApiWeb3Aion(final IAionChain _ac) {
        super(_ac);
        pendingReceipts = Collections.synchronizedMap(new LRUMap<>(FLTRS_MAX, 100));
        templateMap = new HashMap<>();
        templateMapLock = new ReentrantReadWriteLock();
        isFilterEnabled = CfgAion.inst().getApi().getRpc().isFiltersEnabled();
        isSeedMode = CfgAion.inst().getConsensus().isSeed();

        initNrgOracle(_ac);

        if (isFilterEnabled) {
            evtMgr = this.ac.getAionHub().getEventMgr();

            startES("EpWeb3");

            // Fill data on block and transaction events into the filters and pending receipts
            IHandler blkHr = evtMgr.getHandler(IHandler.TYPE.BLOCK0.getValue());
            if (blkHr != null) {
                blkHr.eventCallback(new EventCallback(ees, LOG));
            }

            IHandler txHr = evtMgr.getHandler(IHandler.TYPE.TX0.getValue());
            if (txHr != null) {
                txHr.eventCallback(new EventCallback(ees, LOG));
            }
        }

        // ops-related endpoints
        // https://github.com/google/guava/wiki/CachesExplained#refresh
        CachedRecentEntities = CacheBuilder.newBuilder()
                .maximumSize(1)
                .refreshAfterWrite(OPS_RECENT_ENTITY_CACHE_TIME_SECONDS, TimeUnit.SECONDS)
                .build(
                    new CacheLoader<>() {
                        public ChainHeadView load(Integer key) { // no checked exception
                            return new ChainHeadView(OPS_RECENT_ENTITY_COUNT).update();
                        }

                        public ListenableFuture<ChainHeadView> reload(final Integer key,
                            ChainHeadView prev) {
                            try {
                                ListenableFutureTask<ChainHeadView> task = ListenableFutureTask
                                    .create(() -> new ChainHeadView(prev).update());
                                cacheUpdateExecutor.execute(task);
                                return task;
                            } catch (Throwable e) {
                                LOG.debug("<cache-updater - could not queue up task: ", e);
                                throw (e);
                            } // exception is swallowed by refresh and load. so just log it for our logs
                        }
                    });

        cacheUpdateExecutor = new ThreadPoolExecutor(1, 1, 10, TimeUnit.SECONDS,
                new ArrayBlockingQueue<>(1), new CacheUpdateThreadFactory());


        MinerStats = CacheBuilder.newBuilder()
                .maximumSize(1)
                .refreshAfterWrite(STRATUM_CACHE_TIME_SECONDS, TimeUnit.SECONDS)
                .build(
                        new CacheLoader<String, MinerStatsView>() {
                            public MinerStatsView load(String key) { // no checked exception
                                Address miner = new Address(key);
                                MinerStatsView view = new MinerStatsView(STRATUM_RECENT_BLK_COUNT, miner.toBytes()).update();
                                return view;
                            }

                            public ListenableFuture<MinerStatsView> reload(final String key, MinerStatsView prev) {
                                try {
                                    ListenableFutureTask<MinerStatsView> task = ListenableFutureTask.create(
                                        () -> new MinerStatsView(prev).update());
                                    MinerStatsExecutor.execute(task);
                                    return task;
                                } catch (Throwable e) {
                                    LOG.debug("<miner-stats - could not queue up task: ", e);
                                    throw(e);
                                } // exception is swallowed by refresh and load. so just log it for our logs
                            }
                        });

        MinerStatsExecutor = new ThreadPoolExecutor(1, 1, 10, TimeUnit.SECONDS,
                new ArrayBlockingQueue<>(1), new MinerStatsThreadFactory());
    }

    // --------------------------------------------------------------------
    // Mining Pool
    // --------------------------------------------------------------------

    /* Return a reference to the AIONBlock without converting values to hex
     * Requied for the mining pool implementation
     */
    private AionBlock getBlockRaw(int bn) {
        // long bn = this.parseBnOrId(_bnOrId);
        AionBlock nb = this.ac.getBlockchain().getBlockByNumber(bn);
        if (nb == null) {
            if (LOG.isDebugEnabled())
                LOG.debug("<get-block-raw bn={} err=not-found>", bn);
            return null;
        } else {
            return nb;
        }
    }

    // --------------------------------------------------------------------
    // Ethereum-Compliant JSON RPC Specification Implementation
    // --------------------------------------------------------------------

    public RpcMsg web3_clientVersion() {
        return new RpcMsg(this.clientVersion);
    }

    public RpcMsg web3_sha3(Object _params) {
        String _data;
        if (_params instanceof JSONArray) {
            _data = ((JSONArray)_params).get(0) + "";
        }
        else if (_params instanceof JSONObject) {
            _data = ((JSONObject)_params).get("data") + "";
        }
        else {
            return new RpcMsg(null, RpcError.INVALID_PARAMS, "Invalid parameters");
        }

        return new RpcMsg(TypeConverter.toJsonHex(HashUtil.keccak256(ByteUtil.hexStringToBytes(_data))));
    }

    public RpcMsg net_version() {
        return new RpcMsg(chainId());
    }

    public RpcMsg net_peerCount() {
        return new RpcMsg(peerCount());
    }

    public RpcMsg net_listening() {
        // currently, p2p manager is always listening for peers and is active
        return new RpcMsg(true);
    }

    public RpcMsg eth_protocolVersion() {
        return new RpcMsg(p2pProtocolVersion());
    }

    public RpcMsg eth_syncing() {
        SyncInfo syncInfo = getSync();
        if (!syncInfo.done) {
            JSONObject obj = new JSONObject();
            // create obj for when syncing is completed
            obj.put("startingBlock", new NumericalValue(syncInfo.chainStartingBlkNumber).toHexString());
            obj.put("currentBlock", new NumericalValue(syncInfo.chainBestBlkNumber).toHexString());
            obj.put("highestBlock", new NumericalValue(syncInfo.networkBestBlkNumber).toHexString());
            return new RpcMsg(obj);
        } else {
            // create obj for when syncing is ongoing
            return new RpcMsg(false);
        }
    }

    public RpcMsg eth_coinbase() {
        return new RpcMsg(getCoinbase());
    }

    public RpcMsg eth_mining() {
        return new RpcMsg(isMining());
    }

    public RpcMsg eth_hashrate() {
        return new RpcMsg(getHashrate());
    }

    public RpcMsg eth_submitHashrate(Object _params) {
        String _hashrate;
        String _clientId;
        if (_params instanceof JSONArray) {
            _hashrate = ((JSONArray)_params).get(0) + "";
            _clientId = ((JSONArray)_params).get(1) + "";
        }
        else if (_params instanceof JSONObject) {
            _hashrate = ((JSONObject)_params).get("hashrate") + "";
            _clientId = ((JSONObject)_params).get("clientId") + "";
        }
        else {
            return new RpcMsg(null, RpcError.INVALID_PARAMS, "Invalid parameters");
        }

        return new RpcMsg(setReportedHashrate(_hashrate, _clientId));
    }

    public RpcMsg eth_gasPrice() {
        return new RpcMsg(TypeConverter.toJsonHex(getRecommendedNrgPrice()));
    }

    public RpcMsg eth_accounts() {
        return new RpcMsg(new JSONArray(getAccounts()));
    }

    public RpcMsg eth_blockNumber() {
        return new RpcMsg(getBestBlock().getNumber());
    }

    public RpcMsg eth_getBalance(Object _params) {
        String _address;
        Object _bnOrId;

        if (_params instanceof JSONArray) {
            _address = ((JSONArray)_params).get(0) + "";
            _bnOrId = ((JSONArray)_params).opt(1);
        }
        else if (_params instanceof JSONObject) {
            _address = ((JSONObject)_params).get("address") + "";
            _bnOrId = ((JSONObject)_params).opt("block") + "";
        }
        else {
            return new RpcMsg(null, RpcError.INVALID_PARAMS, "Invalid parameters");
        }

        Address address = new Address(_address);

        String bnOrId = "latest";
        if (_bnOrId != null && !_bnOrId.equals(JSONObject.NULL))
            bnOrId = _bnOrId + "";

        if (!bnOrId.equalsIgnoreCase("latest")) {
            return new RpcMsg(null, RpcError.INVALID_PARAMS, "Default block parameter temporarily unsupported");
        }
        /*
        IRepository repo = getRepoByJsonBlockId(bnOrId);
        if (repo == null) // invalid bnOrId
            return new RpcMsg(null, RpcError.EXECUTION_ERROR, "Block not found.");
        */
        IRepository repo = this.ac.getRepository();

        BigInteger balance = repo.getBalance(address);
        return new RpcMsg(TypeConverter.toJsonHex(balance));
    }

    public RpcMsg eth_getStorageAt(Object _params) {
        String _address;
        String _index;
        Object _bnOrId;
        if (_params instanceof JSONArray) {
            _address = ((JSONArray)_params).get(0) + "";
            _index = ((JSONArray)_params).get(1) + "";
            _bnOrId = ((JSONArray)_params).opt(2);
        }
        else if (_params instanceof JSONObject) {
            _address = ((JSONObject)_params).get("address") + "";
            _index = ((JSONObject)_params).get("index") + "";
            _bnOrId = ((JSONObject)_params).opt("block");
        }
        else {
            return new RpcMsg(null, RpcError.INVALID_PARAMS, "Invalid parameters");
        }

        Address address = new Address(_address);

        String bnOrId = "latest";
        if (_bnOrId != null && !_bnOrId.equals(JSONObject.NULL))
            bnOrId = _bnOrId + "";

        DataWord key;

        try {
            key = new DataWord(ByteUtil.hexStringToBytes(_index));
        } catch (Exception e) {
            // invalid key
            LOG.debug("eth_getStorageAt: invalid storageIndex. Must be <= 16 bytes.");
            return new RpcMsg(null, RpcError.INVALID_PARAMS, "Invalid storageIndex. Must be <= 16 bytes.");
        }

        if (!bnOrId.equalsIgnoreCase("latest")) {
            return new RpcMsg(null, RpcError.INVALID_PARAMS, "Default block parameter temporarily unsupported");
        }
        /*
        IRepository repo = getRepoByJsonBlockId(bnOrId);
        if (repo == null) // invalid bnOrId
            return new RpcMsg(null, RpcError.EXECUTION_ERROR, "Block not found.");
        */
        IRepository repo = this.ac.getRepository();

        @SuppressWarnings("unchecked")
        DataWord storageValue = (DataWord) repo.getStorageValue(address, key);
        if (storageValue != null)
            return new RpcMsg(TypeConverter.toJsonHex(storageValue.getData()));
        else
            return new RpcMsg(null, RpcError.EXECUTION_ERROR, "Storage value not found");
    }

    public RpcMsg eth_getTransactionCount(Object _params) {
        String _address;
        Object _bnOrId;
        if (_params instanceof JSONArray) {
            _address = ((JSONArray)_params).get(0) + "";
            _bnOrId = ((JSONArray)_params).opt(1);
        }
        else if (_params instanceof JSONObject) {
            _address = ((JSONObject)_params).get("address") + "";
            _bnOrId = ((JSONObject)_params).opt("block");
        }
        else {
            return new RpcMsg(null, RpcError.INVALID_PARAMS, "Invalid parameters");
        }

        Address address = new Address(_address);

        String bnOrId = "latest";
        if (_bnOrId != null && !_bnOrId.equals(JSONObject.NULL))
            bnOrId = _bnOrId + "";

        if (!bnOrId.equalsIgnoreCase("latest")) {
            return new RpcMsg(null, RpcError.INVALID_PARAMS, "Default block parameter temporarily unsupported");
        }
        /*
        IRepository repo = getRepoByJsonBlockId(bnOrId);
        if (repo == null) // invalid bnOrId
            return new RpcMsg(null, RpcError.EXECUTION_ERROR, "Block not found.");
        */
        IRepository repo = this.ac.getRepository();

        return new RpcMsg(TypeConverter.toJsonHex(repo.getNonce(address)));
    }

    public RpcMsg eth_getBlockTransactionCountByHash(Object _params) {
        String _hash;
        if (_params instanceof JSONArray) {
            _hash = ((JSONArray)_params).get(0) + "";
        }
        else if (_params instanceof JSONObject) {
            _hash = ((JSONObject)_params).get("hash") + "";
        }
        else {
            return new RpcMsg(null, RpcError.INVALID_PARAMS, "Invalid parameters");
        }

        byte[] hash = ByteUtil.hexStringToBytes(_hash);
        AionBlock b = this.ac.getBlockchain().getBlockByHash(hash);
        if (b == null)
            return new RpcMsg(null, RpcError.EXECUTION_ERROR, "Block not found.");

        long n = b.getTransactionsList().size();
        return new RpcMsg(TypeConverter.toJsonHex(n));
    }

    public RpcMsg eth_getBlockTransactionCountByNumber(Object _params) {
        String _bnOrId;
        if (_params instanceof JSONArray) {
            _bnOrId = ((JSONArray)_params).get(0) + "";
        }
        else if (_params instanceof JSONObject) {
            _bnOrId = ((JSONObject)_params).get("block") + "";
        }
        else {
            return new RpcMsg(null, RpcError.INVALID_PARAMS, "Invalid parameters");
        }

        Long bn = parseBnOrId(_bnOrId);
        if (bn == null)
            return new RpcMsg(null, RpcError.INVALID_PARAMS, "Invalid block number.");

        // pending transactions
        if (bn < 0) {
            long pendingTxCount = this.ac.getAionHub().getPendingState().getPendingTxSize();
            return new RpcMsg(TypeConverter.toJsonHex(pendingTxCount));
        }

        AionBlock b = this.ac.getBlockchain().getBlockByNumber(bn);
        if (b == null)
            return new RpcMsg(null, RpcError.EXECUTION_ERROR, "Block not found.");

        List<AionTransaction> list = b.getTransactionsList();

        long n = list.size();
        return new RpcMsg(TypeConverter.toJsonHex(n));
    }

    public RpcMsg eth_getCode(Object _params) {
        String _address;
        Object _bnOrId;
        if (_params instanceof JSONArray) {
            _address = ((JSONArray)_params).get(0) + "";
            _bnOrId = ((JSONArray)_params).opt(1);
        }
        else if (_params instanceof JSONObject) {
            _address = ((JSONObject)_params).get("address") + "";
            _bnOrId = ((JSONObject)_params).opt("block");
        }
        else {
            return new RpcMsg(null, RpcError.INVALID_PARAMS, "Invalid parameters");
        }

        Address address = new Address(_address);

        String bnOrId = "latest";
        if (_bnOrId != null && !_bnOrId.equals(JSONObject.NULL))
            bnOrId = _bnOrId + "";

        if (!bnOrId.equalsIgnoreCase("latest")) {
            return new RpcMsg(null, RpcError.INVALID_PARAMS, "Default block parameter temporarily unsupported");
        }
        /*
        IRepository repo = getRepoByJsonBlockId(bnOrId);
        if (repo == null) // invalid bnOrId
            return new RpcMsg(null, RpcError.EXECUTION_ERROR, "Block not found.");
        */

        IRepository repo = this.ac.getRepository();
        byte[] code = repo.getCode(address);
        return new RpcMsg(TypeConverter.toJsonHex(code));
    }

    public RpcMsg eth_sign(Object _params) {
        String _address;
        String _message;
        if (_params instanceof JSONArray) {
            _address = ((JSONArray)_params).get(0) + "";
            _message = ((JSONArray)_params).get(1) + "";
        }
        else if (_params instanceof JSONObject) {
            _address = ((JSONObject)_params).get("address") + "";
            _message = ((JSONObject)_params).get("message") + "";
        }
        else {
            return new RpcMsg(null, RpcError.INVALID_PARAMS, "Invalid parameters");
        }

        Address address = Address.wrap(_address);
        ECKey key = getAccountKey(address.toString());
        if (key == null)
            return new RpcMsg(null, RpcError.NOT_ALLOWED, "Account not unlocked.");

        // Message starts with Unicode Character 'END OF MEDIUM' (U+0019)
        String message = "\u0019Aion Signed Message:\n" + _message.length() + _message;
        byte[] messageHash = HashUtil.keccak256(message.getBytes());

        return new RpcMsg(TypeConverter.toJsonHex(key.sign(messageHash).getSignature()));
    }

    public RpcMsg eth_sendTransaction(Object _params) {
        JSONObject _tx;
        if (_params instanceof JSONArray) {
            _tx = ((JSONArray)_params).getJSONObject(0);
        }
        else if (_params instanceof JSONObject) {
            _tx = ((JSONObject)_params).getJSONObject("transaction");
        }
        else {
            return new RpcMsg(null, RpcError.INVALID_PARAMS, "Invalid parameters");
        }

        ArgTxCall txParams = ArgTxCall.fromJSON(_tx, getNrgOracle(), getDefaultNrgLimit());
        if (txParams == null)
            return new RpcMsg(null, RpcError.INVALID_PARAMS, "Please check your transaction object.");

        // check for unlocked account
        Address address = txParams.getFrom();
        ECKey key = getAccountKey(address.toString());

        if (key == null)
            return new RpcMsg(null, RpcError.NOT_ALLOWED, "Account not unlocked.");


        byte[] response = sendTransaction(txParams);
        return new RpcMsg(TypeConverter.toJsonHex(response));
    }

    public RpcMsg eth_sendRawTransaction(Object _params) {
        String _rawTx;
        if (_params instanceof JSONArray) {
            _rawTx = ((JSONArray)_params).get(0) + "";
        }
        else if (_params instanceof JSONObject) {
            _rawTx = ((JSONObject)_params).get("transaction") + "";
        }
        else {
            return new RpcMsg(null, RpcError.INVALID_PARAMS, "Invalid parameters");
        }

        if (_rawTx.equals("null"))
            return new RpcMsg(null, RpcError.INVALID_PARAMS, "Null raw transaction provided.");

        byte[] rawTransaction = ByteUtil.hexStringToBytes(_rawTx);

        byte[] transactionHash = sendTransaction(rawTransaction);
        return new RpcMsg(TypeConverter.toJsonHex(transactionHash));
    }

    public RpcMsg eth_call(Object _params) {
        JSONObject _tx;
        Object _bnOrId;
        if (_params instanceof JSONArray) {
            _tx = ((JSONArray)_params).getJSONObject(0);
            _bnOrId = ((JSONArray)_params).opt(1);
        }
        else if (_params instanceof JSONObject) {
            _tx = ((JSONObject)_params).getJSONObject("transaction");
            _bnOrId = ((JSONObject)_params).opt("block");
        }
        else {
            return new RpcMsg(null, RpcError.INVALID_PARAMS, "Invalid parameters");
        }

        ArgTxCall txParams = ArgTxCall.fromJSON(_tx, getNrgOracle(), getDefaultNrgLimit());

        String bnOrId = "latest";
        if (_bnOrId != null && !_bnOrId.equals(JSONObject.NULL))
            bnOrId = _bnOrId + "";

        Long bn = parseBnOrId(bnOrId);
        if (bn == null || bn < 0)
            return new RpcMsg(null, RpcError.INVALID_PARAMS, "Invalid block id provided.");

        AionTransaction tx = new AionTransaction(
                txParams.getNonce().toByteArray(),
                txParams.getTo(),
                txParams.getValue().toByteArray(),
                txParams.getData(),
                txParams.getNrg(),
                txParams.getNrgPrice());

        AionBlock b = this.ac.getBlockchain().getBlockByNumber(bn);
        AionTxReceipt receipt = this.ac.callConstant(tx, b);

        return new RpcMsg(TypeConverter.toJsonHex(receipt.getExecutionResult()));
    }

    public RpcMsg eth_estimateGas(Object _params) {
        JSONObject _tx;
        if (_params instanceof JSONArray) {
            _tx = ((JSONArray)_params).getJSONObject(0);
        }
        else if (_params instanceof JSONObject) {
            _tx = ((JSONObject)_params).getJSONObject("transaction");
        }
        else {
            return new RpcMsg(null, RpcError.INVALID_PARAMS, "Invalid parameters");
        }

        ArgTxCall txParams = ArgTxCall.fromJSON(_tx, getNrgOracle(), getDefaultNrgLimit());
        NumericalValue estimate = new NumericalValue(estimateNrg(txParams));

        return new RpcMsg(estimate.toHexString());
    }

    public RpcMsg eth_getBlockByHash(Object _params) {
        String _hash;
        boolean _fullTx;
        if (_params instanceof JSONArray) {
            _hash = ((JSONArray)_params).get(0) + "";
            _fullTx = ((JSONArray)_params).optBoolean(1, false);
        }
        else if (_params instanceof JSONObject) {
            _hash = ((JSONObject)_params).get("block") + "";
            _fullTx = ((JSONObject)_params).optBoolean("fullTransaction", false);
        }
        else {
            return new RpcMsg(null, RpcError.INVALID_PARAMS, "Invalid parameters");
        }

        byte[] hash = ByteUtil.hexStringToBytes(_hash);
        AionBlock block = this.ac.getBlockchain().getBlockByHash(hash);

        AionBlock mainBlock = this.ac.getAionHub().getBlockchain().getBlockByNumber(block.getNumber());
        if (!FastByteComparisons.equal(block.getHash(), mainBlock.getHash())) {
            LOG.debug("<rpc-server not mainchain>", _hash);
            return new RpcMsg(JSONObject.NULL);
        }

        if (block == null) {
            LOG.debug("<get-block hash={} err=not-found>", _hash);
            return new RpcMsg(JSONObject.NULL); // json rpc spec: 'or null when no block was found'
        } else {
            BigInteger totalDiff = this.ac.getAionHub().getBlockStore().getTotalDifficultyForHash(hash);
            return new RpcMsg(Blk.AionBlockToJson(block, totalDiff, _fullTx));
        }
    }

    public RpcMsg eth_getBlockByNumber(Object _params) {
        String _bnOrId;
        boolean _fullTx;
        if (_params instanceof JSONArray) {
            _bnOrId = ((JSONArray)_params).get(0) + "";
            _fullTx = ((JSONArray)_params).optBoolean(1, false);
        }
        else if (_params instanceof JSONObject) {
            _bnOrId = ((JSONObject)_params).get("block") + "";
            _fullTx = ((JSONObject)_params).optBoolean("fullTransaction", false);
        }
        else {
            return new RpcMsg(null, RpcError.INVALID_PARAMS, "Invalid parameters");
        }

        Long bn = this.parseBnOrId(_bnOrId);

        if (bn == null || bn < 0)
            return new RpcMsg(null, RpcError.INVALID_PARAMS, "Invalid block id provided.");

        AionBlock nb = this.ac.getBlockchain().getBlockByNumber(bn);

        if (nb == null) {
            LOG.debug("<get-block bn={} err=not-found>", bn);
            return new RpcMsg(JSONObject.NULL); // json rpc spec: 'or null when no block was found'
        } else {
            BigInteger totalDiff = this.ac.getAionHub().getBlockStore().getTotalDifficultyForHash(nb.getHash());
            return new RpcMsg(Blk.AionBlockToJson(nb, totalDiff, _fullTx));
        }
    }

    public RpcMsg eth_getTransactionByHash(Object _params) {
        String _hash;
        if (_params instanceof JSONArray) {
            _hash = ((JSONArray)_params).get(0) + "";
        }
        else if (_params instanceof JSONObject) {
            _hash = ((JSONObject)_params).get("transactionHash") + "";
        }
        else {
            return new RpcMsg(null, RpcError.INVALID_PARAMS, "Invalid parameters");
        }

        byte[] txHash = ByteUtil.hexStringToBytes(_hash);
        if (_hash.equals("null") || txHash == null) return null;

        AionTxInfo txInfo = this.ac.getAionHub().getBlockchain().getTransactionInfo(txHash);
        if (txInfo == null)
            return new RpcMsg(JSONObject.NULL); // json rpc spec: 'or null when no transaction was found'

        AionBlock b = this.ac.getBlockchain().getBlockByHash(txInfo.getBlockHash());
        if (b == null) return null; // this is actually an internal error

        return new RpcMsg(Tx.InfoToJSON(txInfo, b));
    }

    public RpcMsg eth_getTransactionByBlockHashAndIndex(Object _params) {
        String _hash;
        String _index;
        if (_params instanceof JSONArray) {
            _hash = ((JSONArray)_params).get(0) + "";
            _index = ((JSONArray)_params).get(1) + "";
        }
        else if (_params instanceof JSONObject) {
            _hash = ((JSONObject)_params).get("blockHash") + "";
            _index = ((JSONObject)_params).get("index") + "";
        }
        else {
            return new RpcMsg(null, RpcError.INVALID_PARAMS, "Invalid parameters");
        }

        byte[] hash = ByteUtil.hexStringToBytes(_hash);
        if (_hash.equals("null") || hash == null) return null;

        AionBlock b = this.ac.getBlockchain().getBlockByHash(hash);
        if (b == null)
            return new RpcMsg(JSONObject.NULL); // json rpc spec: 'or null when no transaction was found'

        List<AionTransaction> txs = b.getTransactionsList();

        int idx = Integer.decode(_index);
        if (idx >= txs.size())
            return new RpcMsg(JSONObject.NULL); // json rpc spec: 'or null when no transaction was found'

        return new RpcMsg(Tx.AionTransactionToJSON(txs.get(idx), b, idx));
    }

    public RpcMsg eth_getTransactionByBlockNumberAndIndex(Object _params) {
        String _bnOrId;
        String _index;
        if (_params instanceof JSONArray) {
            _bnOrId = ((JSONArray)_params).get(0) + "";
            _index = ((JSONArray)_params).get(1) + "";
        }
        else if (_params instanceof JSONObject) {
            _bnOrId = ((JSONObject)_params).get("block") + "";
            _index = ((JSONObject)_params).get("index") + "";
        }
        else {
            return new RpcMsg(null, RpcError.INVALID_PARAMS, "Invalid parameters");
        }

        Long bn = parseBnOrId(_bnOrId);
        if (bn == null || bn < 0) return null;

        AionBlock b = this.ac.getBlockchain().getBlockByNumber(bn);
        if (b == null)
            return new RpcMsg(JSONObject.NULL); // json rpc spec: 'or null when no transaction was found'

        List<AionTransaction> txs = b.getTransactionsList();

        int idx = Integer.decode(_index);
        if (idx >= txs.size())
            return new RpcMsg(JSONObject.NULL); // json rpc spec: 'or null when no transaction was found'

        return new RpcMsg(Tx.AionTransactionToJSON(txs.get(idx), b, idx));
    }

    public RpcMsg eth_getTransactionReceipt(Object _params) {
        String _hash;
        if (_params instanceof JSONArray) {
            _hash = ((JSONArray)_params).get(0) + "";
        }
        else if (_params instanceof JSONObject) {
            _hash = ((JSONObject)_params).get("hash") + "";
        }
        else {
            return new RpcMsg(null, RpcError.INVALID_PARAMS, "Invalid parameters");
        }

        byte[] txHash = TypeConverter.StringHexToByteArray(_hash);
        TxRecpt r = getTransactionReceipt(txHash);

        // commenting this out because of lack support for old web3 client that we are using
        // TODO: re-enable this when we upgrade our web3 client
        /*
        // if we can't find the receipt on the mainchain, try looking for it in pending receipts cache
        /*
        if (r == null) {
            AionTxReceipt pendingReceipt = pendingReceipts.get(new ByteArrayWrapper(txHash));
            r = new TxRecpt(pendingReceipt, null, null, null, true);
        }
        */

        if (r == null)
            return new RpcMsg(JSONObject.NULL); // json rpc spec: 'or null when no receipt was found'

        return new RpcMsg(r.toJson());
    }

    /* -------------------------------------------------------------------------
     * compiler
     */

    public RpcMsg eth_getCompilers() {
        return new RpcMsg(new JSONArray(this.compilers));
    }

    public RpcMsg eth_compileSolidity(Object _params) {
        String _contract;
        if (_params instanceof JSONArray) {
            _contract = ((JSONArray)_params).get(0) + "";
        }
        else if (_params instanceof JSONObject) {
            _contract = ((JSONObject)_params).get("contract") + "";
        }
        else {
            return new RpcMsg(null, RpcError.INVALID_PARAMS, "Invalid parameters");
        }

        @SuppressWarnings("unchecked")
        Map<String, CompiledContr> compiled = contract_compileSolidity(_contract);
        JSONObject obj = new JSONObject();
        for (String key : compiled.keySet()) {
            CompiledContr cc = compiled.get(key);
            obj.put(key, cc.toJSON());
        }
        return new RpcMsg(obj);
    }

    /* -------------------------------------------------------------------------
     * filters
     */

    /* Web3 Filters Support
     *
     * NOTE: newFilter behaviour is ill-defined in the JSON-rpc spec for the following scenarios:
     * (an explanation of how we resolved these ambiguities follows immediately after)
     *
     * newFilter is used to subscribe for filter on transaction logs for transactions with provided address and topics
     *
     * role of fromBlock, toBlock fields within context of newFilter, newBlockFilter, newPendingTransactionFilter
     * (they seem only more pertinent for getLogs)
     * how we resolve it: populate historical data (best-effort) in the filter response before "installing the filter"
     * onus on the user to flush the filter of the historical data, before depending on it for up-to-date values.
     * apart from loading historical data, fromBlock & toBlock are ignored when loading events on filter queue
     */
    private FltrLg createFilter(ArgFltr rf) {
        FltrLg filter = new FltrLg();
        filter.setTopics(rf.topics);
        filter.setContractAddress(rf.address);

        Long bnFrom = parseBnOrId(rf.fromBlock);
        Long bnTo = parseBnOrId(rf.toBlock);

        if (bnFrom == null || bnTo == null || bnFrom == -1 || bnTo == -1) {
            LOG.debug("jsonrpc - eth_newFilter(): from, to block parse failed");
            return null;
        }

        final AionBlock fromBlock = this.ac.getBlockchain().getBlockByNumber(bnFrom);
        AionBlock toBlock = this.ac.getBlockchain().getBlockByNumber(bnTo);

        if (fromBlock != null) {
            // need to add historical data
            // this is our own policy: what to do in this case is not defined in the spec
            //
            // policy: add data from earliest to latest, until we can't fill the queue anymore
            //
            // caveat: filling up the events-queue with historical data will cause the following issue:
            // the user will miss all events generated between the first poll and filter installation.

            toBlock = toBlock == null ? getBestBlock() : toBlock;
            for (long i = fromBlock.getNumber(); i <= toBlock.getNumber(); i++) {
                if (filter.isFull()) break;
                filter.onBlock(this.ac.getBlockchain().getBlockByNumber(i), this.ac.getAionHub().getBlockchain());
            }
        }

        return filter;
    }

    public RpcMsg eth_newFilter(Object _params) {
        if (!isFilterEnabled) {
            return new RpcMsg(null, RpcError.NOT_ALLOWED, "Filters over rpc disabled.");
        }

        JSONObject _filterObj;
        if (_params instanceof JSONArray) {
            _filterObj = ((JSONArray)_params).getJSONObject(0);
        }
        else if (_params instanceof JSONObject) {
            _filterObj = ((JSONObject)_params).getJSONObject("filter");
        }
        else {
            return new RpcMsg(null, RpcError.INVALID_PARAMS, "Invalid parameters");
        }

        ArgFltr rf = ArgFltr.fromJSON(_filterObj);

        FltrLg filter = createFilter(rf);
        if (filter == null)
            return new RpcMsg(null, RpcError.INVALID_PARAMS, "Invalid block ids provided.");

        // "install" the filter after populating historical data;
        // rationale: until the user gets the id back, the user should not expect the filter to be "installed" anyway.
        long id = fltrIndex.getAndIncrement();
        installedFilters.put(id, filter);

        return new RpcMsg(TypeConverter.toJsonHex(id));
    }

    public RpcMsg eth_newBlockFilter() {
        if (!isFilterEnabled) {
            return new RpcMsg(null, RpcError.NOT_ALLOWED, "Filters over rpc disabled.");
        }

        long id = fltrIndex.getAndIncrement();
        installedFilters.put(id, new FltrBlk());
        return new RpcMsg(TypeConverter.toJsonHex(id));
    }

    public RpcMsg eth_newPendingTransactionFilter() {
        if (!isFilterEnabled) {
            return new RpcMsg(null, RpcError.NOT_ALLOWED, "Filters over rpc disabled.");
        }

        long id = fltrIndex.getAndIncrement();
        installedFilters.put(id, new FltrTx());
        return new RpcMsg(TypeConverter.toJsonHex(id));
    }

    public RpcMsg eth_uninstallFilter(Object _params) {
        if (!isFilterEnabled) {
            return new RpcMsg(null, RpcError.NOT_ALLOWED, "Filters over rpc disabled.");
        }

        String _id;
        if (_params instanceof JSONArray) {
            _id = ((JSONArray)_params).get(0) + "";
        }
        else if (_params instanceof JSONObject) {
            _id = ((JSONObject)_params).get("id") + "";
        }
        else {
            return new RpcMsg(null, RpcError.INVALID_PARAMS, "Invalid parameters");
        }

        return new RpcMsg(installedFilters.remove(TypeConverter.StringHexToBigInteger(_id).longValue()) != null);
    }

    private JSONArray buildFilterResponse(Fltr filter) {
        Object[] events = filter.poll();
        JSONArray response = new JSONArray();
        for (Object event : events) {
            if (event instanceof Evt) {
                // put the Object we get out of the Evt object in here
                response.put(((Evt) event).toJSON());
            }
        }
        return response;
    }

    public RpcMsg eth_getFilterChanges(Object _params) {
        if (!isFilterEnabled) {
            return new RpcMsg(null, RpcError.NOT_ALLOWED, "Filters over rpc disabled.");
        }

        String _id;
        if (_params instanceof JSONArray) {
            _id = ((JSONArray)_params).get(0) + "";
        }
        else if (_params instanceof JSONObject) {
            _id = ((JSONObject)_params).get("id") + "";
        }
        else {
            return new RpcMsg(null, RpcError.INVALID_PARAMS, "Invalid parameters");
        }

        long id = TypeConverter.StringHexToBigInteger(_id).longValue();
        Fltr filter = installedFilters.get(id);

        if (filter == null)
            return new RpcMsg(null, RpcError.EXECUTION_ERROR, "Filter not found.");

        return new RpcMsg(buildFilterResponse(filter));
    }

    public RpcMsg eth_getLogs(Object _params) {
        JSONObject _filterObj;
        if (_params instanceof JSONArray) {
            _filterObj = ((JSONArray)_params).getJSONObject(0);
        }
        else if (_params instanceof JSONObject) {
            _filterObj = ((JSONObject)_params).getJSONObject("filter");
        }
        else {
            return new RpcMsg(null, RpcError.INVALID_PARAMS, "Invalid parameters");
        }

        ArgFltr rf = ArgFltr.fromJSON(_filterObj);
        FltrLg filter = createFilter(rf);
        if (filter == null)
            return new RpcMsg(null, RpcError.INVALID_PARAMS, "Invalid block ids provided.");

        return new RpcMsg(buildFilterResponse(filter));
    }

    /* -------------------------------------------------------------------------
     * personal
     */

    public RpcMsg personal_unlockAccount(Object _params) {
        String _account;
        String _password;
        Object _duration;
        if (_params instanceof JSONArray) {
            _account = ((JSONArray)_params).get(0) + "";
            _password = ((JSONArray)_params).get(1) + "";
            _duration = ((JSONArray)_params).opt(2);
        }
        else if (_params instanceof JSONObject) {
            _account = ((JSONObject)_params).get("address") + "";
            _password = ((JSONObject)_params).get("password") + "";
            _duration = ((JSONObject)_params).opt("duration");
        }
        else {
            return new RpcMsg(null, RpcError.INVALID_PARAMS, "Invalid parameters");
        }


        int duration = 300;
        if (_duration != null && !_duration.equals(JSONObject.NULL))
            duration = new BigInteger(_duration + "").intValueExact();

        return new RpcMsg(unlockAccount(_account, _password, duration));
    }

    public RpcMsg personal_lockAccount(Object _params) {
        String _account;
        String _password;
        if (_params instanceof JSONArray) {
            _account = ((JSONArray)_params).get(0) + "";
            _password = ((JSONArray)_params).get(1) + "";
        }
        else if (_params instanceof JSONObject) {
            _account = ((JSONObject)_params).get("address") + "";
            _password = ((JSONObject)_params).get("password") + "";
        }
        else {
            return new RpcMsg(null, RpcError.INVALID_PARAMS, "Invalid parameters");
        }

        return new RpcMsg(lockAccount(Address.wrap(_account), _password));
    }

    public RpcMsg personal_newAccount(Object _params) {
        String _password;
        if (_params instanceof JSONArray) {
            _password = ((JSONArray)_params).get(0) + "";
        }
        else if (_params instanceof JSONObject) {
            _password = ((JSONObject)_params).get("password") + "";
        }
        else {
            return new RpcMsg(null, RpcError.INVALID_PARAMS, "Invalid parameters");
        }

        String address = Keystore.create(_password);

        return new RpcMsg(TypeConverter.toJsonHex(address));
    }


    /* -------------------------------------------------------------------------
     * debug
     */

    public RpcMsg debug_getBlocksByNumber(Object _params) {
        String _bnOrId;
        boolean _fullTx;
        if (_params instanceof JSONArray) {
            _bnOrId = ((JSONArray)_params).get(0) + "";
            _fullTx = ((JSONArray)_params).optBoolean(1, false);
        }
        else if (_params instanceof JSONObject) {
            _bnOrId = ((JSONObject)_params).get("block") + "";
            _fullTx = ((JSONObject)_params).optBoolean("fullTransaction", false);
        }
        else {
            return new RpcMsg(null, RpcError.INVALID_PARAMS, "Invalid parameters");
        }

        Long bn = parseBnOrId(_bnOrId);

        if (bn == null || bn < 0)
            return null;

        List<Map.Entry<AionBlock, Map.Entry<BigInteger, Boolean>>> blocks = ((AionBlockStore) this.ac.getAionHub().getBlockchain().getBlockStore()).getBlocksByNumber(bn);
        if (blocks == null) {
            return new RpcMsg(null, RpcError.EXECUTION_ERROR, "Blocks requested not found.");
        }

        JSONArray response = new JSONArray();
        for (Map.Entry<AionBlock, Map.Entry<BigInteger, Boolean>> block : blocks) {
            JSONObject b = (JSONObject) Blk.AionBlockToJson(block.getKey(), block.getValue().getKey(), _fullTx);
            b.put("mainchain", block.getValue().getValue());
            response.put(b);
        }
        return new RpcMsg(response);
    }

    /* -------------------------------------------------------------------------
     * private debugging APIs
     * Reasoning for not adding this to conventional web3 calls is so
     * we can freely change the responses without breaking compatibility
     */
    public RpcMsg priv_peers() {
        Map<Integer, INode> activeNodes = this.ac.getAionHub().getP2pMgr().getActiveNodes();

        JSONArray peerList = new JSONArray();

        for (INode node : activeNodes.values()) {
            JSONObject n = new JSONObject();
            n.put("idShort", node.getIdShort());
            n.put("id", new String(node.getId()));
            n.put("idHash", node.getIdHash());
            n.put("version", node.getBinaryVersion());
            n.put("blockNumber", node.getBestBlockNumber());
            n.put("totalDifficulty", node.getTotalDifficulty());

            JSONObject network = new JSONObject();
            network.put("remoteAddress", node.getIpStr() + ":" + node.getPort());
            n.put("network", network);
            n.put("latestTimestamp", node.getTimestamp());

            // generate a date corresponding to UTC date time (not local)
            String utcTimestampDate = Instant.ofEpochMilli(node.getTimestamp()).atOffset(ZoneOffset.UTC).toString();
            n.put("latestTimestampUTC", utcTimestampDate);
            n.put("version", node.getBinaryVersion());

            peerList.put(n);
        }
        return new RpcMsg(peerList);
    }

    public RpcMsg priv_p2pConfig() {
        CfgNetP2p p2p = CfgAion.inst().getNet().getP2p();

        JSONObject obj = new JSONObject();
        obj.put("localBinding", p2p.getIp() + ":" + p2p.getPort());
        return new RpcMsg(obj);
    }

    // default block for pending transactions
    private static final AionBlock defaultBlock = new AionBlock(new A0BlockHeader.Builder().build(), Collections.emptyList());

    public RpcMsg priv_getPendingTransactions(Object _params) {
        boolean fullTx = ((JSONArray)_params).optBoolean(0, false);
        List<AionTransaction> transactions = this.ac.getPendingStateTransactions();

        JSONArray arr = new JSONArray();
        for (int i = 0; i < transactions.size(); i++) {
            if (fullTx) {
                arr.put(Tx.AionTransactionToJSON(transactions.get(i), defaultBlock, i));
            } else {
                arr.put(ByteUtil.toHexString(transactions.get(i).getHash()));
            }
        }
        return new RpcMsg(arr);
    }

    public RpcMsg priv_getPendingSize() {
        return new RpcMsg(this.ac.getPendingStateTransactions().size());
    }

    public RpcMsg priv_dumpTransaction(Object _params) {
        String transactionHash;
        if (_params instanceof JSONArray) {
            transactionHash = ((JSONArray) _params).get(0) + "";
        } else if (_params instanceof JSONObject) {
            transactionHash = ((JSONObject) _params).get("hash") + "";
        } else {
            return new RpcMsg(null, RpcError.INVALID_PARAMS, "Invalid parameters");
        }

        byte[] hash = ByteUtil.hexStringToBytes(transactionHash);
        if (hash == null)
            return new RpcMsg(null, RpcError.INVALID_PARAMS, "Invalid transaction hash");

        // begin output processing
        AionTxInfo transaction = this.ac.getAionHub()
                .getBlockchain()
                .getTransactionInfo(hash);

        if (transaction == null)
            return new RpcMsg(JSONObject.NULL);

        JSONObject tx = Tx.InfoToJSON(transaction,
                this.ac.getBlockchain().getBlockByHash(transaction.getBlockHash()));
        String raw = ByteUtil.toHexString(transaction.getReceipt().getTransaction().getEncoded());

        JSONObject obj = new JSONObject();
        obj.put("transaction", tx);
        obj.put("raw", raw);
        return new RpcMsg(obj);
    }

    public RpcMsg priv_dumpBlockByHash(Object _params) {
        String hashString;
        if (_params instanceof JSONArray) {
            hashString = ((JSONArray) _params).get(0) + "";
        } else if (_params instanceof JSONObject) {
            hashString = ((JSONObject) _params).get("hash") + "";
        } else {
            return new RpcMsg(null, RpcError.INVALID_PARAMS, "Invalid parameters");
        }

        byte[] hash = ByteUtil.hexStringToBytes(hashString);
        if (hash == null)
            return new RpcMsg(null, RpcError.INVALID_PARAMS, "Invalid block hash");

        AionBlock block = this.ac.getBlockchain().getBlockByHash(hash);

        if (block == null)
            return new RpcMsg(JSONObject.NULL);

        BigInteger totalDiff = this.ac.getBlockchain().getTotalDifficultyByHash(new Hash256(hash));
        return new RpcMsg(dumpBlock(block, totalDiff, false));
    }

    public RpcMsg priv_dumpBlockByNumber(Object _params) {
        String numberString;
        if (_params instanceof JSONArray) {
            numberString = ((JSONArray) _params).get(0) + "";
        } else if (_params instanceof JSONObject) {
            numberString = ((JSONObject) _params).get("number") + "";
        } else {
            return new RpcMsg(null, RpcError.INVALID_PARAMS, "Invalid parameters");
        }

        // TODO: parse hex
        long number;
        try {
            number = Long.parseLong(numberString);
        } catch (NumberFormatException e) {
            return new RpcMsg(null, RpcError.INVALID_PARAMS, "Unable to decode input number");
        }
        AionBlock block = this.ac.getBlockchain().getBlockByNumber(number);

        if (block == null)
            return new RpcMsg(JSONObject.NULL);

        BigInteger totalDiff = this.ac.getBlockchain().getTotalDifficultyByHash(new Hash256(block.getHash()));
        return new RpcMsg(dumpBlock(block, totalDiff, false));
    }

    private static JSONObject dumpBlock(AionBlock block, BigInteger totalDiff, boolean full) {
        JSONObject obj = new JSONObject();
        obj.put("block", Blk.AionBlockToJson(block, totalDiff, full));
        obj.put("raw", ByteUtil.toHexString(block.getEncoded()));
        return obj;
    }

    /**
     * Very short blurb generated about our most important stats, intended for
     * quick digestion and monitoring tool usage
     */
    // TODO
    public RpcMsg priv_shortStats() {
        AionBlock block = this.ac.getBlockchain().getBestBlock();
        Map<Integer, INode> peer = this.ac.getAionHub().getP2pMgr().getActiveNodes();

        // this could be optimized (cached)
        INode maxPeer = null;
        for (INode p : peer.values()) {
            if (maxPeer == null) {
                maxPeer = p;
                continue;
            }

            if (p.getTotalDifficulty().compareTo(maxPeer.getTotalDifficulty()) > 0)
                maxPeer = p;
        }

        // basic local configuration
        CfgAion config = CfgAion.inst();

        JSONObject obj = new JSONObject();
        obj.put("id", config.getId());
        obj.put("genesisHash", ByteUtil.toHexString(config.getGenesis().getHash()));
        obj.put("version", Version.KERNEL_VERSION);
        obj.put("bootBlock", this.ac.getAionHub().getStartingBlock().getNumber());


        long time = System.currentTimeMillis();
        obj.put("timestamp", time);
        obj.put("timestampUTC", Instant.ofEpochMilli(time).atOffset(ZoneOffset.UTC).toString());

        // base.blockchain
        JSONObject blockchain = new JSONObject();
        blockchain.put("bestBlockhash", ByteUtil.toHexString(block.getHash()));
        blockchain.put("bestNumber", block.getNumber());
        blockchain.put("totalDifficulty", this.ac.getBlockchain()
                .getTotalDifficultyByHash(new Hash256(block.getHash())));
        // end
        obj.put("local", blockchain);

        // base.network
        JSONObject network = new JSONObject();
        // remote
        if (maxPeer != null) {
            // base.network.best
            JSONObject remote = new JSONObject();
            remote.put("id", new String(maxPeer.getId()));
            remote.put("totalDifficulty", maxPeer.getTotalDifficulty());
            remote.put("bestNumber", maxPeer.getBestBlockNumber());
            remote.put("version", maxPeer.getBinaryVersion());
            remote.put("timestamp", maxPeer.getTimestamp());
            remote.put("timestampUTC", Instant.ofEpochMilli(maxPeer.getTimestamp()).atOffset(ZoneOffset.UTC).toString());
            // end
            network.put("best", remote);
        }

        // end
        network.put("peerCount", peer.size());
        obj.put("network", network);

        return new RpcMsg(obj);
    }

    /**
     * This may seem similar to a superset of peers, with the difference
     * being that this should only contain a subset of peers we are
     * actively syncing from
     */
    public RpcMsg priv_syncPeers() {
        // contract here is we do NOT modify the peerStates in any way
        Map<Integer, PeerState> peerStates = this.ac.getAionHub().getSyncMgr().getPeerStates();

        // also retrieve nodes from p2p to see if we can piece together a full state
        Map<Integer, INode> nodeState = this.ac.getAionHub().getP2pMgr().getActiveNodes();

        JSONArray array = new JSONArray();
        for (Map.Entry<Integer, PeerState> peerState : peerStates.entrySet()) {
            // begin []
            JSONObject peerObj = new JSONObject();
            INode node;
            if ((node = nodeState.get(peerState.getKey())) != null) {
                // base[].node
                JSONObject nodeObj = new JSONObject();
                nodeObj.put("id", new String(node.getId()));
                nodeObj.put("totalDifficulty", node.getTotalDifficulty());
                nodeObj.put("bestNumber", node.getBestBlockNumber());
                nodeObj.put("version", node.getBinaryVersion());
                nodeObj.put("timestamp", node.getTimestamp());
                nodeObj.put("timestampUTC", Instant.ofEpochMilli(node.getTimestamp()).atOffset(ZoneOffset.UTC).toString());

                //end
                peerObj.put("node", nodeObj);
            }

            PeerState ps = peerState.getValue();
            peerObj.put("idHash", peerState.getKey());
            peerObj.put("lastRequestTimestamp", ps.getLastHeaderRequest());
            peerObj.put("lastRequestTimestampUTC", Instant.ofEpochMilli(ps.getLastHeaderRequest()).atOffset(ZoneOffset.UTC).toString());
            peerObj.put("mode", ps.getMode().toString());
            peerObj.put("base", ps.getBase());

            // end
            array.put(peerObj);
        }
        return new RpcMsg(array);
    }


    public RpcMsg priv_config() {
        JSONObject obj = new JSONObject();

        CfgAion config = CfgAion.inst();

        obj.put("id", config.getId());
        obj.put("basePath", config.getBasePath());

        obj.put("net", configNet());
        obj.put("consensus", configConsensus());
        obj.put("sync", configSync());
        obj.put("api", configApi());
        obj.put("db", configDb());
        obj.put("tx", configTx());

        return new RpcMsg(obj);
    }

    // TODO: we can refactor these in the future to be in
    // their respective classes, for now put the toJson here

    private static JSONObject configNet() {
        CfgNet config = CfgAion.inst().getNet();
        JSONObject obj = new JSONObject();

        // begin base.net.p2p
        CfgNetP2p configP2p = config.getP2p();
        JSONObject p2p = new JSONObject();
        p2p.put("ip", configP2p.getIp());
        p2p.put("port", configP2p.getPort());
        p2p.put("bootlistSyncOnly", configP2p.getBootlistSyncOnly());
        p2p.put("discover", configP2p.getDiscover());
        p2p.put("errorTolerance", configP2p.getErrorTolerance());
        p2p.put("maxActiveNodes", configP2p.getMaxActiveNodes());
        p2p.put("maxTempNodes", configP2p.getMaxTempNodes());

        // end
        obj.put("p2p", p2p);

        // begin base.net.nodes[]
        JSONArray nodeArray = new JSONArray();
        for (String n : config.getNodes()) {
            nodeArray.put(n);
        }

        // end
        obj.put("nodes", nodeArray);
        // begin base
        obj.put("id", config.getId());

        // end
        return obj;
    }

    private static JSONObject configConsensus() {
        CfgConsensusPow config = CfgAion.inst().getConsensus();
        JSONObject obj = new JSONObject();
        obj.put("mining", config.getMining());
        obj.put("minerAddress", config.getMinerAddress());
        obj.put("threads", config.getCpuMineThreads());
        obj.put("extraData", config.getExtraData());
        obj.put("isSeed", config.isSeed());

        // base.consensus.energyStrategy
        CfgEnergyStrategy nrg = config.getEnergyStrategy();
        JSONObject nrgObj = new JSONObject();
        nrgObj.put("strategy", nrg.getStrategy());
        nrgObj.put("target", nrg.getTarget());
        nrgObj.put("upper", nrg.getUpperBound());
        nrgObj.put("lower", nrg.getLowerBound());

        // end
        obj.put("energyStrategy", nrgObj);
        return obj;
    }

    private static JSONObject configSync() {
        CfgSync config = CfgAion.inst().getSync();
        JSONObject obj = new JSONObject();
        obj.put("showStatus", config.getShowStatus());
        obj.put("blocksQueueMax", config.getBlocksQueueMax());
        return obj;
    }

    private static JSONObject configApi() {
        CfgApi config = CfgAion.inst().getApi();

        JSONObject obj = new JSONObject();

        // base.api.rpc
        CfgApiRpc rpcConfig = config.getRpc();
        CfgSsl sslConfig = rpcConfig.getSsl();
        JSONObject rpc = new JSONObject();
        rpc.put("ip", rpcConfig.getIp());
        rpc.put("port", rpcConfig.getPort());
        rpc.put("corsEnabled", rpcConfig.getCorsEnabled());
        rpc.put("active", rpcConfig.getActive());
        rpc.put("maxThread", rpcConfig.getMaxthread());
        rpc.put("sslEnabled", sslConfig.getEnabled());
        rpc.put("sslCert", sslConfig.getCert());
        rpc.put("sslPass", sslConfig.getPass());

        // end
        obj.put("rpc", rpc);

        // base.api.zmq
        CfgApiZmq zmqConfig = config.getZmq();
        JSONObject zmq = new JSONObject();

        zmq.put("ip", zmqConfig.getIp());
        zmq.put("port", zmqConfig.getPort());
        zmq.put("active", zmqConfig.getActive());

        // end
        obj.put("zmq", zmq);

        // base.api.nrg
        CfgApiNrg nrgConfig = config.getNrg();
        JSONObject nrg = new JSONObject();

        nrg.put("defaultPrice", nrgConfig.getNrgPriceDefault());
        nrg.put("maxPrice", nrgConfig.getNrgPriceMax());

        // end
        obj.put("nrg", nrg);
        return obj;
    }

    // this is temporarily disabled until DB configuration changes come in
    private static JSONObject configDb() {
        return new JSONObject();
    }

    private static JSONObject configTx() {
        CfgTx config = CfgAion.inst().getTx();
        JSONObject obj = new JSONObject();
        obj.put("cacheMax", config.getCacheMax());
        obj.put("poolBackup", config.getPoolBackup());
        obj.put("buffer", config.getBuffer());
        obj.put("poolDump", config.getPoolDump());
        return obj;
    }

    /* -------------------------------------------------------------------------
     * operational api
     */

    // always gets the latest account state
    public RpcMsg ops_getAccountState(Object _params) {
        String _address;
        if (_params instanceof JSONArray) {
            _address = ((JSONArray)_params).get(0) + "";
        }
        else if (_params instanceof JSONObject) {
            _address = ((JSONObject)_params).get("address") + "";
        }
        else {
            return new RpcMsg(null, RpcError.INVALID_PARAMS, "Invalid parameters");
        }

        Address address;

        try {
            address = new Address(_address);
        } catch (Exception e) {
            return new RpcMsg(null, RpcError.INVALID_PARAMS, "Invalid address provided.");
        }

        long latestBlkNum = this.getBestBlock().getNumber();
        AccountState accountState = ((AionRepositoryImpl) this.ac.getRepository()).getAccountState(address);

        BigInteger nonce = BigInteger.ZERO;
        BigInteger balance = BigInteger.ZERO;

        if (accountState != null) {
            nonce = accountState.getNonce();
            balance = accountState.getBalance();
        }

        JSONObject response = new JSONObject();
        response.put("address", address.toString());
        response.put("blockNumber", latestBlkNum);
        response.put("balance", TypeConverter.toJsonHex(balance));
        response.put("nonce", TypeConverter.toJsonHex(nonce));

        return new RpcMsg(response);
    }

    // always gets the latest 20 blocks and transactions
    private class ChainHeadView {
        LinkedList<byte[]> hashQueue; // more precisely a dequeue
        Map<byte[], JSONObject> blkList;
        Map<byte[], AionBlock> blkObjList;
        Map<byte[], List<AionTransaction>> txnList;

        private JSONObject response;

        private int qSize;

        public ChainHeadView(ChainHeadView cv) {
            hashQueue = new LinkedList<>(cv.hashQueue);
            blkList = new HashMap<>(cv.blkList);
            blkObjList = new HashMap<>(cv.blkObjList);
            txnList = new HashMap<>(cv.txnList);
            response = new JSONObject(cv.response, JSONObject.getNames(cv.response));
            qSize = cv.qSize;
        }

        public ChainHeadView(int _qSize) {
            hashQueue = new LinkedList<>();
            blkList = new HashMap<>();
            blkObjList = new HashMap<>();
            txnList = new HashMap<>();
            response = new JSONObject();
            qSize = _qSize;
        }

        private JSONObject getJson(AionBlock _b) {
            BigInteger totalDiff = ac.getAionHub().getBlockStore().getTotalDifficultyForHash(_b.getHash());
            return Blk.AionBlockOnlyToJson(_b, totalDiff);
        }

        private JSONObject buildResponse() {
            JSONArray blks = new JSONArray();
            JSONArray txns = new JSONArray();

            // return qSize number of blocks and transactions as json
            for (int i = 0; i < hashQueue.size(); i++) {
                byte[] hash = hashQueue.get(i);
                JSONObject blk = blkList.get(hash);
                if (i < hashQueue.size()-1) {
                    AionBlock blkThis = blkObjList.get(hash);
                    AionBlock blkNext = blkObjList.get(hashQueue.get(i+1));
                    blk.put("blockTime", blkThis.getTimestamp() - blkNext.getTimestamp());
                }
                blks.put(blk);
                List<AionTransaction> t = txnList.get(hash);

                for (int j = 0; (j < t.size() && txns.length() <= qSize); j++) {
                    txns.put(Tx.AionTransactionToJSON(t.get(j), blkObjList.get(hash), j));
                }
            }

            JSONObject metrics;
            try {
                metrics = computeMetrics();
            } catch (Exception e) {
                LOG.error("failed to compute metrics.", e);
                metrics = new JSONObject();
            }

            JSONObject o = new JSONObject();
            o.put("blocks", blks);
            o.put("transactions", txns);
            o.put("metrics", metrics);
            return o;
        }

        private JSONObject computeMetrics() {
            long blkTimeAccumulator = 0L;
            BigInteger lastDifficulty = null;
            BigInteger difficultyAccumulator = new BigInteger("0");
            BigInteger nrgConsumedAccumulator = new BigInteger("0");
            BigInteger nrgLimitAccumulator = new BigInteger("0");
            long txnCount = 0L;

            int count = blkObjList.size();
            Long lastBlkTimestamp = null;
            AionBlock b = null;
            ListIterator li = hashQueue.listIterator(0);
            while(li.hasNext()) {
                byte[] hash = (byte[]) li.next();
                b = blkObjList.get(hash);

                if (lastBlkTimestamp != null) {
                    blkTimeAccumulator += (lastBlkTimestamp - b.getTimestamp());
                }
                lastBlkTimestamp = b.getTimestamp();

                difficultyAccumulator = difficultyAccumulator.add(new BigInteger(b.getDifficulty()));
                lastDifficulty = new BigInteger(b.getDifficulty());

                nrgConsumedAccumulator = nrgConsumedAccumulator.add(new BigInteger(Long.toString(b.getNrgConsumed())));
                nrgLimitAccumulator = nrgLimitAccumulator.add(new BigInteger(Long.toString(b.getNrgLimit())));
                txnCount += b.getTransactionsList().size();
            }

            BigInteger lastBlkReward = ((AionBlockchainImpl)ac.getBlockchain()).getChainConfiguration().getRewardsCalculator().calculateReward(b.getHeader()) ;

            double blkTime = 0;
            double hashRate = 0;
            double avgDifficulty = 0;
            double avgNrgConsumedPerBlock = 0;
            double avgNrgLimitPerBlock = 0;
            double txnPerSec = 0;

            if (count > 0 && blkTimeAccumulator > 0) {
                blkTime = blkTimeAccumulator / (double)count;
                hashRate = lastDifficulty.longValue() / blkTime;
                avgDifficulty = difficultyAccumulator.longValue() / (double)count;
                avgNrgConsumedPerBlock = nrgConsumedAccumulator.longValue() / (double)count;
                avgNrgLimitPerBlock = nrgLimitAccumulator.longValue() / (double)count;
                txnPerSec = txnCount / (double)blkTimeAccumulator;
            }

            long startBlock = 0;
            long endBlock = 0;
            long startTimestamp = 0;
            long endTimestamp = 0;
            long currentBlockchainHead = 0;

            if (hashQueue.size() > 0) {
                AionBlock startBlockObj = blkObjList.get(hashQueue.peekLast());
                AionBlock endBlockObj = blkObjList.get(hashQueue.peekFirst());

                startBlock = startBlockObj.getNumber();
                endBlock = endBlockObj.getNumber();
                startTimestamp = startBlockObj.getTimestamp();
                endTimestamp = endBlockObj.getTimestamp();
                currentBlockchainHead = endBlock;
            }

            JSONObject metrics = new JSONObject();
            metrics.put("averageDifficulty",avgDifficulty);
            metrics.put("averageBlockTime", blkTime);
            metrics.put("hashRate",hashRate);
            metrics.put("transactionPerSecond",txnPerSec);
            metrics.put("lastBlockReward",lastBlkReward);
            metrics.put("targetBlockTime", 10);
            metrics.put("blockWindow", OPS_RECENT_ENTITY_COUNT);

            metrics.put("startBlock", startBlock);
            metrics.put("endBlock", endBlock);
            metrics.put("startTimestamp", startTimestamp);
            metrics.put("endTimestamp", endTimestamp);
            metrics.put("currentBlockchainHead", currentBlockchainHead);

            metrics.put("averageNrgConsumedPerBlock",avgNrgConsumedPerBlock);
            metrics.put("averageNrgLimitPerBlock",avgNrgLimitPerBlock);

            return metrics;
        }

        ChainHeadView update() {
            // get the latest head
            AionBlock blk = getBestBlock();

            if (FastByteComparisons.equal(hashQueue.peekFirst(), blk.getHash())) {
                return this; // nothing to do
            }

            // evict data as necessary
            LinkedList<Map.Entry<byte[],Map.Entry<AionBlock, JSONObject>>> tempStack = new LinkedList<>();
            tempStack.push(Map.entry(blk.getHash(), Map.entry(blk, getJson(blk))));
            int itr = 1; // deliberately 1, since we've already added the 0th element to the stack

            /*
            if (hashQueue.peekFirst() != null) {
                System.out.println("[" + 0 + "]: " + TypeConverter.toJsonHex(hashQueue.peekFirst()) + " - " + blocks.get(hashQueue.peekFirst()).getNumber());
                System.out.println("----------------------------------------------------------");
                System.out.println("isParentHashMatch? " + FastByteComparisons.equal(hashQueue.peekFirst(), blk.getParentHash()));
                System.out.println("blk.getNumber() " + blk.getNumber());
            }
            System.out.println("blkNum: " + blk.getNumber() +
                    " parentHash: " + TypeConverter.toJsonHex(blk.getParentHash()) +
                    " blkHash: " + TypeConverter.toJsonHex(blk.getHash()));
            */

            while(!FastByteComparisons.equal(hashQueue.peekFirst(), blk.getParentHash())
                    && itr < qSize
                    && blk.getNumber() > 2) {

                blk = getBlockByHash(blk.getParentHash());
                tempStack.push(Map.entry(blk.getHash(), Map.entry(blk, getJson(blk))));
                itr++;
                /*
                System.out.println("blkNum: " + blk.getNumber() +
                        " parentHash: " + TypeConverter.toJsonHex(blk.getParentHash()) +
                        " blkHash: " + TypeConverter.toJsonHex(blk.getHash()));
                */
            }

            // evict out the right number of elements first
            for (int i = 0; i < tempStack.size(); i++) {
                byte[] tailHash = hashQueue.pollLast();
                if (tailHash != null) {
                    blkList.remove(tailHash);
                    blkObjList.remove(tailHash);
                    txnList.remove(tailHash);
                }
            }

            // empty out the stack into the queue
            while (!tempStack.isEmpty()) {
                // add to the queue
                Map.Entry<byte[], Map.Entry<AionBlock,JSONObject>> element = tempStack.pop();
                byte[] hash = element.getKey();
                AionBlock blkObj = element.getValue().getKey();
                JSONObject blkJson = element.getValue().getValue();
                List<AionTransaction> txnJson = blkObj.getTransactionsList();

                hashQueue.push(hash);
                blkList.put(hash, blkJson);
                blkObjList.put(hash, blkObj);
                txnList.put(hash, txnJson);
            }

            /*
            System.out.println("[" + 0 + "]: " + TypeConverter.toJsonHex(hashQueue.peekFirst()) + " - " + blocks.get(hashQueue.peekFirst()).getNumber());
            System.out.println("----------------------------------------------------------");
            for (int i = hashQueue.size() - 1; i >= 0; i--) {
                System.out.println("[" + i + "]: " + TypeConverter.toJsonHex(hashQueue.get(i)) + " - " + blocks.get(hashQueue.get(i)).getNumber());
            }
            */
            this.response = buildResponse();

            return this;
        }

        JSONObject getResponse() {
            return response;
        }

        long getViewBestBlock() {
            return blkObjList.get(hashQueue.peekFirst()).getNumber();
        }
    }

    public class CacheUpdateThreadFactory implements ThreadFactory {
        private final AtomicInteger tnum = new AtomicInteger(1);

        @Override
        public Thread newThread(Runnable r) {
            Thread t = new Thread(r, "cache-update-" + tnum.getAndIncrement());
            t.setPriority(Thread.MIN_PRIORITY);
            return t;
        }
    }

    private enum CachedResponseType {
        CHAIN_HEAD
    }

    public RpcMsg ops_getChainHeadView() {
        try {
            ChainHeadView v = CachedRecentEntities.get(CachedResponseType.CHAIN_HEAD.ordinal());
            return new RpcMsg(v.getResponse());
        } catch (Exception e) {
            LOG.error("<rpc-server - cannot get cached response for ops_getChainHeadView: ", e);
            return new RpcMsg(null, RpcError.EXECUTION_ERROR, "Cached response retrieve failed.");
        }
    }

    public RpcMsg ops_getChainHeadViewBestBlock() {
        try {
            ChainHeadView v = CachedRecentEntities.get(CachedResponseType.CHAIN_HEAD.ordinal());
            return new RpcMsg(v.getViewBestBlock());
        } catch (Exception e) {
            LOG.error("<rpc-server - cannot get cached response for ops_getChainHeadView: ", e);
            return new RpcMsg(null, RpcError.EXECUTION_ERROR, "Cached response retrieve failed.");
        }
    }

    // use a custom implementation to get a receipt with 2 db reads and a constant time op, as opposed to
    // the getTransactionReceipt() in parent, which computes cumulativeNrg computatio for spec compliance
    public RpcMsg ops_getTransaction(Object _params) {
        String _hash;
        if (_params instanceof JSONArray) {
            _hash = ((JSONArray)_params).get(0) + "";
        }
        else if (_params instanceof JSONObject) {
            _hash = ((JSONObject)_params).get("hash") + "";
        }
        else {
            return new RpcMsg(null, RpcError.INVALID_PARAMS, "Invalid parameters");
        }

        byte[] txHash = TypeConverter.StringHexToByteArray(_hash);

        if (txHash == null)
            return new RpcMsg(null, RpcError.INVALID_PARAMS, "Invalid parameters");

        AionTxInfo txInfo = this.ac.getAionHub().getBlockchain().getTransactionInfo(txHash);

        if (txInfo == null) return new RpcMsg(JSONObject.NULL);

        AionBlock block = this.ac.getAionHub().getBlockchain().getBlockByHash(txInfo.getBlockHash());

        if (block == null) return new RpcMsg(JSONObject.NULL);

        AionTransaction tx = txInfo.getReceipt().getTransaction();

        if (tx == null) return new RpcMsg(JSONObject.NULL);

        JSONObject result = new JSONObject();
        result.put("timestampVal", block.getTimestamp());
        result.put("transactionHash", TypeConverter.toJsonHex(tx.getHash()));
        result.put("blockNumber", block.getNumber());
        result.put("blockHash", TypeConverter.toJsonHex(block.getHash()));
        result.put("nonce", TypeConverter.toJsonHex(tx.getNonce()));
        result.put("fromAddr", TypeConverter.toJsonHex(tx.getFrom().toBytes()));
        result.put("toAddr", TypeConverter.toJsonHex(tx.getTo().toBytes()));
        result.put("value", TypeConverter.toJsonHex(tx.getValue()));
        result.put("nrgPrice", tx.getNrgPrice());
        result.put("nrgConsumed", txInfo.getReceipt().getEnergyUsed());
        result.put("data", TypeConverter.toJsonHex(tx.getData()));
        result.put("transactionIndex", txInfo.getIndex());

        JSONArray logs = new JSONArray();
        for (Log l : txInfo.getReceipt().getLogInfoList()) {
            JSONObject log = new JSONObject();
            log.put("address", l.getAddress().toString());
            log.put("data", TypeConverter.toJsonHex(l.getData()));
            JSONArray topics = new JSONArray();
            for (byte[] topic : l.getTopics()) {
                topics.put(TypeConverter.toJsonHex(topic));
            }
            log.put("topics", topics);
            logs.put(log);
        }
        result.put("logs", logs);

        return new RpcMsg(result);
    }

    public RpcMsg ops_getBlock(Object _params) {
        String _bnOrHash;
        boolean _fullTx;
        if (_params instanceof JSONArray) {
            _bnOrHash = ((JSONArray)_params).get(0) + "";
            _fullTx = ((JSONArray)_params).optBoolean(1, false);
        }
        else if (_params instanceof JSONObject) {
            _bnOrHash = ((JSONObject)_params).get("block") + "";
            _fullTx = ((JSONObject)_params).optBoolean("fullTransaction", false);
        }
        else {
            return new RpcMsg(null, RpcError.INVALID_PARAMS, "Invalid parameters");
        }

        AionBlock block = null;

        Long bn = this.parseBnOrId(_bnOrHash);

        // user passed a Long block number
        if (bn != null) {
            if (bn >= 0) {
                block = this.ac.getBlockchain().getBlockByNumber(bn);
                if (block == null) return new RpcMsg(JSONObject.NULL);
            } else {
                return new RpcMsg(JSONObject.NULL);
            }

        }

        // see if the user passed in a hash
        if (block == null) {
            block = this.ac.getBlockchain().getBlockByHash(ByteUtil.hexStringToBytes(_bnOrHash));
            if (block == null) return new RpcMsg(JSONObject.NULL);
        }

        AionBlock mainBlock = this.ac.getBlockchain().getBlockByNumber(block.getNumber());
        if (mainBlock == null) return new RpcMsg(JSONObject.NULL);

        if (!FastByteComparisons.equal(block.getHash(), mainBlock.getHash())) {
            return new RpcMsg(JSONObject.NULL);
        }

        // ok so now we have a mainchain block

        BigInteger blkReward = ((AionBlockchainImpl)ac.getBlockchain()).getChainConfiguration()
                .getRewardsCalculator().calculateReward(block.getHeader()) ;
        BigInteger totalDiff = this.ac.getAionHub().getBlockStore().getTotalDifficultyForHash(block.getHash());

        JSONObject blk = new JSONObject();
        blk.put("timestampVal", block.getTimestamp());
        blk.put("blockNumber", block.getNumber());
        blk.put("numTransactions", block.getTransactionsList().size());

        blk.put("blockHash", TypeConverter.toJsonHex(block.getHash()));
        blk.put("parentHash", TypeConverter.toJsonHex(block.getParentHash()));
        blk.put("minerAddress", TypeConverter.toJsonHex(block.getCoinbase().toBytes()));

        blk.put("receiptTxRoot", TypeConverter.toJsonHex(block.getReceiptsRoot()));
        blk.put("txTrieRoot", TypeConverter.toJsonHex(block.getTxTrieRoot()));
        blk.put("stateRoot", TypeConverter.toJsonHex(block.getStateRoot()));

        blk.put("difficulty", TypeConverter.toJsonHex(block.getDifficulty()));
        blk.put("totalDifficulty", totalDiff.toString(16));
        blk.put("nonce", TypeConverter.toJsonHex(block.getNonce()));

        blk.put("blockReward", blkReward);
        blk.put("nrgConsumed", block.getNrgConsumed());
        blk.put("nrgLimit", block.getNrgLimit());

        blk.put("size", block.size());
        blk.put("bloom", TypeConverter.toJsonHex(block.getLogBloom()));
        blk.put("extraData", TypeConverter.toJsonHex(block.getExtraData()));
        blk.put("solution", TypeConverter.toJsonHex(block.getHeader().getSolution()));

        JSONObject result = new JSONObject();
        result.put("blk", blk);

        if (_fullTx) {
            JSONArray txn = new JSONArray();
            for (AionTransaction tx : block.getTransactionsList()) {
                // transactionHash, fromAddr, toAddr, value, timestampVal, blockNumber, blockHash
                JSONArray t = new JSONArray();
                t.put(TypeConverter.toJsonHex(tx.getHash()));
                t.put(TypeConverter.toJsonHex(tx.getFrom().toBytes()));
                t.put(TypeConverter.toJsonHex(tx.getTo().toBytes()));
                t.put(TypeConverter.toJsonHex(tx.getValue()));
                t.put(block.getTimestamp());
                t.put(block.getNumber());

                txn.put(t);
            }
            result.put("txn", txn);
        }

        return new RpcMsg(result);
    }

    /* -------------------------------------------------------------------------
     * stratum pool
     */

    public RpcMsg stratum_getinfo() {
        JSONObject obj = new JSONObject();

        obj.put("balance", 0);
        obj.put("blocks", 0);
        obj.put("connections", peerCount());
        obj.put("proxy", "");
        obj.put("generate", true);
        obj.put("genproclimit", 100);
        obj.put("difficulty", 0);

        return new RpcMsg(obj);
    }

    public RpcMsg stratum_getwork() {
        // TODO: Change this to a synchronized map implementation mapping

        if (isSeedMode) {
            return new RpcMsg(null, RpcError.NOT_ALLOWED, "SeedNodeIsOpened");
        }

        BlockContext bestBlock = getBlockTemplate();
        ByteArrayWrapper key = new ByteArrayWrapper(bestBlock.block.getHeader().getMineHash());

        // Read template map; if block already contained chain has not moved forward, simply return the same block.
        boolean isContained = false;
        try {
            templateMapLock.readLock().lock();
            if(templateMap.containsKey(key)) {
                isContained = true;
            }
        } finally {
            templateMapLock.readLock().unlock();
        }

        // Template not present in map; add it before returning
        if(!isContained) {
            try{
                templateMapLock.writeLock().lock();

                // Deep copy best block to avoid modifying internal best blocks
                bestBlock = new BlockContext(bestBlock);

                if (!templateMap.keySet().isEmpty()) {
                    if (templateMap.get(templateMap.keySet().iterator().next()).getNumber() < bestBlock.block.getNumber()) {
                        // Found a higher block, clear any remaining cached entries and start on new height
                        templateMap.clear();
                    }
                }
                templateMap.put(key, bestBlock.block);

            }finally {
                templateMapLock.writeLock().unlock();
            }
        }

        JSONObject obj = new JSONObject();
        obj.put("previousblockhash", toHexString(bestBlock.block.getParentHash()));
        obj.put("height", bestBlock.block.getNumber());
        obj.put("target", toHexString(bestBlock.block.getHeader().getPowBoundary()));
        obj.put("headerHash", toHexString(bestBlock.block.getHeader().getMineHash()));
        obj.put("blockBaseReward", toHexString(bestBlock.baseBlockReward.toByteArray()));
        obj.put("blockTxFee", toHexString(bestBlock.transactionFee.toByteArray()));

        return new RpcMsg(obj);
    }

    public RpcMsg stratum_dumpprivkey() {
        return new RpcMsg("");
    }

    public RpcMsg stratum_validateaddress(Object _params) {
        /*
         * "isvalid" : true|false, (boolean) If the address is valid or not.
         * "address", (string) The aion address validated to ensure address is valid
         * address "ismine" : true|false, (boolean) If the address is contained in the keystore.
         */
        String _address;
        if (_params instanceof JSONArray) {
            _address = ((JSONArray)_params).get(0) + "";
        }
        else if (_params instanceof JSONObject) {
            _address = ((JSONObject)_params).get("address") + "";
        }
        else {
            return new RpcMsg(null, RpcError.INVALID_PARAMS, "Invalid parameters");
        }

        JSONObject obj = new JSONObject();

        obj.put("isvalid", Utils.isValidAddress(_address));
        obj.put("address", _address + "");
        obj.put("ismine", Keystore.exist(_address));
        return new RpcMsg(obj);
    }


    public RpcMsg stratum_getdifficulty() {
        /*
        * Return the highest known difficulty
         */
        return new RpcMsg(getBestBlock().getDifficultyBI().toString(16));
    }

    public RpcMsg stratum_getmininginfo() {
        AionBlock bestBlock = getBestBlock();

        JSONObject obj = new JSONObject();
        obj.put("blocks", bestBlock.getNumber());
        obj.put("currentblocksize", bestBlock.getEncoded().length);
        obj.put("currentblocktx", bestBlock.getTransactionsList().size());
        obj.put("difficulty", bestBlock.getDifficultyBI().toString(16));
        obj.put("testnet", true);

        return new RpcMsg(obj);
    }

    public RpcMsg stratum_submitblock(Object _params) {
        Object nce;
        Object soln;
        Object hdrHash;
        if (_params instanceof JSONArray) {
            nce = ((JSONArray)_params).opt(0);
            soln = ((JSONArray)_params).opt(1);
            hdrHash = ((JSONArray)_params).opt(2);
        }
        else {
            return new RpcMsg(null, RpcError.INVALID_PARAMS, "Invalid parameters");
        }

        JSONObject obj = new JSONObject();

        if (nce != null && soln != null && hdrHash != null &&
                !nce.equals(JSONObject.NULL) && !soln.equals(JSONObject.NULL) && !hdrHash.equals(JSONObject.NULL)) {

            try {
                templateMapLock.writeLock().lock();

                ByteArrayWrapper key = new ByteArrayWrapper(hexStringToBytes((String) hdrHash));

                // Grab copy of best block
                AionBlock bestBlock = templateMap.get(key);
                if (bestBlock != null) {
                    bestBlock.getHeader().setSolution(hexStringToBytes(soln + ""));
                    bestBlock.getHeader().setNonce(hexStringToBytes(nce + ""));

                    // Directly submit to chain for new due to delays using event, explore event submission again
                    ImportResult importResult = AionImpl.inst().addNewMinedBlock(bestBlock);
                    if(importResult.isSuccessful()) {
                        templateMap.remove(key);
                        LOG.info("block submitted via api <num={}, hash={}, diff={}, tx={}>", bestBlock.getNumber(),
                                bestBlock.getShortHash(), // LogUtil.toHexF8(newBlock.getHash()),
                                bestBlock.getHeader().getDifficultyBI().toString(), bestBlock.getTransactionsList().size());
                    } else {
                        LOG.info("Unable to submit block via api <num={}, hash={}, diff={}, tx={}>", bestBlock.getNumber(),
                                bestBlock.getShortHash(), // LogUtil.toHexF8(newBlock.getHash()),
                                bestBlock.getHeader().getDifficultyBI().toString(), bestBlock.getTransactionsList().size());
                    }
                }
            } finally {
                templateMapLock.writeLock().unlock();
            }

            // TODO: Simplified response for now, need to provide better feedback to caller in next update
            obj.put("result", true);
        } else {
            obj.put("message", "success");
            obj.put("code", -1);
        }

        return new RpcMsg(obj);
    }

    public RpcMsg stratum_getHeaderByBlockNumber(Object _params) {
        Object _blockNum;
        if (_params instanceof JSONArray) {
            _blockNum = ((JSONArray)_params).opt(0);
        }
        else {
            return new RpcMsg(null, RpcError.INVALID_PARAMS, "Invalid parameters");
        }

        JSONObject obj = new JSONObject();

        if (_blockNum != null && !_blockNum.equals(JSONObject.NULL)) {
            String bnStr = _blockNum + "";
            try {
                int bnInt = Integer.decode(bnStr);
                AionBlock block = getBlockRaw(bnInt);
                if (block != null) {
                    A0BlockHeader header = block.getHeader();
                    obj.put("code", 0); // 0 = success
                    obj.put("nonce", toHexString(header.getNonce()));
                    obj.put("solution", toHexString(header.getSolution()));
                    obj.put("headerHash", toHexString(header.getMineHash()));
                    obj.putOpt("blockHeader", header.toJSON());
                } else {
                    obj.put("message", "Fail - Unable to find block" + bnStr);
                    obj.put("code", -2);
                }
            } catch (Exception e) {
                obj.put("message", bnStr + " must be an integer value");
                obj.put("code", -3);
            }
        } else {
            obj.put("message", "Missing block number");
            obj.put("code", -1);
        }

        return new RpcMsg(obj);
    }

    // always gets the latest 20 blocks and transactions
    private class MinerStatsView {
        LinkedList<byte[]> hashQueue; // more precisely a dequeue
        Map<byte[], AionBlock> blocks;
        private JSONObject response;
        private int qSize;
        private byte[] miner;

        MinerStatsView(MinerStatsView cv) {
            hashQueue = new LinkedList<>(cv.hashQueue);
            blocks = new HashMap<>(cv.blocks);
            response = new JSONObject(cv.response, JSONObject.getNames(cv.response));
            qSize = cv.qSize;
            miner = cv.miner;
        }

        MinerStatsView(int _qSize, byte[] _miner) {
            hashQueue = new LinkedList<>();
            blocks = new HashMap<>();
            response = new JSONObject();
            qSize = _qSize;
            miner = _miner;
        }

        private JSONObject buildResponse() {
            BigInteger lastDifficulty = BigInteger.ZERO;
            long blkTimeAccumulator = 0;
            long minedCount = 0L;

            int minedByMiner = 0;

            double minerHashrateShare = 0;
            BigDecimal minerHashrate = BigDecimal.ZERO;
            BigDecimal networkHashrate = BigDecimal.ZERO;

            int blkTimesAccumulated = 0;
            Long lastBlkTimestamp = null;
            AionBlock b = null;

            try {
                // index 0 = latest block
                int i = 0;
                ListIterator li = hashQueue.listIterator(0);
                while(li.hasNext()) {
                    byte[] hash = (byte[]) li.next();
                    b = blocks.get(hash);

                    if (i == 0)
                        lastDifficulty = b.getDifficultyBI();

                    // only accumulate block times over the last 32 blocks
                    if (i <= STRATUM_BLKTIME_INCLUDED_COUNT) {
                        if (lastBlkTimestamp != null) {
                            System.out.println("blocktime for [" +  b.getNumber() + "] = " + (lastBlkTimestamp - b.getTimestamp()));
                            blkTimeAccumulator += lastBlkTimestamp - b.getTimestamp();
                            blkTimesAccumulated++;
                        }
                        lastBlkTimestamp = b.getTimestamp();
                    }

                    if (FastByteComparisons.equal(b.getCoinbase().toBytes(), miner)) {
                        minedByMiner++;
                    }

                    i++;
                }

                double blkTime = 0L;
                if (blkTimesAccumulated > 0) {
                    blkTime = blkTimeAccumulator / (double) blkTimesAccumulated;
                }

                if (blkTime > 0) {
                    networkHashrate = (new BigDecimal(lastDifficulty)).divide(BigDecimal.valueOf(blkTime), 4, RoundingMode.HALF_UP);
                }

                if (i > 0) {
                    minerHashrateShare =  minedByMiner / (double) i;
                }

                minerHashrate = BigDecimal.valueOf(minerHashrateShare).multiply(networkHashrate);

            } catch (Throwable t) {
                LOG.error("failed to compute miner metrics", t);
            }

            JSONObject o = new JSONObject();
            o.put("networkHashrate", networkHashrate.toString());
            o.put("minerHashrate", minerHashrate.toString());
            o.put("minerHashrateShare", minerHashrateShare);
            return o;
        }

        MinerStatsView update() {
            // get the latest head
            AionBlock blk = getBestBlock();

            if (blk == null) return this;

            if (FastByteComparisons.equal(hashQueue.peekFirst(), blk.getHash())) {
                return this; // nothing to do
            }

            // evict data as necessary
            LinkedList<Map.Entry<byte[],AionBlock>> tempStack = new LinkedList<>();
            tempStack.push(Map.entry(blk.getHash(), blk));
            int itr = 1; // deliberately 1, since we've already added the 0th element to the stack

            /*
            if (hashQueue.peekFirst() != null) {
                System.out.println("[" + 0 + "]: " + TypeConverter.toJsonHex(hashQueue.peekFirst()) + " - " + blocks.get(hashQueue.peekFirst()).getNumber());
                System.out.println("----------------------------------------------------------");
                System.out.println("isParentHashMatch? " + FastByteComparisons.equal(hashQueue.peekFirst(), blk.getParentHash()));
                System.out.println("blk.getNumber() " + blk.getNumber());
            }
            System.out.println("blkNum: " + blk.getNumber() +
                    " parentHash: " + TypeConverter.toJsonHex(blk.getParentHash()) +
                    " blkHash: " + TypeConverter.toJsonHex(blk.getHash()));
            */

            while(!FastByteComparisons.equal(hashQueue.peekFirst(), blk.getParentHash())
                    && itr < qSize
                    && blk.getNumber() > 2) {

                blk = getBlockByHash(blk.getParentHash());
                tempStack.push(Map.entry(blk.getHash(), blk));
                itr++;
                /*
                System.out.println("blkNum: " + blk.getNumber() +
                        " parentHash: " + TypeConverter.toJsonHex(blk.getParentHash()) +
                        " blkHash: " + TypeConverter.toJsonHex(blk.getHash()));
                */
            }

            // evict out the right number of elements first
            for (int i = 0; i < tempStack.size(); i++) {
                byte[] tailHash = hashQueue.pollLast();
                if (tailHash != null) {
                    blocks.remove(tailHash);
                }
            }

            // empty out the stack into the queue
            while (!tempStack.isEmpty()) {
                // add to the queue
                Map.Entry<byte[], AionBlock> element = tempStack.pop();
                byte[] hash = element.getKey();
                AionBlock blkObj = element.getValue();

                hashQueue.push(hash);
                blocks.put(hash, blkObj);
            }

            /*
            System.out.println("[" + 0 + "]: " + TypeConverter.toJsonHex(hashQueue.peekFirst()) + " - " + blocks.get(hashQueue.peekFirst()).getNumber());
            System.out.println("----------------------------------------------------------");
            for (int i = hashQueue.size() - 1; i >= 0; i--) {
                System.out.println("[" + i + "]: " + TypeConverter.toJsonHex(hashQueue.get(i)) + " - " + blocks.get(hashQueue.get(i)).getNumber());
            }
            */
            this.response = buildResponse();

            return this;
        }

        JSONObject getResponse() {
            return response;
        }
    }

    public class MinerStatsThreadFactory implements ThreadFactory {
        private final AtomicInteger tnum = new AtomicInteger(1);

        @Override
        public Thread newThread(Runnable r) {
            Thread t = new Thread(r, "miner-stats-" + tnum.getAndIncrement());
            t.setPriority(Thread.MIN_PRIORITY);
            return t;
        }
    }

    public RpcMsg stratum_getMinerStats(Object _params) {
        String _address;
        if (_params instanceof JSONArray) {
            _address = ((JSONArray)_params).get(0) + "";
        }
        else if (_params instanceof JSONObject) {
            _address = ((JSONObject)_params).get("address") + "";
        }
        else {
            return new RpcMsg(null, RpcError.INVALID_PARAMS, "Invalid parameters");
        }

        try {
            MinerStatsView v = MinerStats.get(_address);
            return new RpcMsg(v.getResponse());
        } catch (Exception e) {
            LOG.error("<rpc-server - cannot get cached response for stratum_getMinerStats: ", e);
            return new RpcMsg(null, RpcError.EXECUTION_ERROR, "Cached response retrieve failed.");
        }
    }

    // --------------------------------------------------------------------
    // Helper Functions
    // --------------------------------------------------------------------
    /*
    // potential bug introduced by .getSnapshotTo()
    // comment out until resolved
    private IRepository getRepoByJsonBlockId(String _bnOrId) {
        Long bn = parseBnOrId(_bnOrId);
        // if you passed in an invalid bnOrId, pending or it's an error
        if (bn == null || bn < 0) return null;

        AionBlock b = this.ac.getBlockchain().getBlockByNumber(bn);
        if (b == null) return null;

        return ac.getRepository().getSnapshotTo(b.getStateRoot());
    }
    */
    private Long parseBnOrId(String _bnOrId) {
        if (_bnOrId == null)
            return null;

        try
        {
            if ("earliest".equalsIgnoreCase(_bnOrId)) {
                return 0L;
            } else if ("latest".equalsIgnoreCase(_bnOrId)) {
                return getBestBlock().getNumber();
            } else if ("pending".equalsIgnoreCase(_bnOrId)) {
                return -1L;
            } else {
                if (_bnOrId.startsWith("0x")) {
                    return TypeConverter.StringHexToBigInteger(_bnOrId).longValue();
                } else {
                    return Long.parseLong(_bnOrId);
                }
            }
        } catch (Exception e) {
            LOG.debug("err on parsing block number #" + _bnOrId);
            return null;
        }
    }

    public void shutdown() {
        if(isFilterEnabled)
            shutDownES();
    }
}<|MERGE_RESOLUTION|>--- conflicted
+++ resolved
@@ -17,18 +17,12 @@
  * along with the aion network project source files.
  * If not, see <https://www.gnu.org/licenses/>.
  *
-<<<<<<< HEAD
- * Contributors:
- *     Aion foundation.
- */
-=======
  * Contributors to the aion source files in decreasing order of code volume:
  *
  * Aion foundation.
  *
  */
 
->>>>>>> 72b92cfd
 package org.aion.api.server.http;
 
 import static org.aion.base.util.ByteUtil.hexStringToBytes;
