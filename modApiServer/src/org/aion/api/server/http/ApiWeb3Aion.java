--- conflicted
+++ resolved
@@ -157,6 +157,7 @@
         // set the nonce and solution
         block.getHeader().setNonce(solution.getNonce());
         block.getHeader().setSolution(solution.getSolution());
+        block.getHeader().setTimestamp(solution.getTimeStamp());
 
         // This can be improved
         return (AionImpl.inst().addNewMinedBlock(block)).isSuccessful();
@@ -595,7 +596,7 @@
 
     public Object personal_unlockAccount(String _account, String _password, Object _duration) {
         int duration = 300;
-        if (_duration != null)
+        if (!_duration.equals(null))
             duration = new BigInteger(_duration + "").intValueExact();
 
         return unlockAccount(_account, _password, duration);
@@ -660,40 +661,20 @@
             }
         }
 
-        templateMap.put(toHexString(bestBlock.getHeader().getHash()), bestBlock);
+        templateMap.put(toHexString(bestBlock.getHeader().getStaticHash()), bestBlock);
 
         JSONObject coinbaseaux = new JSONObject();
         coinbaseaux.put("flags", "062f503253482f");
-
-        // Temporary for mining pool testing
-
-        // byte[] toMine = bestBlock.getHeader().getHeaderBytes(true);
-        // for(int i = 0; i < toMine.length; i++){
-        // if(i > 0 && i % 8 == 0){
-        // System.out.println("");
-        // }
-        //
-        // System.out.print(String.format("%x",
-        // Byte.toUnsignedInt(toMine[i])) + " ");
-        // }
-        // System.out.println("");
-
-        //
-        // System.out.println("Target: "
-        // +BigInteger.valueOf(2).pow(256).divide(new
-        // BigInteger(bestBlock.getHeader().getDifficulty())));
-        //
-        // System.out.println("Sent: " + toHexString(bestBlock.getHash()));
 
         JSONObject obj = new JSONObject();
         obj.put("previousblockhash", toHexString(bestBlock.getParentHash()));
         obj.put("height", bestBlock.getNumber());
         obj.put("target", toHexString(BigInteger.valueOf(2).pow(256)
-                .divide(new BigInteger(bestBlock.getHeader().getDifficulty())).toByteArray()));
+                .divide(new BigInteger(bestBlock.getHeader().getDifficulty())).toByteArray())); // TODO: Pool eventually calculates itself
         obj.put("transactions", new JSONArray());
         obj.putOpt("blockHeader", bestBlock.getHeader().toJSON());
         obj.put("coinbaseaux", coinbaseaux);
-        obj.put("headerHash", toHexString(bestBlock.getHeader().getHash()));
+        obj.put("headerHash", toHexString(bestBlock.getHeader().getStaticHash()));
 
         templateMapLock.writeLock().unlock();
 
@@ -760,19 +741,19 @@
         return obj;
     }
 
-    public Object stratum_submitblock(Object nce, Object soln, Object hdrHash) {
+    public Object stratum_submitblock(Object nce, Object soln, Object hdrHash, Object ts) {
         JSONObject obj = new JSONObject();
 
-        if (nce != null && soln != null && hdrHash != null) {
+        if (nce != null && soln != null && hdrHash != null && ts != null) {
 
             templateMapLock.writeLock().lock();
 
-            AionBlock bestBlock = templateMap.get(hdrHash);
+            AionBlock bestBlock = templateMap.get(hdrHash + "");
 
             boolean successfulSubmit = false;
             // TODO Clean up this section once decided on event vs direct call
             if (bestBlock != null) {
-                successfulSubmit = submitBlock(new Solution(bestBlock, hexStringToBytes(nce + ""), hexStringToBytes(soln + "")));
+                successfulSubmit = submitBlock(new Solution(bestBlock, hexStringToBytes(nce + ""), hexStringToBytes(soln + ""), Long.parseLong(ts + "", 16)));
             }
 
             if (successfulSubmit) {
@@ -824,15 +805,8 @@
             obj.put("code", -1);
         }
 
-<<<<<<< HEAD
         return obj;
     }
-=======
-        // set the nonce and solution
-        block.getHeader().setNonce(solution.getNonce());
-        block.getHeader().setSolution(solution.getSolution());
-        block.getHeader().setTimestamp(solution.getTimeStamp());
->>>>>>> 34b60975
 
     // --------------------------------------------------------------------
     // Helper Functions
