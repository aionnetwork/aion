--- conflicted
+++ resolved
@@ -34,11 +34,7 @@
 import org.aion.evtmgr.impl.evt.EventBlock;
 import org.aion.evtmgr.impl.evt.EventTx;
 import org.aion.mcf.blockchain.TxResponse;
-<<<<<<< HEAD
-import org.aion.mcf.vm.Constants;
-=======
 import org.aion.vm.api.interfaces.Address;
->>>>>>> 526af019
 import org.aion.zero.impl.AionGenesis;
 import org.aion.zero.impl.AionHub;
 import org.aion.zero.impl.BlockContext;
@@ -446,17 +442,7 @@
 
     protected long estimateNrg(ArgTxCall params) {
         Address fromAddr =
-<<<<<<< HEAD
-                (params.getFrom().isEmptyAddress()) ? Address.ZERO_ADDRESS() : params.getFrom();
-
-        long nrg =
-                (params.getTo().isEmptyAddress())
-                        ? Constants.NRG_TX_CREATE_MAX
-                        : Constants.NRG_TRANSACTION_MAX;
-
-=======
                 (params.getFrom().isEmptyAddress()) ? AionAddress.ZERO_ADDRESS() : params.getFrom();
->>>>>>> 526af019
         AionTransaction tx =
                 new AionTransaction(
                         params.getNonce().toByteArray(),
@@ -464,14 +450,9 @@
                         params.getTo(),
                         params.getValue().toByteArray(),
                         params.getData(),
-<<<<<<< HEAD
-                        nrg,
-                        params.getNrgPrice());
-=======
                         params.getNrg(),
                         params.getNrgPrice(),
                         params.getType());
->>>>>>> 526af019
 
         AionTxReceipt receipt =
                 this.ac.callConstant(tx, this.ac.getAionHub().getBlockchain().getBestBlock());
