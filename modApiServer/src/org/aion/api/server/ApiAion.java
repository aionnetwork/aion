--- conflicted
+++ resolved
@@ -445,15 +445,10 @@
         }
 
         try {
-<<<<<<< HEAD
-            byte[] nonce = (!_params.getNonce().equals(BigInteger.ZERO)) ? _params.getNonce().toByteArray()
-                    : getTxNonce(key).toByteArray();
-=======
             synchronized (pendingState) {
                 // TODO : temp set nrg & price to 1
                 byte[] nonce = (!_params.getNonce().equals(BigInteger.ZERO)) ? _params.getNonce().toByteArray()
                         : pendingState.bestNonce(Address.wrap(key.getAddress())).toByteArray();
->>>>>>> 6d081f7a
 
                 AionTransaction tx = new AionTransaction(nonce, _params.getTo(), _params.getValue().toByteArray(),
                         _params.getData(), _params.getNrg(), _params.getNrgPrice());
