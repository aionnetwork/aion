/*******************************************************************************
 * Copyright (c) 2017-2018 Aion foundation.
 *
 *     This file is part of the aion network project.
 *
 *     The aion network project is free software: you can redistribute it
 *     and/or modify it under the terms of the GNU General Public License
 *     as published by the Free Software Foundation, either version 3 of
 *     the License, or any later version.
 *
 *     The aion network project is distributed in the hope that it will
 *     be useful, but WITHOUT ANY WARRANTY; without even the implied
 *     warranty of MERCHANTABILITY or FITNESS FOR A PARTICULAR PURPOSE.
 *     See the GNU General Public License for more details.
 *
 *     You should have received a copy of the GNU General Public License
 *     along with the aion network project source files.
 *     If not, see <https://www.gnu.org/licenses/>.
 *
 * Contributors:
 *     Aion foundation.
 *     
 ******************************************************************************/

package org.aion.api.server;

import java.util.Map;
import java.util.concurrent.LinkedBlockingQueue;
import org.aion.api.server.pb.TxWaitingMappingUpdate;
import org.aion.api.server.types.Fltr;
import org.aion.api.server.types.TxPendingStatus;
import org.aion.base.util.ByteArrayWrapper;
import org.aion.zero.types.AionTxReceipt;

public interface IApiAion {

    byte[] parseMsgReq(byte[] request, byte[] msgHash);

    Map<Long, Fltr> getFilter();

    Map<ByteArrayWrapper, AionTxReceipt> getPendingReceipts();

    LinkedBlockingQueue<TxPendingStatus> getPendingStatus();

    LinkedBlockingQueue<TxWaitingMappingUpdate> getTxWait();

    // General Level
    byte getApiVersion();

    byte getApiHeaderLen();

    int getTxHashLen();

    byte[] process(byte[] request, byte[] socketId);

    Map<ByteArrayWrapper, Map.Entry<ByteArrayWrapper, ByteArrayWrapper>> getMsgIdMapping();

<<<<<<< HEAD
    default TxWaitingMappingUpdate takeTxWait() throws Throwable {
        return txWait.take();
    }

    void shutDown();
=======
    TxWaitingMappingUpdate takeTxWait() throws Throwable;
>>>>>>> c0b88ed8
}<|MERGE_RESOLUTION|>--- conflicted
+++ resolved
@@ -55,13 +55,7 @@
 
     Map<ByteArrayWrapper, Map.Entry<ByteArrayWrapper, ByteArrayWrapper>> getMsgIdMapping();
 
-<<<<<<< HEAD
-    default TxWaitingMappingUpdate takeTxWait() throws Throwable {
-        return txWait.take();
-    }
+    void shutDown();
 
-    void shutDown();
-=======
     TxWaitingMappingUpdate takeTxWait() throws Throwable;
->>>>>>> c0b88ed8
 }