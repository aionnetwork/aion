--- conflicted
+++ resolved
@@ -107,34 +107,7 @@
         <javac debug="${compile.debug}" debuglevel="source,lines,vars" includeantruntime="false" release="10" srcdir="./"
                destdir="${dir.dest}" includes="src/**/*.java,module-info.java">
             <modulepath>
-<<<<<<< HEAD
-                <pathelement location="${dir.mod}/modAionBase.jar"/>
-                <pathelement location="${dir.mod}/modAion.jar"/>
-                <pathelement location="${dir.mod}/modAionImpl.jar"/>
-                <pathelement location="${dir.mod}/modFastVM.jar"/>
-                <pathelement location="${dir.mod}/modMcf.jar"/>
-                <pathelement location="${dir.mod}/modLogger.jar"/>
-                <pathelement location="${dir.mod}/modP2p.jar"/>
-                <pathelement location="${dir.mod}/modAionApi.jar"/>
-                <pathelement location="${dir.mod}/modEvtMgr.jar"/>
-                <pathelement location="${dir.mod}/modEvtMgrImpl.jar"/>
-                <pathelement location="${dir.mod}/modCrypto.jar"/>
-                <pathelement location="${dir.lib}/slf4j-api-1.7.25.jar"/>
-                <pathelement location="${dir.lib}/libnzmq.jar"/>
-                <pathelement location="${dir.lib}/libnsc.jar"/>
-                <pathelement location="${dir.lib}/libJson.jar"/>
-                <pathelement location="${dir.lib}/protobuf-java-3.5.0.jar"/>
-                <pathelement location="${dir.lib}/commons-collections4-4.0.jar"/>
-                <pathelement location="${dir.lib}/commons-lang3-3.4.jar"/>
-                <pathelement location="${dir.lib}/guava-25.1-jre.jar"/>
-                <pathelement location="${dir.lib}/nanohttpd-2.3.1.jar"/>
-                <pathelement location="${dir.lib}/jboss-logging-3.3.0.Final.jar"/>
-                <pathelement location="${dir.lib}/xnio-nio-3.3.8.Final.jar"/>
-                <pathelement location="${dir.lib}/xnio-api-3.3.8.Final.jar"/>
-                <pathelement location="${dir.lib}/undertow-core-2.0.10.Final.jar"/>
-=======
                 <path refid="classpath.dependency" />
->>>>>>> 32d7b8e7
             </modulepath>
         </javac>
 
