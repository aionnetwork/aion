package org.aion.api.server.pb;

import static org.junit.Assert.assertEquals;
import static org.junit.Assert.assertFalse;
import static org.junit.Assert.assertNotEquals;
import static org.junit.Assert.assertNotNull;
import static org.junit.Assert.assertTrue;

import com.google.protobuf.ByteString;
import io.undertow.util.FileUtils;
import java.io.File;
import java.io.IOException;
import java.math.BigInteger;
import java.nio.ByteBuffer;
import java.util.Arrays;
import java.util.Collections;
import org.aion.api.server.ApiUtil;
import org.aion.types.Address;
import org.aion.crypto.ed25519.ECKeyEd25519;
import org.aion.equihash.EquihashMiner;
import org.aion.mcf.account.AccountManager;
import org.aion.mcf.account.Keystore;

import org.aion.util.bytes.ByteUtil;
import org.aion.util.string.StringUtils;
import org.aion.vm.VirtualMachineProvider;
import org.aion.zero.impl.Version;
import org.aion.zero.impl.blockchain.AionImpl;
import org.aion.zero.impl.config.CfgAion;
import org.aion.zero.impl.db.AionRepositoryImpl;
import org.aion.zero.impl.types.AionBlock;
import org.aion.zero.types.AionTransaction;
import org.apache.commons.lang3.RandomUtils;
import org.junit.After;
import org.junit.Before;
import org.junit.Ignore;
import org.junit.Test;

public class ApiAion0Test {

    private byte[] msg, socketId, hash, rsp;
    private long testStartTime;

    private ApiAion0 api;

    private static final int MSG_HASH_LEN = 8;
    private static final int RSP_HEADER_NOHASH_LEN = 3;
    private static final int REQ_HEADER_NOHASH_LEN = 4;
    private static final int RSP_HEADER_LEN = RSP_HEADER_NOHASH_LEN + MSG_HASH_LEN;

    private static final String KEYSTORE_PATH;
    private static final String DATABASE_PATH = "ApiServerTestPath";
    private static final String MAINNET_PATH;

    static {
        String storageDir = System.getProperty("local.storage.dir");
        if (storageDir == null || storageDir.equalsIgnoreCase("")) {
            storageDir = System.getProperty("user.dir");
        }
        KEYSTORE_PATH = storageDir + "/keystore";
        MAINNET_PATH = storageDir + "/mainnet";
    }

    public ApiAion0Test() {
        msg = "test message".getBytes();
        socketId = RandomUtils.nextBytes(5);
        hash = RandomUtils.nextBytes(ApiUtil.HASH_LEN);
        System.out.println("socketId set to " + ByteUtil.toHexString(socketId));
        System.out.println("hash set to " + ByteUtil.toHexString(hash));
        rsp = null;
    }

    private byte[] stripHeader(byte[] rsp) {
        boolean hasHash = (rsp[2] == 1);
        int bodyLen = rsp.length - (hasHash ? RSP_HEADER_LEN : RSP_HEADER_NOHASH_LEN);

        if (hasHash) {
            return Arrays.copyOfRange(rsp, RSP_HEADER_LEN, RSP_HEADER_LEN + bodyLen);
        } else {
            return Arrays.copyOfRange(rsp, RSP_HEADER_NOHASH_LEN, RSP_HEADER_NOHASH_LEN + bodyLen);
        }
    }

    private byte[] sendRequest(int s, int f) {
        byte[] request =
                ByteBuffer.allocate(msg.length + REQ_HEADER_NOHASH_LEN + hash.length)
                        .put(api.getApiVersion())
                        .put((byte) s)
                        .put((byte) f)
                        .put((byte) 1)
                        .put(hash)
                        .put(msg)
                        .array();

        return api.process(request, socketId);
    }

    private byte[] sendRequest(int s, int f, byte[] reqBody) {
        byte[] request =
                ByteBuffer.allocate(reqBody.length + REQ_HEADER_NOHASH_LEN + hash.length)
                        .put(api.getApiVersion())
                        .put((byte) s)
                        .put((byte) f)
                        .put((byte) 1)
                        .put(hash)
                        .put(reqBody)
                        .array();

        return api.process(request, socketId);
    }

    @Before
    public void setup() {
        CfgAion.inst().getDb().setPath(DATABASE_PATH);
        api = new ApiAion0(AionImpl.inst());
        testStartTime = System.currentTimeMillis();
        VirtualMachineProvider.initializeAllVirtualMachines();
    }

    @After
    public void tearDown() {
        api.shutDown();
        rsp = null;

        VirtualMachineProvider.shutdownAllVirtualMachines();

        // get a list of all the files in keystore directory
        File folder = new File(KEYSTORE_PATH);
        try {
            FileUtils.deleteRecursive(folder.toPath());
        } catch (IOException e) {
            e.printStackTrace();
        }

        folder = new File(DATABASE_PATH);
        try {
            FileUtils.deleteRecursive(folder.toPath());
        } catch (IOException e) {
            e.printStackTrace();
        }

        folder = new File(MAINNET_PATH);
        try {
            FileUtils.deleteRecursive(folder.toPath());
        } catch (IOException e) {
            e.printStackTrace();
        }
    }

    @Test
    public void testHeartBeatMsg() {
        byte[] msg =
                ByteBuffer.allocate(api.getApiHeaderLen())
                        .put(api.getApiVersion())
                        .put((byte) Message.Servs.s_hb_VALUE)
                        .array();
        assertTrue(ApiAion0.heartBeatMsg(msg));
        assertFalse(ApiAion0.heartBeatMsg(null));

        msg[0] = 0;
        assertFalse(ApiAion0.heartBeatMsg(msg));
    }

    @Test
    public void testProcessProtocolVersion() throws Exception {
        rsp = sendRequest(Message.Servs.s_net_VALUE, Message.Funcs.f_protocolVersion_VALUE);

        assertEquals(Message.Retcode.r_success_VALUE, rsp[1]);

        Message.rsp_protocolVersion pv = Message.rsp_protocolVersion.parseFrom(stripHeader(rsp));
        assertEquals(Integer.toString(api.getApiVersion()), pv.getApi());
        assertEquals(Version.KERNEL_VERSION, pv.getKernel());
        assertEquals(EquihashMiner.VERSION, pv.getMiner());

        rsp = sendRequest(Message.Servs.s_hb_VALUE, Message.Funcs.f_protocolVersion_VALUE);

        assertEquals(Message.Retcode.r_fail_service_call_VALUE, rsp[1]);
    }

    @Test
    public void testProcessMinerAddress() throws Exception {
        rsp = sendRequest(Message.Servs.s_wallet_VALUE, Message.Funcs.f_minerAddress_VALUE);

        assertEquals(Message.Retcode.r_success_VALUE, rsp[1]);

        Message.rsp_minerAddress ma = Message.rsp_minerAddress.parseFrom(stripHeader(rsp));
        assertEquals(
                ByteString.copyFrom(StringUtils.StringHexToByteArray(api.getCoinbase())),
                ma.getMinerAddr());

        rsp = sendRequest(Message.Servs.s_hb_VALUE, Message.Funcs.f_minerAddress_VALUE);

        assertEquals(Message.Retcode.r_fail_service_call_VALUE, rsp[1]);
    }

    @Test
    public void testProcessAccountsValue() throws Exception {
        Address addr = new Address(Keystore.create("testPwd"));

        rsp = sendRequest(Message.Servs.s_wallet_VALUE, Message.Funcs.f_accounts_VALUE);

        assertEquals(Message.Retcode.r_success_VALUE, rsp[1]);

        Message.rsp_accounts accts = Message.rsp_accounts.parseFrom(stripHeader(rsp));
        assertEquals(api.getAccounts().size(), accts.getAccoutCount());

        assertEquals(
                ByteString.copyFrom(
                        StringUtils.StringHexToByteArray((String) api.getAccounts().get(0))),
                accts.getAccout(0));

        rsp = sendRequest(Message.Servs.s_hb_VALUE, Message.Funcs.f_accounts_VALUE);

        assertEquals(Message.Retcode.r_fail_service_call_VALUE, rsp[1]);
    }

    @Test
    public void testProcessBlockNumber() throws Exception {
        rsp = sendRequest(Message.Servs.s_chain_VALUE, Message.Funcs.f_blockNumber_VALUE);

        assertEquals(Message.Retcode.r_success_VALUE, rsp[1]);

        Message.rsp_blockNumber rslt = Message.rsp_blockNumber.parseFrom(stripHeader(rsp));
        assertEquals(api.getBestBlock().getNumber(), rslt.getBlocknumber());

        rsp = sendRequest(Message.Servs.s_hb_VALUE, Message.Funcs.f_blockNumber_VALUE);

        assertEquals(Message.Retcode.r_fail_service_call_VALUE, rsp[1]);
    }

    @Test
    public void testProcessUnlockAccount() {
        Address addr = new Address(Keystore.create("testPwd"));
        AccountManager.inst().unlockAccount(addr, "testPwd", 50000);

        Message.req_unlockAccount reqBody =
                Message.req_unlockAccount
                        .newBuilder()
                        .setAccount(ByteString.copyFrom(addr.toBytes()))
                        .setDuration(500)
                        .setPassword("testPwd")
                        .build();

        rsp =
                sendRequest(
                        Message.Servs.s_wallet_VALUE,
                        Message.Funcs.f_unlockAccount_VALUE,
                        reqBody.toByteArray());

        assertEquals(Message.Retcode.r_success_VALUE, rsp[1]);

        rsp =
                sendRequest(
                        Message.Servs.s_hb_VALUE,
                        Message.Funcs.f_unlockAccount_VALUE,
                        reqBody.toByteArray());

        assertEquals(Message.Retcode.r_fail_service_call_VALUE, rsp[1]);
    }

    @Test
    public void testProcessGetBalance() throws Exception {
        Address addr = new Address(Keystore.create("testPwd"));

        AccountManager.inst().unlockAccount(addr, "testPwd", 50000);

        Message.req_getBalance reqBody =
                Message.req_getBalance
                        .newBuilder()
                        .setAddress(ByteString.copyFrom(addr.toBytes()))
                        .build();

        rsp =
                sendRequest(
                        Message.Servs.s_chain_VALUE,
                        Message.Funcs.f_getBalance_VALUE,
                        reqBody.toByteArray());

        assertEquals(Message.Retcode.r_success_VALUE, rsp[1]);

        Message.rsp_getBalance rslt = Message.rsp_getBalance.parseFrom(stripHeader(rsp));
        assertEquals(ByteString.copyFrom(api.getBalance(addr).toByteArray()), rslt.getBalance());

        rsp =
                sendRequest(
                        Message.Servs.s_hb_VALUE,
                        Message.Funcs.f_getBalance_VALUE,
                        reqBody.toByteArray());

        assertEquals(Message.Retcode.r_fail_service_call_VALUE, rsp[1]);
    }

    @Test
    public void testProcessGetNonce() throws Exception {
        Address addr = new Address(Keystore.create("testPwd"));

        AccountManager.inst().unlockAccount(addr, "testPwd", 50000);

        Message.req_getNonce reqBody =
                Message.req_getNonce
                        .newBuilder()
                        .setAddress(ByteString.copyFrom(addr.toBytes()))
                        .build();

        rsp =
                sendRequest(
                        Message.Servs.s_chain_VALUE,
                        Message.Funcs.f_getNonce_VALUE,
                        reqBody.toByteArray());

        assertEquals(Message.Retcode.r_success_VALUE, rsp[1]);

        Message.rsp_getNonce rslt = Message.rsp_getNonce.parseFrom(stripHeader(rsp));
        assertEquals(ByteString.copyFrom(api.getBalance(addr).toByteArray()), rslt.getNonce());

        rsp =
                sendRequest(
                        Message.Servs.s_hb_VALUE,
                        Message.Funcs.f_getNonce_VALUE,
                        reqBody.toByteArray());

        assertEquals(Message.Retcode.r_fail_service_call_VALUE, rsp[1]);
    }

    @Test
    public void testProcessGetNrgPrice() throws Exception {
        rsp = sendRequest(Message.Servs.s_tx_VALUE, Message.Funcs.f_getNrgPrice_VALUE);

        assertEquals(Message.Retcode.r_success_VALUE, rsp[1]);

        Message.rsp_getNrgPrice rslt = Message.rsp_getNrgPrice.parseFrom(stripHeader(rsp));
        assertNotEquals(0, rslt.getNrgPrice());

        rsp = sendRequest(Message.Servs.s_hb_VALUE, Message.Funcs.f_getNrgPrice_VALUE);

        assertEquals(Message.Retcode.r_fail_service_call_VALUE, rsp[1]);
    }

    @Test
    public void testProcessCompilePass() throws Exception {
        // Taken from FastVM CompilerTest.java
        String contract =
                "pragma solidity ^0.4.0;\n"
                        + //
                        "\n"
                        + //
                        "contract SimpleStorage {\n"
                        + //
                        "    uint storedData;\n"
                        + //
                        "\n"
                        + //
                        "    function set(uint x) {\n"
                        + //
                        "        storedData = x;\n"
                        + //
                        "    }\n"
                        + //
                        "\n"
                        + //
                        "    function get() constant returns (uint) {\n"
                        + //
                        "        return storedData;\n"
                        + //
                        "    }\n"
                        + //
                        "}";

        Message.req_compile reqBody = Message.req_compile.newBuilder().setCode(contract).build();

        rsp =
                sendRequest(
                        Message.Servs.s_tx_VALUE,
                        Message.Funcs.f_compile_VALUE,
                        reqBody.toByteArray());

        assertEquals(Message.Retcode.r_success_VALUE, rsp[1]);

        Message.rsp_compile rslt = Message.rsp_compile.parseFrom(stripHeader(rsp));
        assertEquals(1, rslt.getConstractsCount());
        assertNotNull(rslt.getConstractsMap().get("SimpleStorage"));
    }

    @Test
    public void testProcessCompileFail() {
        Message.req_compile reqBody =
                Message.req_compile.newBuilder().setCode("This should fail").build();

        rsp =
                sendRequest(
                        Message.Servs.s_tx_VALUE,
                        Message.Funcs.f_compile_VALUE,
                        reqBody.toByteArray());

        assertEquals(Message.Retcode.r_fail_compile_contract_VALUE, rsp[1]);

        rsp = sendRequest(Message.Servs.s_hb_VALUE, Message.Funcs.f_compile_VALUE);

        assertEquals(Message.Retcode.r_fail_service_call_VALUE, rsp[1]);
    }

    @Test
    public void testProcessGetCode() throws Exception {
        Address addr = new Address(Keystore.create("testPwd"));

        AccountManager.inst().unlockAccount(addr, "testPwd", 50000);

        Message.req_getCode reqBody =
                Message.req_getCode
                        .newBuilder()
                        .setAddress(ByteString.copyFrom(addr.toBytes()))
                        .build();

        rsp =
                sendRequest(
                        Message.Servs.s_tx_VALUE,
                        Message.Funcs.f_getCode_VALUE,
                        reqBody.toByteArray());

        assertEquals(Message.Retcode.r_success_VALUE, rsp[1]);

        Message.rsp_getCode rslt = Message.rsp_getCode.parseFrom(stripHeader(rsp));
        assertEquals(ByteString.copyFrom(api.getCode(addr)), rslt.getCode());

        rsp = sendRequest(Message.Servs.s_hb_VALUE, Message.Funcs.f_getCode_VALUE);

        assertEquals(Message.Retcode.r_fail_service_call_VALUE, rsp[1]);
    }

    @Test
    @Ignore
    public void testProcessGetTR() throws Exception {
        AionImpl impl = AionImpl.inst();
        AionRepositoryImpl repo = AionRepositoryImpl.inst();

        AionBlock parentBlk = impl.getBlockchain().getBestBlock();

        AionTransaction tx =
                new AionTransaction(
                        repo.getNonce(Address.ZERO_ADDRESS()).toByteArray(),
                        Address.ZERO_ADDRESS(),
                        Address.ZERO_ADDRESS(),
                        BigInteger.ONE.toByteArray(),
                        msg,
                        100000,
                        100000);
        tx.sign(new ECKeyEd25519());

        AionBlock blk =
                impl.getAionHub()
                        .getBlockchain()
                        .createNewBlock(parentBlk, Collections.singletonList(tx), false);

        impl.getAionHub().getBlockchain().add(blk);

        Message.req_getTransactionReceipt reqBody =
                Message.req_getTransactionReceipt
                        .newBuilder()
                        .setTxHash(ByteString.copyFrom(tx.getTransactionHash()))
                        .build();

        rsp =
                sendRequest(
                        Message.Servs.s_tx_VALUE,
                        Message.Funcs.f_getTransactionReceipt_VALUE,
                        reqBody.toByteArray());

        assertEquals(Message.Retcode.r_success_VALUE, rsp[1]);

        Message.rsp_getTransactionReceipt rslt =
                Message.rsp_getTransactionReceipt.parseFrom(stripHeader(rsp));
        assertEquals(ByteString.copyFrom(Address.ZERO_ADDRESS().toBytes()), rslt.getTo());

        rsp = sendRequest(Message.Servs.s_hb_VALUE, Message.Funcs.f_getTransactionReceipt_VALUE);

        assertEquals(Message.Retcode.r_fail_service_call_VALUE, rsp[1]);
    }

    @Test
    public void testProcessCall() throws Exception {
        Address addr = new Address(Keystore.create("testPwd"));

        AccountManager.inst().unlockAccount(addr, "testPwd", 50000);

        Message.req_call reqBody =
                Message.req_call
                        .newBuilder()
                        .setData(ByteString.copyFrom(msg))
                        .setFrom(ByteString.copyFrom(addr.toBytes()))
                        .setValue(ByteString.copyFrom("1234".getBytes()))
                        .setTo(ByteString.copyFrom(Address.ZERO_ADDRESS().toBytes()))
                        .build();

        rsp =
                sendRequest(
                        Message.Servs.s_tx_VALUE,
                        Message.Funcs.f_call_VALUE,
                        reqBody.toByteArray());

        assertEquals(Message.Retcode.r_success_VALUE, rsp[1]);

        Message.rsp_call rslt = Message.rsp_call.parseFrom(stripHeader(rsp));
        assertNotNull(rslt.getResult());

        rsp = sendRequest(Message.Servs.s_hb_VALUE, Message.Funcs.f_call_VALUE);

        assertEquals(Message.Retcode.r_fail_service_call_VALUE, rsp[1]);
    }

    @Test
    public void testProcessGetBlockByNumber() throws Exception {
        Message.req_getBlockByNumber reqBody =
                Message.req_getBlockByNumber
                        .newBuilder()
                        .setBlockNumber(api.getBestBlock().getNumber())
                        .build();

        rsp =
                sendRequest(
                        Message.Servs.s_chain_VALUE,
                        Message.Funcs.f_getBlockByNumber_VALUE,
                        reqBody.toByteArray());

        assertEquals(Message.Retcode.r_success_VALUE, rsp[1]);

        Message.rsp_getBlock rslt = Message.rsp_getBlock.parseFrom(stripHeader(rsp));
        assertEquals(api.getBestBlock().getNumber(), rslt.getBlockNumber());
        assertEquals(api.getBestBlock().getNrgConsumed(), rslt.getNrgConsumed());

        rsp = sendRequest(Message.Servs.s_hb_VALUE, Message.Funcs.f_getBlockByNumber_VALUE);

        assertEquals(Message.Retcode.r_fail_service_call_VALUE, rsp[1]);
    }

    @Test
    public void testProcessGetBlockByHash() throws Exception {
        Message.req_getBlockByHash reqBody =
                Message.req_getBlockByHash
                        .newBuilder()
                        .setBlockHash(ByteString.copyFrom(api.getBestBlock().getHash()))
                        .build();

        rsp =
                sendRequest(
                        Message.Servs.s_chain_VALUE,
                        Message.Funcs.f_getBlockByHash_VALUE,
                        reqBody.toByteArray());

        assertEquals(Message.Retcode.r_success_VALUE, rsp[1]);

        Message.rsp_getBlock rslt = Message.rsp_getBlock.parseFrom(stripHeader(rsp));
        assertEquals(api.getBestBlock().getNumber(), rslt.getBlockNumber());
        assertEquals(api.getBestBlock().getNrgConsumed(), rslt.getNrgConsumed());

        rsp = sendRequest(Message.Servs.s_hb_VALUE, Message.Funcs.f_getBlockByHash_VALUE);

        assertEquals(Message.Retcode.r_fail_service_call_VALUE, rsp[1]);
    }

    @Test
    @Ignore
    public void testProcessGetTxByBlockHashAndIndex() throws Exception {
        AionImpl impl = AionImpl.inst();
        AionRepositoryImpl repo = AionRepositoryImpl.inst();

        AionBlock parentBlk = impl.getBlockchain().getBestBlock();

        AionTransaction tx =
                new AionTransaction(
                        repo.getNonce(Address.ZERO_ADDRESS()).toByteArray(),
                        Address.ZERO_ADDRESS(),
                        Address.ZERO_ADDRESS(),
                        BigInteger.ONE.toByteArray(),
                        msg,
                        100000,
                        100000);
        tx.sign(new ECKeyEd25519());

        AionBlock blk =
                impl.getAionHub()
                        .getBlockchain()
                        .createNewBlock(parentBlk, Collections.singletonList(tx), false);

        impl.getAionHub().getBlockchain().add(blk);

        Message.req_getTransactionByBlockHashAndIndex reqBody =
                Message.req_getTransactionByBlockHashAndIndex
                        .newBuilder()
                        .setBlockHash(ByteString.copyFrom(blk.getHash()))
                        .setTxIndex(0)
                        .build();

        rsp =
                sendRequest(
                        Message.Servs.s_chain_VALUE,
                        Message.Funcs.f_getTransactionByBlockHashAndIndex_VALUE,
                        reqBody.toByteArray());

        assertEquals(Message.Retcode.r_success_VALUE, rsp[1]);

        Message.rsp_getTransaction rslt = Message.rsp_getTransaction.parseFrom(stripHeader(rsp));
        assertEquals(blk.getNumber(), rslt.getBlocknumber());
        assertEquals(ByteString.copyFrom(tx.getData()), rslt.getData());
        assertEquals(tx.getEnergyPrice(), rslt.getNrgPrice());

        rsp =
                sendRequest(
                        Message.Servs.s_hb_VALUE,
                        Message.Funcs.f_getTransactionByBlockHashAndIndex_VALUE);

        assertEquals(Message.Retcode.r_fail_service_call_VALUE, rsp[1]);
    }

    @Test
    @Ignore
    public void testProcessGetTxByBlockNumberAndIndex() throws Exception {
        AionImpl impl = AionImpl.inst();
        AionRepositoryImpl repo = AionRepositoryImpl.inst();

        AionBlock parentBlk = impl.getBlockchain().getBestBlock();

        AionTransaction tx =
                new AionTransaction(
                        repo.getNonce(Address.ZERO_ADDRESS()).toByteArray(),
                        Address.ZERO_ADDRESS(),
                        Address.ZERO_ADDRESS(),
                        BigInteger.ONE.toByteArray(),
                        msg,
                        100000,
                        100000);
        tx.sign(new ECKeyEd25519());

        AionBlock blk =
                impl.getAionHub()
                        .getBlockchain()
                        .createNewBlock(parentBlk, Collections.singletonList(tx), false);

        impl.getAionHub().getBlockchain().add(blk);

        Message.req_getTransactionByBlockNumberAndIndex reqBody =
                Message.req_getTransactionByBlockNumberAndIndex
                        .newBuilder()
                        .setBlockNumber(blk.getNumber())
                        .setTxIndex(0)
                        .build();

        rsp =
                sendRequest(
                        Message.Servs.s_chain_VALUE,
                        Message.Funcs.f_getTransactionByBlockNumberAndIndex_VALUE,
                        reqBody.toByteArray());

        assertEquals(Message.Retcode.r_success_VALUE, rsp[1]);

        Message.rsp_getTransaction rslt = Message.rsp_getTransaction.parseFrom(stripHeader(rsp));
        assertEquals(blk.getNumber(), rslt.getBlocknumber());
        assertEquals(ByteString.copyFrom(tx.getData()), rslt.getData());
        assertEquals(tx.getEnergyPrice(), rslt.getNrgPrice());

        rsp =
                sendRequest(
                        Message.Servs.s_hb_VALUE,
                        Message.Funcs.f_getTransactionByBlockNumberAndIndex_VALUE);

        assertEquals(Message.Retcode.r_fail_service_call_VALUE, rsp[1]);
    }

    @Test
    @Ignore
    public void testProcessGetBlockTxCountByNumber() throws Exception {
        AionImpl impl = AionImpl.inst();
        AionRepositoryImpl repo = AionRepositoryImpl.inst();

        AionBlock parentBlk = impl.getBlockchain().getBestBlock();

        AionTransaction tx =
                new AionTransaction(
                        repo.getNonce(Address.ZERO_ADDRESS()).toByteArray(),
                        Address.ZERO_ADDRESS(),
                        Address.ZERO_ADDRESS(),
                        BigInteger.ONE.toByteArray(),
                        msg,
                        100000,
                        100000);
        tx.sign(new ECKeyEd25519());

        AionBlock blk =
                impl.getAionHub()
                        .getBlockchain()
                        .createNewBlock(parentBlk, Collections.singletonList(tx), false);

        impl.getAionHub().getBlockchain().add(blk);

        Message.req_getBlockTransactionCountByNumber reqBody =
                Message.req_getBlockTransactionCountByNumber
                        .newBuilder()
                        .setBlockNumber(blk.getNumber())
                        .build();

        rsp =
                sendRequest(
                        Message.Servs.s_chain_VALUE,
                        Message.Funcs.f_getBlockTransactionCountByNumber_VALUE,
                        reqBody.toByteArray());

        assertEquals(Message.Retcode.r_success_VALUE, rsp[1]);

        Message.rsp_getBlockTransactionCount rslt =
                Message.rsp_getBlockTransactionCount.parseFrom(stripHeader(rsp));
        assertEquals(1, rslt.getTxCount());

        rsp =
                sendRequest(
                        Message.Servs.s_hb_VALUE,
                        Message.Funcs.f_getBlockTransactionCountByNumber_VALUE);

        assertEquals(Message.Retcode.r_fail_service_call_VALUE, rsp[1]);
    }

    @Test
    @Ignore
    public void testProcessGetBlockTxCountByHash() throws Exception {
        AionImpl impl = AionImpl.inst();
        AionRepositoryImpl repo = AionRepositoryImpl.inst();

        AionBlock parentBlk = impl.getBlockchain().getBestBlock();

        AionTransaction tx =
                new AionTransaction(
                        repo.getNonce(Address.ZERO_ADDRESS()).toByteArray(),
                        Address.ZERO_ADDRESS(),
                        Address.ZERO_ADDRESS(),
                        BigInteger.ONE.toByteArray(),
                        msg,
                        100000,
                        100000);
        tx.sign(new ECKeyEd25519());

        AionBlock blk =
                impl.getAionHub()
                        .getBlockchain()
                        .createNewBlock(parentBlk, Collections.singletonList(tx), false);

        impl.getAionHub().getBlockchain().add(blk);

        Message.req_getTransactionCountByHash reqBody =
                Message.req_getTransactionCountByHash
                        .newBuilder()
                        .setTxHash(ByteString.copyFrom(blk.getHash()))
                        .build();

        rsp =
                sendRequest(
                        Message.Servs.s_chain_VALUE,
                        Message.Funcs.f_getBlockTransactionCountByHash_VALUE,
                        reqBody.toByteArray());

        assertEquals(Message.Retcode.r_success_VALUE, rsp[1]);

        Message.rsp_getBlockTransactionCount rslt =
                Message.rsp_getBlockTransactionCount.parseFrom(stripHeader(rsp));
        assertEquals(1, rslt.getTxCount());

        rsp =
                sendRequest(
                        Message.Servs.s_hb_VALUE,
                        Message.Funcs.f_getBlockTransactionCountByHash_VALUE);

        assertEquals(Message.Retcode.r_fail_service_call_VALUE, rsp[1]);
    }

    @Test
    @Ignore
    public void testProcessGetTxByHash() throws Exception {
        AionImpl impl = AionImpl.inst();
        AionRepositoryImpl repo = AionRepositoryImpl.inst();

        AionBlock parentBlk = impl.getBlockchain().getBestBlock();

        AionTransaction tx =
                new AionTransaction(
                        repo.getNonce(Address.ZERO_ADDRESS()).toByteArray(),
                        Address.ZERO_ADDRESS(),
                        Address.ZERO_ADDRESS(),
                        BigInteger.ONE.toByteArray(),
                        msg,
                        100000,
                        100000);
        tx.sign(new ECKeyEd25519());

        AionBlock blk =
                impl.getAionHub()
                        .getBlockchain()
                        .createNewBlock(parentBlk, Collections.singletonList(tx), false);

        impl.getAionHub().getBlockchain().add(blk);

        Message.req_getTransactionByHash reqBody =
                Message.req_getTransactionByHash
                        .newBuilder()
                        .setTxHash(ByteString.copyFrom(tx.getTransactionHash()))
                        .build();

        rsp =
                sendRequest(
                        Message.Servs.s_chain_VALUE,
                        Message.Funcs.f_getTransactionByHash_VALUE,
                        reqBody.toByteArray());

        assertEquals(Message.Retcode.r_success_VALUE, rsp[1]);

        Message.rsp_getTransaction rslt = Message.rsp_getTransaction.parseFrom(stripHeader(rsp));
        assertEquals(blk.getNumber(), rslt.getBlocknumber());
        assertEquals(ByteString.copyFrom(tx.getData()), rslt.getData());
        assertEquals(tx.getEnergyPrice(), rslt.getNrgPrice());

        rsp = sendRequest(Message.Servs.s_hb_VALUE, Message.Funcs.f_getTransactionByHash_VALUE);

        assertEquals(Message.Retcode.r_fail_service_call_VALUE, rsp[1]);
    }

    @Test
    @Ignore
    public void testProcessGetTxCount() throws Exception {
        AionImpl impl = AionImpl.inst();
        AionRepositoryImpl repo = AionRepositoryImpl.inst();

        AionBlock parentBlk = impl.getBlockchain().getBestBlock();

        AionTransaction tx =
                new AionTransaction(
                        repo.getNonce(Address.ZERO_ADDRESS()).toByteArray(),
                        Address.ZERO_ADDRESS(),
                        Address.ZERO_ADDRESS(),
                        BigInteger.ONE.toByteArray(),
                        msg,
                        100000,
                        100000);
        tx.sign(new ECKeyEd25519());

        AionBlock blk =
                impl.getAionHub()
                        .getBlockchain()
                        .createNewBlock(parentBlk, Collections.singletonList(tx), false);

        impl.getAionHub().getBlockchain().add(blk);
        blk = api.getBlockByHash(blk.getHash());

        Message.req_getTransactionCount reqBody =
                Message.req_getTransactionCount
                        .newBuilder()
                        .setBlocknumber(blk.getNumber())
                        .setAddress(
                                ByteString.copyFrom(
                                        blk.getTransactionsList()
                                                .get(0)
                                                .getSenderAddress()
                                                .toBytes()))
                        .build();

        rsp =
                sendRequest(
                        Message.Servs.s_chain_VALUE,
                        Message.Funcs.f_getTransactionCount_VALUE,
                        reqBody.toByteArray());

        assertEquals(Message.Retcode.r_success_VALUE, rsp[1]);

        Message.rsp_getTransactionCount rslt =
                Message.rsp_getTransactionCount.parseFrom(stripHeader(rsp));
        assertEquals(1, rslt.getTxCount());

        rsp = sendRequest(Message.Servs.s_hb_VALUE, Message.Funcs.f_getTransactionCount_VALUE);

        assertEquals(Message.Retcode.r_fail_service_call_VALUE, rsp[1]);
    }

    @Test
    public void testProcessGetActiveNodes() throws Exception {
        rsp = sendRequest(Message.Servs.s_net_VALUE, Message.Funcs.f_getActiveNodes_VALUE);

        assertEquals(Message.Retcode.r_success_VALUE, rsp[1]);

        Message.rsp_getActiveNodes rslt = Message.rsp_getActiveNodes.parseFrom(stripHeader(rsp));
        assertEquals(
                AionImpl.inst().getAionHub().getP2pMgr().getActiveNodes().size(),
                rslt.getNodeCount());

        rsp = sendRequest(Message.Servs.s_hb_VALUE, Message.Funcs.f_getActiveNodes_VALUE);

        assertEquals(Message.Retcode.r_fail_service_call_VALUE, rsp[1]);
    }

    @Test
    public void testProcessGetStaticNodes() throws Exception {
        rsp = sendRequest(Message.Servs.s_net_VALUE, Message.Funcs.f_getStaticNodes_VALUE);

        assertEquals(Message.Retcode.r_success_VALUE, rsp[1]);

        Message.rsp_getStaticNodes rslt = Message.rsp_getStaticNodes.parseFrom(stripHeader(rsp));
        assertEquals(CfgAion.inst().getNodes().length, rslt.getNodeCount());

        rsp = sendRequest(Message.Servs.s_hb_VALUE, Message.Funcs.f_getStaticNodes_VALUE);

        assertEquals(Message.Retcode.r_fail_service_call_VALUE, rsp[1]);
    }

    @Test
    public void testProcessGetSolcVersion() throws Exception {
        rsp = sendRequest(Message.Servs.s_tx_VALUE, Message.Funcs.f_getSolcVersion_VALUE);

        assertEquals(Message.Retcode.r_success_VALUE, rsp[1]);

        Message.rsp_getSolcVersion rslt = Message.rsp_getSolcVersion.parseFrom(stripHeader(rsp));
        assertEquals(api.solcVersion(), rslt.getVer());

        rsp = sendRequest(Message.Servs.s_hb_VALUE, Message.Funcs.f_getSolcVersion_VALUE);

        assertEquals(Message.Retcode.r_fail_service_call_VALUE, rsp[1]);
    }

    @Test
<<<<<<< HEAD
=======
    public void testProcessIsSyncing() throws Exception {
        rsp = sendRequest(Message.Servs.s_net_VALUE, Message.Funcs.f_isSyncing_VALUE);

        assertEquals(Message.Retcode.r_success_VALUE, rsp[1]);

        Message.rsp_isSyncing rslt = Message.rsp_isSyncing.parseFrom(stripHeader(rsp));
        assertNotEquals(AionImpl.inst().isSyncComplete(), rslt.getSyncing());

        rsp = sendRequest(Message.Servs.s_hb_VALUE, Message.Funcs.f_isSyncing_VALUE);

        assertEquals(Message.Retcode.r_fail_service_call_VALUE, rsp[1]);
    }

    @Test
    public void testProcessSyncInfo() throws Exception {
        AionImpl impl = AionImpl.inst();

        rsp = sendRequest(Message.Servs.s_net_VALUE, Message.Funcs.f_syncInfo_VALUE);

        assertEquals(Message.Retcode.r_success_VALUE, rsp[1]);

        Message.rsp_syncInfo rslt = Message.rsp_syncInfo.parseFrom(stripHeader(rsp));
        assertNotEquals(impl.isSyncComplete(), rslt.getSyncing());
        assertEquals(
                (long) impl.getLocalBestBlockNumber().orElse(0L), rslt.getChainBestBlock());
        assertEquals(
                (long) impl.getNetworkBestBlockNumber().orElse(0L),
                (long) rslt.getNetworkBestBlock());
        assertEquals(24, rslt.getMaxImportBlocks());

        rsp = sendRequest(Message.Servs.s_hb_VALUE, Message.Funcs.f_syncInfo_VALUE);

        assertEquals(Message.Retcode.r_fail_service_call_VALUE, rsp[1]);
    }

    @Test
>>>>>>> 8c16a85c
    public void testProcessAccountCreateAndLock() throws Exception {
        Message.req_accountCreate reqBody =
                Message.req_accountCreate
                        .newBuilder()
                        .addPassword("passwd0")
                        .addPassword("passwd1")
                        .addPassword("passwd2")
                        .setPrivateKey(true)
                        .build();

        rsp =
                sendRequest(
                        Message.Servs.s_account_VALUE,
                        Message.Funcs.f_accountCreate_VALUE,
                        reqBody.toByteArray());

        assertEquals(Message.Retcode.r_success_VALUE, rsp[1]);

        Message.rsp_accountCreate rslt = Message.rsp_accountCreate.parseFrom(stripHeader(rsp));
        assertEquals(3, rslt.getAddressCount());
        ByteString addr = rslt.getAddress(0);
        assertTrue(
                api.unlockAccount(
                        Address.wrap(rslt.getAddress(0).toByteArray()), "passwd0", 500));
        assertTrue(
                api.unlockAccount(
                        Address.wrap(rslt.getAddress(1).toByteArray()), "passwd1", 500));
        assertTrue(
                api.unlockAccount(
                        Address.wrap(rslt.getAddress(2).toByteArray()), "passwd2", 500));

        rsp = sendRequest(Message.Servs.s_hb_VALUE, Message.Funcs.f_accountCreate_VALUE);

        assertEquals(Message.Retcode.r_fail_service_call_VALUE, rsp[1]);

        Message.req_accountlock reqBody2 =
                Message.req_accountlock
                        .newBuilder()
                        .setAccount(addr)
                        .setPassword("passwd0")
                        .build();

        rsp =
                sendRequest(
                        Message.Servs.s_wallet_VALUE,
                        Message.Funcs.f_accountLock_VALUE,
                        reqBody2.toByteArray());

        assertEquals(Message.Retcode.r_success_VALUE, rsp[1]);
        assertEquals(0x01, rsp[3]);

        rsp = sendRequest(Message.Servs.s_hb_VALUE, Message.Funcs.f_accountLock_VALUE);

        assertEquals(Message.Retcode.r_fail_service_call_VALUE, rsp[1]);
    }

    @Test
    public void testProcessUserPrivilege() {
        rsp = sendRequest(Message.Servs.s_privilege_VALUE, Message.Funcs.f_userPrivilege_VALUE);

        assertEquals(Message.Retcode.r_fail_unsupport_api_VALUE, rsp[1]);

        rsp = sendRequest(Message.Servs.s_hb_VALUE, Message.Funcs.f_userPrivilege_VALUE);

        assertEquals(Message.Retcode.r_fail_service_call_VALUE, rsp[1]);
    }

    @Test
    public void testProcessMiningValue() throws Exception {
        rsp = sendRequest(Message.Servs.s_mine_VALUE, Message.Funcs.f_mining_VALUE);

        assertEquals(Message.Retcode.r_success_VALUE, rsp[1]);

        Message.rsp_mining rslt = Message.rsp_mining.parseFrom(stripHeader(rsp));
        assertEquals(api.isMining(), rslt.getMining());

        rsp = sendRequest(Message.Servs.s_hb_VALUE, Message.Funcs.f_mining_VALUE);

        assertEquals(Message.Retcode.r_fail_service_call_VALUE, rsp[1]);
    }

    @Test
    public void testProcessEstimateNrg() throws Exception {
        byte[] val = {50, 30};

        Message.req_estimateNrg reqBody =
                Message.req_estimateNrg
                        .newBuilder()
                        .setFrom(ByteString.copyFrom(Address.ZERO_ADDRESS().toBytes()))
                        .setTo(ByteString.copyFrom(Address.ZERO_ADDRESS().toBytes()))
                        .setNrg(1000)
                        .setNrgPrice(5000)
                        .setData(ByteString.copyFrom(msg))
                        .setValue(ByteString.copyFrom(val))
                        .build();

        rsp =
                sendRequest(
                        Message.Servs.s_tx_VALUE,
                        Message.Funcs.f_estimateNrg_VALUE,
                        reqBody.toByteArray());

        assertEquals(Message.Retcode.r_success_VALUE, rsp[1]);

        Message.rsp_estimateNrg rslt = Message.rsp_estimateNrg.parseFrom(stripHeader(rsp));

        AionTransaction tx =
                new AionTransaction(
                        AionRepositoryImpl.inst()
                                .getNonce(Address.ZERO_ADDRESS())
                                .toByteArray(),
                        Address.ZERO_ADDRESS(),
                        Address.ZERO_ADDRESS(),
                        val,
                        msg,
                        1000,
                        5000);
        tx.sign(new ECKeyEd25519());

        assertEquals(AionImpl.inst().estimateTxNrg(tx, api.getBestBlock()), rslt.getNrg());

        rsp = sendRequest(Message.Servs.s_hb_VALUE, Message.Funcs.f_estimateNrg_VALUE);

        assertEquals(Message.Retcode.r_fail_service_call_VALUE, rsp[1]);
    }

    @Test
    public void testProcessExportAccounts() throws Exception {
        Address addr1 = new Address(Keystore.create("testPwd1"));
        AccountManager.inst().unlockAccount(addr1, "testPwd1", 50000);

        Address addr2 = new Address(Keystore.create("testPwd2"));
        AccountManager.inst().unlockAccount(addr2, "testPwd12", 50000);

        Message.t_Key tkey1 =
                Message.t_Key
                        .newBuilder()
                        .setAddress(ByteString.copyFrom(addr1.toBytes()))
                        .setPassword("testPwd1")
                        .build();

        Message.t_Key tkey2 =
                Message.t_Key
                        .newBuilder()
                        .setAddress(ByteString.copyFrom(addr2.toBytes()))
                        .setPassword("testPwd2")
                        .build();

        Message.req_exportAccounts reqBody =
                Message.req_exportAccounts.newBuilder().addKeyFile(tkey1).addKeyFile(tkey2).build();

        rsp =
                sendRequest(
                        Message.Servs.s_account_VALUE,
                        Message.Funcs.f_exportAccounts_VALUE,
                        reqBody.toByteArray());

        assertEquals(Message.Retcode.r_success_VALUE, rsp[1]);

        Message.rsp_exportAccounts rslt = Message.rsp_exportAccounts.parseFrom(stripHeader(rsp));
        assertEquals(2, rslt.getKeyFileCount());

        rsp = sendRequest(Message.Servs.s_hb_VALUE, Message.Funcs.f_exportAccounts_VALUE);

        assertEquals(Message.Retcode.r_fail_service_call_VALUE, rsp[1]);
    }

    @Test
    public void testProcessImportAccounts() throws Exception {
        Message.t_PrivateKey tpkey1 =
                Message.t_PrivateKey
                        .newBuilder()
                        .setPassword("testPwd1")
                        .setPrivateKey("pkey1")
                        .build();

        Message.t_PrivateKey tpkey2 =
                Message.t_PrivateKey
                        .newBuilder()
                        .setPassword("testPwd2")
                        .setPrivateKey("pkey2")
                        .build();

        Message.req_importAccounts reqBody =
                Message.req_importAccounts
                        .newBuilder()
                        .addPrivateKey(0, tpkey1)
                        .addPrivateKey(1, tpkey2)
                        .build();

        rsp =
                sendRequest(
                        Message.Servs.s_account_VALUE,
                        Message.Funcs.f_importAccounts_VALUE,
                        reqBody.toByteArray());

        assertEquals(Message.Retcode.r_success_VALUE, rsp[1]);

        Message.rsp_importAccounts rslt = Message.rsp_importAccounts.parseFrom(stripHeader(rsp));
        assertEquals(0, rslt.getInvalidKeyCount());

        rsp = sendRequest(Message.Servs.s_hb_VALUE, Message.Funcs.f_importAccounts_VALUE);

        assertEquals(Message.Retcode.r_fail_service_call_VALUE, rsp[1]);
    }

    @Test
    public void testProcessEventRegister() throws Exception {
        Address addr1 = new Address(Keystore.create("testPwd1"));
        AccountManager.inst().unlockAccount(addr1, "testPwd1", 50000);

        Address addr2 = new Address(Keystore.create("testPwd2"));
        AccountManager.inst().unlockAccount(addr2, "testPwd12", 50000);

        Message.t_FilterCt fil1 =
                Message.t_FilterCt
                        .newBuilder()
                        .addAddresses(ByteString.copyFrom(addr1.toBytes()))
                        .addAddresses(ByteString.copyFrom(addr2.toBytes()))
                        .build();

        Message.req_eventRegister reqBody =
                Message.req_eventRegister.newBuilder().addEvents("event1").setFilter(fil1).build();

        rsp =
                sendRequest(
                        Message.Servs.s_tx_VALUE,
                        Message.Funcs.f_eventRegister_VALUE,
                        reqBody.toByteArray());

        assertEquals(Message.Retcode.r_success_VALUE, rsp[1]);

        Message.rsp_eventRegister rslt = Message.rsp_eventRegister.parseFrom(stripHeader(rsp));
        assertTrue(rslt.getResult());

        rsp = sendRequest(Message.Servs.s_hb_VALUE, Message.Funcs.f_eventRegister_VALUE);

        assertEquals(Message.Retcode.r_fail_service_call_VALUE, rsp[1]);
    }

    @Test
    public void testProcessEventDeregister() throws Exception {
        Message.req_eventDeregister reqBody =
                Message.req_eventDeregister.newBuilder().addEvents("event1").build();

        rsp =
                sendRequest(
                        Message.Servs.s_tx_VALUE,
                        Message.Funcs.f_eventDeregister_VALUE,
                        reqBody.toByteArray());

        assertEquals(Message.Retcode.r_success_VALUE, rsp[1]);

        Message.rsp_eventRegister rslt = Message.rsp_eventRegister.parseFrom(stripHeader(rsp));
        assertFalse(rslt.getResult());

        rsp = sendRequest(Message.Servs.s_hb_VALUE, Message.Funcs.f_eventDeregister_VALUE);

        assertEquals(Message.Retcode.r_fail_service_call_VALUE, rsp[1]);
    }

    @Test
    public void testProcessBlockDetails() throws Exception {
        Message.req_getBlockDetailsByNumber reqBody =
                Message.req_getBlockDetailsByNumber
                        .newBuilder()
                        .addBlkNumbers(api.getBestBlock().getNumber())
                        .build();

        rsp =
                sendRequest(
                        Message.Servs.s_admin_VALUE,
                        Message.Funcs.f_getBlockDetailsByNumber_VALUE,
                        reqBody.toByteArray());

        assertEquals(Message.Retcode.r_success_VALUE, rsp[1]);

        Message.rsp_getBlockDetailsByNumber rslt =
                Message.rsp_getBlockDetailsByNumber.parseFrom(stripHeader(rsp));
        assertEquals(1, rslt.getBlkDetailsCount());
        Message.t_BlockDetail blkdtl = rslt.getBlkDetails(0);
        assertEquals(api.getBestBlock().getNumber(), blkdtl.getBlockNumber());
        assertEquals(api.getBestBlock().getNrgConsumed(), blkdtl.getNrgConsumed());

        rsp = sendRequest(Message.Servs.s_hb_VALUE, Message.Funcs.f_getBlockDetailsByNumber_VALUE);

        assertEquals(Message.Retcode.r_fail_service_call_VALUE, rsp[1]);
    }

    @Test
    public void testProcessBlockSqlRange() throws Exception {
        long bestBlkNum = api.getBestBlock().getNumber();

        Message.req_getBlockSqlByRange reqBody =
                Message.req_getBlockSqlByRange
                        .newBuilder()
                        .setBlkNumberStart(bestBlkNum)
                        .setBlkNumberEnd(bestBlkNum + 20)
                        .build();

        rsp =
                sendRequest(
                        Message.Servs.s_admin_VALUE,
                        Message.Funcs.f_getBlockSqlByRange_VALUE,
                        reqBody.toByteArray());

        assertEquals(Message.Retcode.r_success_VALUE, rsp[1]);

        Message.rsp_getBlockSqlByRange rslt =
                Message.rsp_getBlockSqlByRange.parseFrom(stripHeader(rsp));
        assertEquals(1, rslt.getBlkSqlCount());
        Message.t_BlockSql blksql = rslt.getBlkSql(0);
        assertEquals(api.getBestBlock().getNumber(), blksql.getBlockNumber());

        rsp = sendRequest(Message.Servs.s_hb_VALUE, Message.Funcs.f_getBlockSqlByRange_VALUE);

        assertEquals(Message.Retcode.r_fail_service_call_VALUE, rsp[1]);
    }

    @Test
    public void testProcessBlockDetailsRange() throws Exception {
        long bestBlkNum = api.getBestBlock().getNumber();

        Message.req_getBlockDetailsByRange reqBody =
                Message.req_getBlockDetailsByRange
                        .newBuilder()
                        .setBlkNumberStart(bestBlkNum)
                        .setBlkNumberEnd(bestBlkNum + 20)
                        .build();

        rsp =
                sendRequest(
                        Message.Servs.s_admin_VALUE,
                        Message.Funcs.f_getBlockDetailsByRange_VALUE,
                        reqBody.toByteArray());

        assertEquals(Message.Retcode.r_success_VALUE, rsp[1]);

        Message.rsp_getBlockDetailsByRange rslt =
                Message.rsp_getBlockDetailsByRange.parseFrom(stripHeader(rsp));
        assertEquals(1, rslt.getBlkDetailsCount());
        Message.t_BlockDetail blksql = rslt.getBlkDetails(0);
        assertEquals(api.getBestBlock().getNumber(), blksql.getBlockNumber());

        rsp = sendRequest(Message.Servs.s_hb_VALUE, Message.Funcs.f_getBlockDetailsByRange_VALUE);

        assertEquals(Message.Retcode.r_fail_service_call_VALUE, rsp[1]);
    }

    @Test
    public void testProcessBlockDetailsLatest() throws Exception {
        Message.req_getBlockDetailsByLatest reqBody =
                Message.req_getBlockDetailsByLatest.newBuilder().setCount(20).build();

        rsp =
                sendRequest(
                        Message.Servs.s_admin_VALUE,
                        Message.Funcs.f_getBlockDetailsByLatest_VALUE,
                        reqBody.toByteArray());

        assertEquals(Message.Retcode.r_success_VALUE, rsp[1]);

        Message.rsp_getBlockDetailsByLatest rslt =
                Message.rsp_getBlockDetailsByLatest.parseFrom(stripHeader(rsp));

        int expectedCount = 20, bestBlkNum = (int) api.getBestBlock().getNumber();

        if (bestBlkNum < 19) {
            expectedCount = bestBlkNum + 1;
        }

        assertEquals(expectedCount, rslt.getBlkDetailsCount());

        Message.t_BlockDetail blksql = rslt.getBlkDetails(expectedCount - 1);
        assertEquals(bestBlkNum, blksql.getBlockNumber());

        rsp = sendRequest(Message.Servs.s_hb_VALUE, Message.Funcs.f_getBlockDetailsByLatest_VALUE);

        assertEquals(Message.Retcode.r_fail_service_call_VALUE, rsp[1]);
    }

    @Test
    public void testProcessBlocksLatest() throws Exception {
        Message.req_getBlocksByLatest reqBody =
                Message.req_getBlocksByLatest.newBuilder().setCount(20).build();

        rsp =
                sendRequest(
                        Message.Servs.s_admin_VALUE,
                        Message.Funcs.f_getBlocksByLatest_VALUE,
                        reqBody.toByteArray());

        assertEquals(Message.Retcode.r_success_VALUE, rsp[1]);

        int expectedCount = 20, bestBlkNum = (int) api.getBestBlock().getNumber();

        if (bestBlkNum < 19) {
            expectedCount = bestBlkNum + 1;
        }

        Message.rsp_getBlocksByLatest rslt =
                Message.rsp_getBlocksByLatest.parseFrom(stripHeader(rsp));
        assertEquals(expectedCount, rslt.getBlksCount());
        Message.t_Block blksql = rslt.getBlks(expectedCount - 1);
        assertEquals(bestBlkNum, blksql.getBlockNumber());

        rsp = sendRequest(Message.Servs.s_hb_VALUE, Message.Funcs.f_getBlocksByLatest_VALUE);

        assertEquals(Message.Retcode.r_fail_service_call_VALUE, rsp[1]);
    }

    @Test
    public void testProcessAccountDetails() throws Exception {
        Address addr = new Address(Keystore.create("testPwd"));
        AccountManager.inst().unlockAccount(addr, "testPwd", 50000);

        Message.req_getAccountDetailsByAddressList reqBody =
                Message.req_getAccountDetailsByAddressList
                        .newBuilder()
                        .addAddresses(ByteString.copyFrom(addr.toBytes()))
                        .addAddresses(ByteString.copyFrom(Address.ZERO_ADDRESS().toBytes()))
                        .build();

        rsp =
                sendRequest(
                        Message.Servs.s_admin_VALUE,
                        Message.Funcs.f_getAccountDetailsByAddressList_VALUE,
                        reqBody.toByteArray());

        assertEquals(Message.Retcode.r_success_VALUE, rsp[1]);

        Message.rsp_getAccountDetailsByAddressList rslt =
                Message.rsp_getAccountDetailsByAddressList.parseFrom(stripHeader(rsp));
        assertEquals(2, rslt.getAccountsCount());
        Message.t_AccountDetail acctDtl = rslt.getAccounts(0);
        assertEquals(ByteString.copyFrom(addr.toBytes()), acctDtl.getAddress());
        assertEquals(ByteString.copyFrom(api.getBalance(addr).toByteArray()), acctDtl.getBalance());

        rsp =
                sendRequest(
                        Message.Servs.s_hb_VALUE,
                        Message.Funcs.f_getAccountDetailsByAddressList_VALUE);

        assertEquals(Message.Retcode.r_fail_service_call_VALUE, rsp[1]);
    }
}<|MERGE_RESOLUTION|>--- conflicted
+++ resolved
@@ -920,45 +920,6 @@
     }
 
     @Test
-<<<<<<< HEAD
-=======
-    public void testProcessIsSyncing() throws Exception {
-        rsp = sendRequest(Message.Servs.s_net_VALUE, Message.Funcs.f_isSyncing_VALUE);
-
-        assertEquals(Message.Retcode.r_success_VALUE, rsp[1]);
-
-        Message.rsp_isSyncing rslt = Message.rsp_isSyncing.parseFrom(stripHeader(rsp));
-        assertNotEquals(AionImpl.inst().isSyncComplete(), rslt.getSyncing());
-
-        rsp = sendRequest(Message.Servs.s_hb_VALUE, Message.Funcs.f_isSyncing_VALUE);
-
-        assertEquals(Message.Retcode.r_fail_service_call_VALUE, rsp[1]);
-    }
-
-    @Test
-    public void testProcessSyncInfo() throws Exception {
-        AionImpl impl = AionImpl.inst();
-
-        rsp = sendRequest(Message.Servs.s_net_VALUE, Message.Funcs.f_syncInfo_VALUE);
-
-        assertEquals(Message.Retcode.r_success_VALUE, rsp[1]);
-
-        Message.rsp_syncInfo rslt = Message.rsp_syncInfo.parseFrom(stripHeader(rsp));
-        assertNotEquals(impl.isSyncComplete(), rslt.getSyncing());
-        assertEquals(
-                (long) impl.getLocalBestBlockNumber().orElse(0L), rslt.getChainBestBlock());
-        assertEquals(
-                (long) impl.getNetworkBestBlockNumber().orElse(0L),
-                (long) rslt.getNetworkBestBlock());
-        assertEquals(24, rslt.getMaxImportBlocks());
-
-        rsp = sendRequest(Message.Servs.s_hb_VALUE, Message.Funcs.f_syncInfo_VALUE);
-
-        assertEquals(Message.Retcode.r_fail_service_call_VALUE, rsp[1]);
-    }
-
-    @Test
->>>>>>> 8c16a85c
     public void testProcessAccountCreateAndLock() throws Exception {
         Message.req_accountCreate reqBody =
                 Message.req_accountCreate
