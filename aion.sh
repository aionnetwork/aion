--- conflicted
+++ resolved
@@ -37,7 +37,6 @@
 # add execute permission to rt
 chmod +x ./rt/bin/*
 
-<<<<<<< HEAD
 # prepare jvm params
 # use default xms if not set
 JAVA_OPTS="$JAVA_OPTS"
@@ -45,9 +44,6 @@
   JAVA_OPTS="-Xms4g"
 fi
 
-
-=======
->>>>>>> b8fa02fb
 ####### WATCHGUARD IMPLEMENTATION #######
 #				    	#
 #   To kill: ps aux | egrep "aion.sh" 	#
@@ -207,10 +203,6 @@
 
 else
 
-<<<<<<< HEAD
-    env EVMJIT="-cache=1" ./rt/bin/java ${JAVA_OPTS} \
-            -cp "./lib/*:./lib/libminiupnp/*:./mod/*" org.aion.Aion "$@"
-=======
 	JAVA_CMD=java
 	if [ -d "./rt" ]; then
 			JAVA_CMD="./rt/bin/java"
@@ -222,8 +214,8 @@
 
 	# if there's CLI args, we just run it and quit
 	if [ "$#" -gt 0 ]; then
-		env EVMJIT="-cache=1" $JAVA_CMD -Xms4g \
-			-cp "./lib/*:./lib/libminiupnp/*:./mod/*" org.aion.Aion "$@" 
+		env EVMJIT="-cache=1" $JAVA_CMD ${JAVA_OPTS} \
+			-cp "./lib/*:./lib/libminiupnp/*:./mod/*" org.aion.Aion "$@"
 		exit
 	fi
 
@@ -238,9 +230,8 @@
 		fi
 		exit 1
 	}
->>>>>>> b8fa02fb
-
-  	env EVMJIT="-cache=1" $JAVA_CMD -Xms4g \
+
+  	env EVMJIT="-cache=1" $JAVA_CMD ${JAVA_OPTS} \
   		-cp "./lib/*:./lib/libminiupnp/*:./mod/*" org.aion.Aion "$@" &
     kernel_pid=$!
     wait
