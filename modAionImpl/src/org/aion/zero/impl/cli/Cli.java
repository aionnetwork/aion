/*
 * Copyright (c) 2017-2018 Aion foundation.
 *
 *     This file is part of the aion network project.
 *
 *     The aion network project is free software: you can redistribute it
 *     and/or modify it under the terms of the GNU General Public License
 *     as published by the Free Software Foundation, either version 3 of
 *     the License, or any later version.
 *
 *     The aion network project is distributed in the hope that it will
 *     be useful, but WITHOUT ANY WARRANTY; without even the implied
 *     warranty of MERCHANTABILITY or FITNESS FOR A PARTICULAR PURPOSE.
 *     See the GNU General Public License for more details.
 *
 *     You should have received a copy of the GNU General Public License
 *     along with the aion network project source files.
 *     If not, see <https://www.gnu.org/licenses/>.
 *
 * Contributors:
 *     Aion foundation.
 */


package org.aion.zero.impl.cli;

import java.io.BufferedReader;
import java.io.File;
import java.io.IOException;
import java.io.InputStreamReader;
import java.lang.ProcessBuilder.Redirect;
import java.util.ArrayList;
import java.util.Arrays;
import java.util.List;
import org.aion.base.util.Hex;
import org.aion.crypto.ECKey;
import org.aion.crypto.ECKeyFac;
import org.aion.mcf.account.Keystore;
import org.aion.mcf.config.Cfg;
import org.aion.mcf.config.CfgSsl;
import org.aion.zero.impl.Version;
<<<<<<< HEAD
import org.aion.zero.impl.config.CfgAion;
import org.aion.zero.impl.db.AionRepositoryImpl;
=======
>>>>>>> adfc403a
import org.aion.zero.impl.db.RecoveryUtils;

import java.io.Console;
import java.util.UUID;

/**
 * Command line interface.
 *
 * @author chris
 */
public class Cli {

<<<<<<< HEAD
    private static String BASE_PATH = Cfg.getBasePath();
=======
    File keystoreDir = new File(
        System.getProperty("user.dir") + File.separator + CfgSsl.SSL_KEYSTORE_DIR);
>>>>>>> adfc403a

    public int call(final String[] args, final Cfg cfg) {
        try {
            cfg.fromXML();
            switch (args[0].toLowerCase()) {
                case "-h":
                    printHelp();
                    break;
                case "-a":
                    if (args.length < 2) {
                        printHelp();
                        return 1;
                    }

                    switch (args[1]) {
                        case "create":
                            if (!createAccount()) {
                                return 1;
                            }
                            break;
                        case "list":
                            if (!listAccounts()) {
                                return 1;
                            }
                            break;
                        case "export":
                            if (args.length < 3 || !exportPrivateKey(args[2])) {
                                return 1;
                            }
                            break;
                        case "import":
                            if (args.length < 3 || !importPrivateKey(args[2])) {
                                return 1;
                            }
                            break;
                        default:
                            printHelp();
                            return 1;
                    }
                    break;

                // Config generation for a specific network
                case "-c":
                    if (args.length == 2 && isValid(args[1])) {
                        switch (args[1].toLowerCase()) {
                            case "mainnet":
                            case "conquest":
                                CfgAion.setConfFilePath(BASE_PATH + "/config/" + args[1] + "/config.xml");
                                System.out.println("\nNew config generated for " + args[1]);
                                break;
                            default:
                                System.out.println("\nInvalid network " + args[1] + "; Defaulted to mainnet");
                                break;
                        }
                    }
                    else if (args.length == 1) {
                        System.out.println("\nInvalid network; Defaulted to mainnet");
                        return 1;
                    }
                    cfg.fromXML();
                    cfg.setId(UUID.randomUUID().toString());
                    cfg.toXML(null);
                    break;

                case "-i":
                    cfg.fromXML();
                    System.out.println("\nInformation");
                    System.out.println("--------------------------------------------");
                    System.out.println(
                        "current: p2p://" + cfg.getId() + "@" + cfg.getNet().getP2p().getIp() + ":"
                            + cfg.getNet().getP2p().getPort());
                    String[] nodes = cfg.getNet().getNodes();
                    if (nodes != null && nodes.length > 0) {
                        System.out.println("boot nodes list:");
                        for (String node : nodes) {
                            System.out.println("            " + node);
                        }
                    } else {
                        System.out.println("boot nodes list: 0");
                    }
                    System.out.println(
                        "p2p: " + cfg.getNet().getP2p().getIp() + ":" + cfg.getNet().getP2p()
                            .getPort());
                    break;
                case "-s":
                    if ((args.length == 2 || args.length == 4) && (args[1].equals("create"))) {
<<<<<<< HEAD

                        // create directory if not exists
                        File keystoreDir = new File(System.getProperty("user.dir") + File.separator + CfgSsl.SSL_KEYSTORE_DIR);
                        if (!keystoreDir.isDirectory()) {
                            System.out.println("No " + keystoreDir.getPath() + " directory found. Creating directory ...");

                            if (keystoreDir.mkdir()) {
                                System.out.println("Created " + keystoreDir.getPath() + " directory.");
                            } else {
                                System.out.println("Directory: " + keystoreDir.getPath() + " could not be created. " +
                                        "Please check user permissions or create directory manually.");
                                System.exit(1);
                            }
                            System.out.println();
                        }

                        String certName = null;
                        String certPass = null;
                        Console console = System.console();
                        // https://docs.oracle.com/javase/10/docs/api/java/io/Console.html
                        // if the console does not exist, then either:
                        // 1) jvm's underlying platform does not provide console
                        // 2) process started in non-interactive mode (background scheduler, redirected output, etc.)
                        // don't wan't to compromise security in these scenarios
                        if (console == null) {
                            System.out.println("No console found. This command can only be run interactively.");
                            return 1;
                        } else {
                            console.printf("Enter name for certificate:\n");
                            certName = console.readLine();
                            certPass = String.valueOf(
                                    console.readPassword("Enter password for certificate (>6 characters):\n"));
                        }

                        if (certName == null || certPass == null) throw new IllegalStateException("Received " +
                                "null values for ssl certificate name and password.");
=======
                        createKeystoreDirIfMissing();
                        Console console = System.console();
                        checkConsoleExists(console);
>>>>>>> adfc403a

                        List<String> scriptArgs = new ArrayList<>();
                        scriptArgs.add("/bin/bash");
                        scriptArgs.add("script/generateSslCert.sh");
                        scriptArgs.add(getCertName(console));
                        scriptArgs.add(getCertPass(console));
                        // add the hostname and ip optionally passed in as cli args
                        scriptArgs.addAll(Arrays.asList(Arrays.copyOfRange(args, 2, args.length)));
<<<<<<< HEAD

                        new ProcessBuilder(scriptArgs)
                                .redirectInput(Redirect.INHERIT)
                                .redirectOutput(Redirect.INHERIT)
                                .redirectError(Redirect.INHERIT)
                                .start()
                                .waitFor();
=======
                        new ProcessBuilder(scriptArgs).inheritIO().start().waitFor();
>>>>>>> adfc403a
                    } else {
                        System.out.println("Incorrect usage of -s create command.\n" +
                            "Command must enter both hostname AND ip or else neither one.");
                        return 1;
                    }
                    break;
                case "-r":
                    if (args.length < 2) {
                        System.out.println("Starting database clean-up.");
                        RecoveryUtils.pruneAndCorrect();
                        System.out.println("Finished database clean-up.");
                    } else {
                        switch (revertTo(args[1])) {
                            case SUCCESS:
<<<<<<< HEAD
                                System.out.println("Blockchain successfully reverted to block number " + args[1] + ".");
                                break;
                            case FAILURE:
                                System.out.println("Unable to revert to block number " + args[1] + ".");
=======
                                System.out.println(
                                    "Blockchain successfully reverted to block number " + args[1]
                                        + ".");
                                break;
                            case FAILURE:
                                System.out
                                    .println("Unable to revert to block number " + args[1] + ".");
>>>>>>> adfc403a
                                return 1;
                            case ILLEGAL_ARGUMENT:
                            default:
                                return 1;
                        }
                    }
                    break;
                case "--state":
                    String pruning_type = "full";
                    if (args.length >= 2) {
                        pruning_type = args[1];
                    }
                    try {
                        RecoveryUtils.pruneOrRecoverState(pruning_type);
                    } catch (Throwable t) {
                        System.out.println("Reorganizing the state storage FAILED due to:");
                        t.printStackTrace();
                        return 1;
                    }
                    break;
                case "--dump-state-size":
                    long block_count = 2L;

                    if (args.length < 2) {
                        System.out
                            .println("Retrieving state size for top " + block_count + " blocks.");
                        RecoveryUtils.printStateTrieSize(block_count);
                    } else {
                        try {
                            block_count = Long.parseLong(args[1]);
                        } catch (NumberFormatException e) {
                            System.out.println("The given argument <" + args[1]
                                + "> cannot be converted to a number.");
                        }
                        if (block_count < 1) {
                            System.out
                                .println("The given argument <" + args[1] + "> is not valid.");
                            block_count = 2L;
                        }

                        System.out
                            .println("Retrieving state size for top " + block_count + " blocks.");
                        RecoveryUtils.printStateTrieSize(block_count);
                    }
                    break;

                // Determines network config folder path
                case "-n":
                case "--network":
                    if (args.length == 2 && isValid(args[1])) {
                        switch (args[1].toLowerCase()) {
                            case "mainnet":
                            case "conquest":
                                CfgAion.setNetwork(args[1]);
                                CfgAion.setConfFilePath(BASE_PATH + "/config/" + args[1] + "/config.xml");
                                CfgAion.setGenesisFilePath((BASE_PATH + "/config/" + args[1] + "/genesis.json"));
                                System.out.println("Executing Aion kernel on " + args[1]);
                                break;
                            default:
                                System.out.println("Invalid network " + args[1] + ": Defaulted to mainnet");
                                break;
                        }
                    } else {
                        System.out.println("Invalid network: Defaulted to mainnet");
                        return 1;
                    }
                    break;

                // Determines database folder path
                case "-d":
                case "--datadir":
                    if (args.length == 2 && isValid(args[1])) {
                        AionRepositoryImpl.setDatabasePath(args[1]);
                    } else {
                        System.out.println("Invalid arguments; Defaulted database path");
                        return 1;
                    }
                    break;

                case "--dump-state":
                    long level = -1L;

                    if (args.length < 2) {
                        System.out.println("Retrieving state for top main chain block...");
                        RecoveryUtils.printStateTrieDump(level);
                    } else {
                        try {
                            level = Long.parseLong(args[1]);
                        } catch (NumberFormatException e) {
                            System.out.println("The given argument <" + args[1]
                                + "> cannot be converted to a number.");
                        }
                        if (level == -1L) {
                            System.out.println("Retrieving state for top main chain block...");
                        } else {
                            System.out.println(
                                "Retrieving state for main chain block at level " + level + "...");
                        }
                        RecoveryUtils.printStateTrieDump(level);
                    }
                    break;
                case "--db-compact":
                    RecoveryUtils.dbCompact();
                    break;
                case "--dump-blocks":
                    long count = 10L;

                    if (args.length < 2) {
                        System.out.println("Printing top " + count + " blocks from database.");
                        RecoveryUtils.dumpBlocks(count);
                    } else {
                        try {
                            count = Long.parseLong(args[1]);
                        } catch (NumberFormatException e) {
                            System.out.println("The given argument <" + args[1]
                                + "> cannot be converted to a number.");
                        }
                        if (count < 1) {
                            System.out
                                .println("The given argument <" + args[1] + "> is not valid.");
                            count = 10L;
                        }

                        System.out.println("Printing top " + count + " blocks from database.");
                        RecoveryUtils.dumpBlocks(count);
                    }
                    break;
                case "-v":
                    System.out.println("\nVersion");
                    System.out.println("--------------------------------------------");
                    // Don't put break here!!
                case "--version":
                    System.out.println(Version.KERNEL_VERSION);
                    break;
                default:
                    System.out.println("Unable to parse the input arguments");
                    printHelp();
                    return 1;
            }
            System.out.println("");
        } catch (Throwable e) {
            System.out.println("");
            return 1;
        }

        return 0;
    }

    /**
     * Print the CLI help info.
     */
    private void printHelp() {
        System.out.println("Usage: ./aion.sh [options] [arguments]");
        System.out.println();
        System.out.println("  -h                                            show help info");
        System.out.println();
        System.out.println("  -a create                                     create a new account");
        System.out
            .println("  -a list                                       list all existing accounts");
        System.out.println(
            "  -a export [address]                           export private key of an account");
        System.out.println("  -a import [private_key]                       import private key");
        System.out.println();
<<<<<<< HEAD
        System.out.println("  -c [network]                                  create config with default values");
        System.out.println();
        System.out.println("  -n [network]      |   --network [network]     execute kernel with selected network");
        System.out.println();
        System.out.println("  -d [directory]    |   --datadir [directory]   execute kernel with selected database directory");
=======
        System.out.println(
            "  -c                                            create config with default values");
>>>>>>> adfc403a
        System.out.println();
        System.out.println("  -i                                            show information");
        System.out.println();
        System.out.println(
            "  -s create                                     create an ssl certificate for localhost");
        System.out.println(
            "  -s create [[hostname] [ip]]                   create an ssl certificate for a custom hostname and ip");
        System.out.println();
        System.out.println(
            "  -r                                            remove blocks on side chains and correct block info");
        System.out.println(
            "  -r [block_number]                             revert db up to specific block number");
        System.out.println();
        System.out.println("  -v                                            show version");
    }

    /**
     * Creates a new account.
     *
     * @return true only if the new account was successfully created, otherwise false.
     */
    private boolean createAccount() {
        String password = null, password2 = null;
        try (BufferedReader reader = new BufferedReader(new InputStreamReader(System.in))) {
            password = readPassword("Please enter a password: ", reader);
            password2 = readPassword("Please re-enter your password: ", reader);
        } catch (IOException e) {
            e.printStackTrace();
            return false;
        }

        if (!password2.equals(password)) {
            System.out.println("Passwords do not match!");
            return false;
        }

        String address = Keystore.create(password);
        if (!address.equals("0x")) {
            System.out.println("A new account has been created: " + address);
            return true;
        } else {
            System.out.println("Failed to create an account!");
            return false;
        }
    }

    /**
     * List all existing account.
     *
     * @return boolean
     */
    private boolean listAccounts() {
        String[] accounts = Keystore.list();
        for (String account : accounts) {
            System.out.println(account);
        }

        return true;
    }

    /**
     * Dumps the private of the given account.
     *
     * @param address address of the account
     * @return boolean
     */
    private boolean exportPrivateKey(String address) {
        if (!Keystore.exist(address)) {
            System.out.println("The account does not exist!");
            return false;
        }

        String password = null;
        try (BufferedReader reader = new BufferedReader(new InputStreamReader(System.in))) {
            password = readPassword("Please enter your password: ", reader);
        } catch (IOException e) {
            e.printStackTrace();
            return false;
        }
        ECKey key = Keystore.getKey(address, password);

        if (key != null) {
            System.out.println("Your private key is: 0x" + Hex.toHexString(key.getPrivKeyBytes()));
            return true;
        } else {
            System.out.println("Failed to unlock the account");
            return false;
        }
    }

    /**
     * Imports a private key.
     *
     * @param privateKey private key in hex string
     * @return boolean
     */
    private boolean importPrivateKey(String privateKey) {
        // TODO: the Hex.decode() method catches all exceptions which may cause
        // issues for other components
        byte[] raw = Hex.decode(privateKey.startsWith("0x") ? privateKey.substring(2) : privateKey);
        if (raw == null) {
            System.out.println("Invalid private key");
            return false;
        }

        ECKey key = ECKeyFac.inst().fromPrivate(raw);
        if (key == null) {
            System.out.println("Unable to recover private key."
                + "Are you sure you did not import a public key?");
            return false;
        }

        String password = null, password2 = null;
        try (BufferedReader reader = new BufferedReader(new InputStreamReader(System.in))) {
            password = readPassword("Please enter a password: ", reader);
            password2 = readPassword("Please re-enter your password: ", reader);
        } catch (IOException e) {
            e.printStackTrace();
            return false;
        }

        if (!password2.equals(password)) {
            System.out.println("Passwords do not match!");
            return false;
        }

        String address = Keystore.create(password, key);
        if (!address.equals("0x")) {
            System.out.println("The private key was imported, the address is: " + address);
            return true;
        } else {
            System.out.println("Failed to import the private key. Already exists?");
            return false;
        }
    }

    /**
     * Returns a password after prompting the user to enter it. This method attempts first to read
     * user input from a console evironment and if one is not available it instead attempts to read
     * from reader.
     *
     * @param prompt The read-password prompt to display to the user.
     * @return The user-entered password.
     * @throws NullPointerException if prompt is null or if console unavailable and reader is null.
     */
    public String readPassword(String prompt, BufferedReader reader) {
        if (prompt == null) {
            throw new NullPointerException("readPassword given null prompt.");
        }

        Console console = System.console();
        if (console == null) {
            return readPasswordFromReader(prompt, reader);
        }
        return new String(console.readPassword(prompt));
    }

    /**
     * Returns a password after prompting the user to enter it from reader.
     *
     * @param prompt The read-password prompt to display to the user.
     * @param reader The BufferedReader to read input from.
     * @return The user-entered password.
     * @throws NullPointerException if reader is null.
     */
    private String readPasswordFromReader(String prompt, BufferedReader reader) {
        if (reader == null) {
            throw new NullPointerException("readPasswordFromReader given null reader.");
        }
        System.out.println(prompt);
        try {
            return reader.readLine();
        } catch (IOException e) {
            System.err.println("Error reading from BufferedReader: " + reader);
            e.printStackTrace();
            System.exit(1);
        }
        return null; // Make compiler happy; never get here.
    }

    private RecoveryUtils.Status revertTo(String blockNumber) {
        // try to convert to long
        long block;

        try {
            block = Long.parseLong(blockNumber);
        } catch (NumberFormatException e) {
            System.out.println(
                "The given argument <" + blockNumber + "> cannot be converted to a number.");
            return RecoveryUtils.Status.ILLEGAL_ARGUMENT;
        }

        return RecoveryUtils.revertTo(block);
    }

<<<<<<< HEAD
    public static boolean isValid (String value) {
        return !value.isEmpty() && !value.matches(".*[-=+,.?;:'!@#$%^&*].*");
    }

=======
    private void createKeystoreDirIfMissing() {
        if (!keystoreDir.isDirectory()) {
            if (!keystoreDir.mkdir()) {
                System.out.println("Ssl keystore directory could not be created. " +
                    "Please check user permissions or create directory manually.");
                System.exit(1);
            }
            System.out.println();
        }
    }

    /**
     * For security reasons we only want the ssl option to run in a console environment.
     */
    private void checkConsoleExists(Console console) {
        if (console == null) {
            System.out.println(
                "No console found. This command can only be run interactively in a console environment.");
            System.exit(1);
        }
    }

    private String getCertName(Console console) {
        console.printf("Enter certificate name:\n");
        String certName = console.readLine();
        if ((certName == null) || (certName.isEmpty())) {
            System.out.println("Error: no certificate name entered.");
            System.exit(1);
        }
        return certName;
    }

    private String getCertPass(Console console) {
        int minPassLen = 7;
        String certPass = String.valueOf(console.readPassword(
                "Enter certificate password (at least " + minPassLen + " characters):\n"));
        if ((certPass == null) || (certPass.isEmpty())) {
            System.out.println("Error: no certificate password entered.");
            System.exit(1);
        } else if (certPass.length() < minPassLen) {
            System.out.println(
                "Error: certificate password must be at least " + minPassLen + " characters long.");
            System.exit(1);
        }
        return certPass;
    }
>>>>>>> adfc403a

}<|MERGE_RESOLUTION|>--- conflicted
+++ resolved
@@ -39,11 +39,8 @@
 import org.aion.mcf.config.Cfg;
 import org.aion.mcf.config.CfgSsl;
 import org.aion.zero.impl.Version;
-<<<<<<< HEAD
 import org.aion.zero.impl.config.CfgAion;
 import org.aion.zero.impl.db.AionRepositoryImpl;
-=======
->>>>>>> adfc403a
 import org.aion.zero.impl.db.RecoveryUtils;
 
 import java.io.Console;
@@ -55,13 +52,10 @@
  * @author chris
  */
 public class Cli {
-
-<<<<<<< HEAD
+  
     private static String BASE_PATH = Cfg.getBasePath();
-=======
     File keystoreDir = new File(
         System.getProperty("user.dir") + File.separator + CfgSsl.SSL_KEYSTORE_DIR);
->>>>>>> adfc403a
 
     public int call(final String[] args, final Cfg cfg) {
         try {
@@ -148,48 +142,9 @@
                     break;
                 case "-s":
                     if ((args.length == 2 || args.length == 4) && (args[1].equals("create"))) {
-<<<<<<< HEAD
-
-                        // create directory if not exists
-                        File keystoreDir = new File(System.getProperty("user.dir") + File.separator + CfgSsl.SSL_KEYSTORE_DIR);
-                        if (!keystoreDir.isDirectory()) {
-                            System.out.println("No " + keystoreDir.getPath() + " directory found. Creating directory ...");
-
-                            if (keystoreDir.mkdir()) {
-                                System.out.println("Created " + keystoreDir.getPath() + " directory.");
-                            } else {
-                                System.out.println("Directory: " + keystoreDir.getPath() + " could not be created. " +
-                                        "Please check user permissions or create directory manually.");
-                                System.exit(1);
-                            }
-                            System.out.println();
-                        }
-
-                        String certName = null;
-                        String certPass = null;
-                        Console console = System.console();
-                        // https://docs.oracle.com/javase/10/docs/api/java/io/Console.html
-                        // if the console does not exist, then either:
-                        // 1) jvm's underlying platform does not provide console
-                        // 2) process started in non-interactive mode (background scheduler, redirected output, etc.)
-                        // don't wan't to compromise security in these scenarios
-                        if (console == null) {
-                            System.out.println("No console found. This command can only be run interactively.");
-                            return 1;
-                        } else {
-                            console.printf("Enter name for certificate:\n");
-                            certName = console.readLine();
-                            certPass = String.valueOf(
-                                    console.readPassword("Enter password for certificate (>6 characters):\n"));
-                        }
-
-                        if (certName == null || certPass == null) throw new IllegalStateException("Received " +
-                                "null values for ssl certificate name and password.");
-=======
                         createKeystoreDirIfMissing();
                         Console console = System.console();
                         checkConsoleExists(console);
->>>>>>> adfc403a
 
                         List<String> scriptArgs = new ArrayList<>();
                         scriptArgs.add("/bin/bash");
@@ -198,17 +153,7 @@
                         scriptArgs.add(getCertPass(console));
                         // add the hostname and ip optionally passed in as cli args
                         scriptArgs.addAll(Arrays.asList(Arrays.copyOfRange(args, 2, args.length)));
-<<<<<<< HEAD
-
-                        new ProcessBuilder(scriptArgs)
-                                .redirectInput(Redirect.INHERIT)
-                                .redirectOutput(Redirect.INHERIT)
-                                .redirectError(Redirect.INHERIT)
-                                .start()
-                                .waitFor();
-=======
                         new ProcessBuilder(scriptArgs).inheritIO().start().waitFor();
->>>>>>> adfc403a
                     } else {
                         System.out.println("Incorrect usage of -s create command.\n" +
                             "Command must enter both hostname AND ip or else neither one.");
@@ -223,12 +168,6 @@
                     } else {
                         switch (revertTo(args[1])) {
                             case SUCCESS:
-<<<<<<< HEAD
-                                System.out.println("Blockchain successfully reverted to block number " + args[1] + ".");
-                                break;
-                            case FAILURE:
-                                System.out.println("Unable to revert to block number " + args[1] + ".");
-=======
                                 System.out.println(
                                     "Blockchain successfully reverted to block number " + args[1]
                                         + ".");
@@ -236,7 +175,6 @@
                             case FAILURE:
                                 System.out
                                     .println("Unable to revert to block number " + args[1] + ".");
->>>>>>> adfc403a
                                 return 1;
                             case ILLEGAL_ARGUMENT:
                             default:
@@ -400,16 +338,11 @@
             "  -a export [address]                           export private key of an account");
         System.out.println("  -a import [private_key]                       import private key");
         System.out.println();
-<<<<<<< HEAD
         System.out.println("  -c [network]                                  create config with default values");
         System.out.println();
         System.out.println("  -n [network]      |   --network [network]     execute kernel with selected network");
         System.out.println();
         System.out.println("  -d [directory]    |   --datadir [directory]   execute kernel with selected database directory");
-=======
-        System.out.println(
-            "  -c                                            create config with default values");
->>>>>>> adfc403a
         System.out.println();
         System.out.println("  -i                                            show information");
         System.out.println();
@@ -605,12 +538,10 @@
         return RecoveryUtils.revertTo(block);
     }
 
-<<<<<<< HEAD
     public static boolean isValid (String value) {
         return !value.isEmpty() && !value.matches(".*[-=+,.?;:'!@#$%^&*].*");
     }
 
-=======
     private void createKeystoreDirIfMissing() {
         if (!keystoreDir.isDirectory()) {
             if (!keystoreDir.mkdir()) {
@@ -657,6 +588,5 @@
         }
         return certPass;
     }
->>>>>>> adfc403a
 
 }