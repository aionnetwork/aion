--- conflicted
+++ resolved
@@ -1,6 +1,5 @@
 package org.aion.zero.impl;
 
-<<<<<<< HEAD
 import static java.lang.Long.max;
 import static java.lang.Runtime.getRuntime;
 import static java.math.BigInteger.ZERO;
@@ -28,8 +27,6 @@
 import java.util.Stack;
 import java.util.concurrent.atomic.AtomicLong;
 import java.util.concurrent.atomic.AtomicReference;
-=======
->>>>>>> 141ad91d
 import org.aion.crypto.HashUtil;
 import org.aion.equihash.EquihashMiner;
 import org.aion.evtmgr.IEvent;
@@ -90,19 +87,6 @@
 import org.slf4j.Logger;
 import org.slf4j.LoggerFactory;
 
-import java.math.BigInteger;
-import java.util.*;
-import java.util.concurrent.atomic.AtomicLong;
-import java.util.concurrent.atomic.AtomicReference;
-
-import static java.lang.Long.max;
-import static java.lang.Runtime.getRuntime;
-import static java.math.BigInteger.ZERO;
-import static java.util.Collections.emptyList;
-import static org.aion.mcf.core.ImportResult.*;
-import static org.aion.util.biginteger.BIUtil.isMoreThan;
-import static org.aion.util.conversions.Hex.toHexString;
-
 // TODO: clean and clarify best block
 // bestKnownBlock - block with the highest block number
 // pubBestBlock - block with the highest total difficulty
@@ -853,7 +837,9 @@
 
         // derive base block reward
         BigInteger baseBlockReward =
-                this.chainConfiguration.getRewardsCalculator().calculateReward(block.getHeader().getNumber());
+                this.chainConfiguration
+                        .getRewardsCalculator()
+                        .calculateReward(block.getHeader().getNumber());
         return new BlockContext(block, baseBlockReward, totalTransactionFee);
     }
 
@@ -1319,7 +1305,9 @@
 
         Map<Address, BigInteger> rewards = new HashMap<>();
         BigInteger minerReward =
-                this.chainConfiguration.getRewardsCalculator().calculateReward(block.getHeader().getNumber());
+                this.chainConfiguration
+                        .getRewardsCalculator()
+                        .calculateReward(block.getHeader().getNumber());
         rewards.put(block.getCoinbase(), minerReward);
 
         if (LOG.isTraceEnabled()) {
