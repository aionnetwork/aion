--- conflicted
+++ resolved
@@ -1,8 +1,4 @@
-<<<<<<< HEAD
-/* ******************************************************************************
-=======
 /*
->>>>>>> 8ac445dc
  * Copyright (c) 2017-2018 Aion foundation.
  *
  *     This file is part of the aion network project.
