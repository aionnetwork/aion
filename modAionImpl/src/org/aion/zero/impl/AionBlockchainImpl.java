--- conflicted
+++ resolved
@@ -487,9 +487,6 @@
     }
 
     public synchronized ImportResult tryToConnect(final AionBlock block) {
-<<<<<<< HEAD
-        // Check if block exists before proceeding
-=======
         return tryToConnectInternal(block, System.currentTimeMillis() / THOUSAND_MS);
     }
 
@@ -508,7 +505,6 @@
                     block.getNumber());
         }
 
->>>>>>> f6f4dbfc
         if (getBlockStore().getMaxNumber() >= block.getNumber() && getBlockStore().isBlockExist(block.getHash())) {
 
             if (LOG.isDebugEnabled()) {
