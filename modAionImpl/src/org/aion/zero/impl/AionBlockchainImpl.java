--- conflicted
+++ resolved
@@ -1245,17 +1245,6 @@
     /**
      * Returns up to limit headers found with following search parameters
      *
-<<<<<<< HEAD
-     * @param identifier Identifier of start block, by number of by hash
-     * @param skip Number of blocks to skip between consecutive headers
-     * @param limit Maximum number of headers in return
-     * @param reverse Is search reverse or not
-     * @return {@link A0BlockHeader}'s list or empty list if none found
-     */
-    @Override
-    public List<A0BlockHeader> getListOfHeadersStartFrom(
-            BlockIdentifier identifier, int skip, int limit, boolean reverse) {
-=======
      * @param blockNumber
      *         Identifier of start block, by number
      * @param limit
@@ -1264,7 +1253,6 @@
      */
     @Override
     public List<A0BlockHeader> getListOfHeadersStartFrom(long blockNumber, int limit) {
->>>>>>> 72b92cfd
 
         // identifying block we'll move from
         IAionBlock startBlock = getBlockByNumber(blockNumber);
@@ -1284,17 +1272,6 @@
     /**
      * Finds up to limit blocks starting from blockNumber on main chain
      *
-<<<<<<< HEAD
-     * @param bestNumber Number of best block
-     * @param blockNumber Number of block to start search (included in return)
-     * @param limit Maximum number of headers in response
-     * @param reverse Order of search
-     * @return headers found by query or empty list if none
-     */
-    private List<A0BlockHeader> getContinuousHeaders(
-            long bestNumber, long blockNumber, int limit, boolean reverse) {
-        int qty = getQty(blockNumber, bestNumber, limit, reverse);
-=======
      * @param bestNumber
      *         Number of best block
      * @param blockNumber
@@ -1305,7 +1282,6 @@
      */
     private List<A0BlockHeader> getContinuousHeaders(long bestNumber, long blockNumber, int limit) {
         int qty = getQty(blockNumber, bestNumber, limit);
->>>>>>> 72b92cfd
 
         byte[] startHash = getStartHash(blockNumber, qty);
 
@@ -1321,48 +1297,10 @@
         return headers;
     }
 
-<<<<<<< HEAD
-    /**
-     * Gets blocks from main chain with gaps between
-     *
-     * @param startBlock Block to start from (included in return)
-     * @param skip Number of blocks skipped between every header in return
-     * @param limit Maximum number of headers in return
-     * @param reverse Order of search
-     * @return headers found by query or empty list if none
-     */
-    private List<A0BlockHeader> getGapedHeaders(
-            IAionBlock startBlock, int skip, int limit, boolean reverse) {
-        List<A0BlockHeader> headers = new ArrayList<>();
-        headers.add(startBlock.getHeader());
-        int offset = skip + 1;
-        if (reverse) {
-            offset = -offset;
-        }
-        long currentNumber = startBlock.getNumber();
-        boolean finished = false;
-
-        while (!finished && headers.size() < limit) {
-            currentNumber += offset;
-            IAionBlock nextBlock = getBlockStore().getChainBlockByNumber(currentNumber);
-            if (nextBlock == null) {
-                finished = true;
-            } else {
-                headers.add(nextBlock.getHeader());
-            }
-        }
-
-        return headers;
-    }
-
-    private int getQty(long blockNumber, long bestNumber, int limit, boolean reverse) {
-        if (reverse) {
-            return blockNumber - limit + 1 < 0 ? (int) (blockNumber + 1) : limit;
-=======
+
     private int getQty(long blockNumber, long bestNumber, int limit) {
         if (blockNumber + limit - 1 > bestNumber) {
             return (int) (bestNumber - blockNumber + 1);
->>>>>>> 72b92cfd
         } else {
             return limit;
         }
@@ -1630,17 +1568,11 @@
         // rebuild world state for dirty blocks
         while (!dirtyBlocks.isEmpty()) {
             other = dirtyBlocks.pop();
-<<<<<<< HEAD
-            LOG.info(
-                    "Rebuilding block hash: {}, number: {}.",
-                    other.getShortHash(),
-                    other.getNumber());
-=======
+
             LOG.info("Rebuilding block hash: {}, number: {}, txs: {}.",
                      other.getShortHash(),
                      other.getNumber(),
                      other.getTransactionsList().size());
->>>>>>> 72b92cfd
             this.add(other, true);
         }
 
@@ -1717,17 +1649,11 @@
         // rebuild world state for dirty blocks
         while (!dirtyBlocks.isEmpty()) {
             other = dirtyBlocks.pop();
-<<<<<<< HEAD
-            LOG.info(
-                    "Rebuilding index for block hash: {}, number: {}.",
-                    other.getShortHash(),
-                    other.getNumber());
-=======
+
             LOG.info("Rebuilding index for block hash: {}, number: {}, txs: {}.",
                      other.getShortHash(),
                      other.getNumber(),
                      other.getTransactionsList().size());
->>>>>>> 72b92cfd
             totalDiff = repo.getBlockStore().correctIndexEntry(other, totalDiff);
         }
 
