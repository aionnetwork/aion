/*******************************************************************************
 * Copyright (c) 2017-2018 Aion foundation.
 *
 *     This file is part of the aion network project.
 *
 *     The aion network project is free software: you can redistribute it
 *     and/or modify it under the terms of the GNU General Public License
 *     as published by the Free Software Foundation, either version 3 of
 *     the License, or any later version.
 *
 *     The aion network project is distributed in the hope that it will
 *     be useful, but WITHOUT ANY WARRANTY; without even the implied
 *     warranty of MERCHANTABILITY or FITNESS FOR A PARTICULAR PURPOSE.
 *     See the GNU General Public License for more details.
 *
 *     You should have received a copy of the GNU General Public License
 *     along with the aion network project source files.
 *     If not, see <https://www.gnu.org/licenses/>.
 *
 * Contributors:
 *     Aion foundation.
 *     
 ******************************************************************************/

package org.aion.zero.impl.blockchain;

import org.aion.base.db.IRepository;
import org.aion.base.db.IRepositoryCache;
import org.aion.base.type.*;
import org.aion.base.util.ByteArrayWrapper;
import org.aion.base.util.ByteUtil;
import org.aion.base.util.FastByteComparisons;
import org.aion.base.util.Hex;
import org.aion.zero.impl.AionBlockchainImpl;
import org.aion.zero.impl.config.CfgAion;
import org.aion.zero.impl.core.IAionBlockchain;
import org.aion.zero.impl.db.AionRepositoryImpl;
import org.aion.zero.impl.types.AionBlock;
import org.aion.zero.impl.types.AionTxInfo;
import org.aion.zero.impl.valid.TXValidator;
import org.aion.zero.types.*;
import org.aion.crypto.HashUtil;
import org.aion.mcf.db.IBlockStorePow;
import org.aion.mcf.db.TransactionStore;
import org.aion.mcf.evt.IListenerBase.PendingTransactionState;
import org.aion.evtmgr.IEvent;
import org.aion.evtmgr.IEventMgr;
import org.aion.evtmgr.IHandler;
import org.aion.evtmgr.impl.callback.EventCallbackA0;
import org.aion.evtmgr.impl.evt.EventBlock;
import org.aion.evtmgr.impl.evt.EventTx;
import org.aion.mcf.blockchain.IPendingStateInternal;
import org.aion.vm.TransactionExecutor;
import org.aion.log.AionLoggerFactory;
import org.aion.log.LogEnum;
import org.aion.txpool.ITxPool;
import org.aion.txpool.TxPoolModule;
import org.apache.commons.collections4.map.LRUMap;
import org.slf4j.Logger;

import java.math.BigInteger;
import java.util.*;

public class AionPendingStateImpl
        implements IPendingStateInternal<org.aion.zero.impl.types.AionBlock, AionTransaction> {

    protected static final Logger LOG = AionLoggerFactory.getLogger(LogEnum.GEN.name());

    public static class TransactionSortedSet extends TreeSet<AionTransaction> {

        private static final long serialVersionUID = 4941385879122799663L;

        public TransactionSortedSet() {
            super(new Comparator<AionTransaction>() {

                @Override
                public int compare(AionTransaction tx1, AionTransaction tx2) {
                    long nonceDiff = ByteUtil.byteArrayToLong(tx1.getNonce())
                            - ByteUtil.byteArrayToLong(tx2.getNonce());
                    if (nonceDiff != 0) {
                        return nonceDiff > 0 ? 1 : -1;
                    }
                    return FastByteComparisons.compareTo(tx1.getHash(), 0, 32, tx2.getHash(), 0, 32);
                }
            });
        }
    }

    private CfgAion cfg = CfgAion.inst();

    private IAionBlockchain blockchain;

    private IBlockStorePow<AionBlock, A0BlockHeader> blockStore;

    private TransactionStore<AionTransaction, AionTxReceipt, AionTxInfo> transactionStore;

    private IRepository repository;

    private ITxPool<AionTransaction> txPool;

    private IEventMgr evtMgr = null;

    // to filter out the transactions we have already processed
    // transactions could be sent by peers even if they were already included
    // into blocks
    private final Map<ByteArrayWrapper, Object> receivedTxs = Collections.synchronizedMap(new LRUMap<>(100000));
    private final Object dummyObject = new Object();

    private IRepositoryCache pendingState;

    private AionBlock best = null;

    static private NonceMgr nonceMgr;

    static private AionPendingStateImpl inst;

    private PendingTxCache pendingTxCache;

    public synchronized static AionPendingStateImpl inst() {
        if (inst == null) {
            inst = new AionPendingStateImpl(AionRepositoryImpl.inst());
            inst.init(AionBlockchainImpl.inst());
        }
        return inst;
    }

    private AionPendingStateImpl(AionRepositoryImpl repository) {
        this.repository = repository;

        try {
            ServiceLoader.load(TxPoolModule.class);
        } catch (Exception e) {
            System.out.println("load TxPoolModule service fail!" + e.toString());
            throw e;
        }

        Properties prop = new Properties();

        prop.put(TxPoolModule.MODULENAME, "org.aion.txpool.zero.TxPoolA0");
        // The BlockEnergyLimit will be updated when the best block found.
        prop.put(ITxPool.PROP_BLOCK_NRG_LIMIT, "1000000");
        prop.put(ITxPool.PROP_BLOCK_SIZE_LIMIT, "16000000");
        prop.put(ITxPool.PROP_TXN_TIMEOUT, "86400");
        TxPoolModule txPoolModule = null;
        try {
            txPoolModule = TxPoolModule.getSingleton(prop);
            this.txPool = (ITxPool<AionTransaction>) txPoolModule.getTxPool();
        } catch (Throwable e) {
            // TODO Auto-generated catch block
            // log here!
            e.printStackTrace();
        }

        this.pendingTxCache = new PendingTxCache(cfg.getTx().getCacheMax());
    }

    public void init(final AionBlockchainImpl blockchain) {
        this.blockchain = blockchain;
        this.blockStore = blockchain.getBlockStore();
        this.transactionStore = blockchain.getTransactionStore();
        this.evtMgr = blockchain.getEventMgr();
        nonceMgr = NonceMgr.inst();

        this.pendingState = repository.startTracking();

        regBlockEvents();
        IHandler blkHandler = this.evtMgr.getHandler(2);
        if (blkHandler != null) {
            blkHandler.eventCallback(
                    new EventCallbackA0<IBlock, ITransaction, ITxReceipt, IBlockSummary, ITxExecSummary, ISolution>() {
                        public void onBest(IBlock _blk, List<?> _receipts) {
                            processBest((AionBlock) _blk, _receipts);
                        }
                    });
        }

        IHandler txHandler = this.evtMgr.getHandler(1);
        if (txHandler != null) {
            txHandler.eventCallback(
                    new EventCallbackA0<IBlock, ITransaction, ITxReceipt, IBlockSummary, ITxExecSummary, ISolution>() {
                        public void onPendingTxStateChange() {
                            if (LOG.isTraceEnabled()) {
                                LOG.trace("PendingStateImpl.processBest: flushCachePendingTx");
                            }
                            flushCachePendingTx();
                        }
                    });
        }

    }

    private void regBlockEvents() {
        List<IEvent> evts = new ArrayList<>();
        evts.add(new EventBlock(EventBlock.CALLBACK.ONBLOCK0));
        evts.add(new EventBlock(EventBlock.CALLBACK.ONBEST0));

        this.evtMgr.registerEvent(evts);
    }

    @Override
    public synchronized IRepositoryCache<?, ?, ?> getRepository() {
        // Todo : no class use this method.
        return pendingState;
    }

    public synchronized int getPendingTxSize() {
        return this.txPool.size();
    }

    @Override
    public List<AionTransaction> getPendingTransactions() {
        return this.txPool.snapshot();
    }

    public AionBlock getBestBlock() {
        if (best == null) {
            best = blockchain.getBestBlock();
        }
        return best;
    }

    private boolean addNewTxIfNotExist(AionTransaction tx) {
        return receivedTxs.put(new ByteArrayWrapper(tx.getHash()), dummyObject) == null;
    }

    /**
     * TODO: when we removed libNc, timers were not introduced yet, we must
     * rework the model that libAion uses to work with timers
     */
    @Override
    public synchronized List<AionTransaction> addPendingTransaction(AionTransaction tx) {
        return addPendingTransactions(Collections.singletonList(tx));
    }

    @Override
    public synchronized List<AionTransaction> addPendingTransactions(List<AionTransaction> transactions) {
        int unknownTx = 0;
        List<AionTransaction> newPending = new ArrayList<>();

        for (AionTransaction tx : transactions) {

            if (addNewTxIfNotExist(tx)) {
                unknownTx++;
                if (addPendingTransactionImpl(tx)) {
                    newPending.add(tx);
                }
            } else {
                if (LOG.isTraceEnabled()) {
                    LOG.trace("addPendingTransactions tx exist:[{}] ", tx.toString());
                }
            }
        }

        if (LOG.isDebugEnabled()) {
            LOG.debug(
                    "Wire transaction list added: total: {}, new: {}, valid (added to pending): {} (current #of known txs: {})",
                    transactions.size(), unknownTx, newPending, receivedTxs.size());
        }

        if (!newPending.isEmpty()) {
            IEvent evtRecv = new EventTx(EventTx.CALLBACK.PENDINGTXRECEIVED0);
            evtRecv.setFuncArgs(Collections.singletonList(newPending));
            this.evtMgr.newEvent(evtRecv);

            IEvent evtChange = new EventTx(EventTx.CALLBACK.PENDINGTXSTATECHANGE0);
            this.evtMgr.newEvent(evtChange);
        }

        return newPending;
    }

    public synchronized void trackTransaction(AionTransaction tx) {
        List<AionTxInfo> infos = transactionStore.get(tx.getHash());
        if (!infos.isEmpty()) {
            for (AionTxInfo info : infos) {
                IAionBlock txBlock = blockStore.getBlockByHash(info.getBlockHash());
                if (txBlock.isEqual(blockStore.getChainBlockByNumber(txBlock.getNumber()))) {
                    // transaction included to the block on main chain
                    info.getReceipt().setTransaction(tx);
                    fireTxUpdate(info.getReceipt(), PendingTransactionState.INCLUDED, txBlock);
                    return;
                }
            }
        }

        addPendingTransaction(tx);
    }

    private void fireTxUpdate(AionTxReceipt txReceipt, PendingTransactionState state, IAionBlock block) {
        if (LOG.isDebugEnabled()) {
            LOG.debug(String.format("PendingTransactionUpdate: (Tot: %3s) %12s : %s %8s %s [%s]", getPendingTxSize(),
                    state, txReceipt.getTransaction().getFrom().toString().substring(0, 8),
                    ByteUtil.byteArrayToLong(txReceipt.getTransaction().getNonce()), block.getShortDescr(),
                    txReceipt.getError()));
        }

        IEvent evt = new EventTx(EventTx.CALLBACK.PENDINGTXUPDATE0);
        List<Object> args = new ArrayList<>();
        args.add(txReceipt);
        args.add(state.getValue());
        args.add(block);
        evt.setFuncArgs(args);
        this.evtMgr.newEvent(evt);
    }

    /**
     * Executes pending tx on the latest best block Fires pending state update
     *
     * @param tx
     * @return True if transaction gets NEW_PENDING state, False if DROPPED
     */
    private boolean addPendingTransactionImpl(final AionTransaction tx) {

        if (!TXValidator.isValid(tx)) {
            LOG.error("tx sig does not match with the tx raw data, tx[{}]", tx.toString());
            return false;
        }

        AionTxExecSummary txSum = executeTx(tx);

        if (txSum.isRejected()) {
            if (LOG.isErrorEnabled()) {
                LOG.error("addPendingTransactionImpl tx is rejected due to: {}", txSum.getReceipt().getError());
            }
            fireTxUpdate(txSum.getReceipt(), PendingTransactionState.DROPPED, getBestBlock());
            return false;
        } else {
            tx.setNrgConsume(txSum.getReceipt().getEnergyUsed());

            if (LOG.isTraceEnabled()) {
                LOG.trace("addPendingTransactionImpl: [{}]", tx.toString());
            }

            this.txPool.add(tx);

            fireTxUpdate(txSum.getReceipt(), PendingTransactionState.NEW_PENDING, getBestBlock());
            return true;
        }
    }

    private AionTxReceipt createDroppedReceipt(AionTransaction tx, String error) {
        AionTxReceipt txReceipt = new AionTxReceipt();
        txReceipt.setTransaction(tx);
        txReceipt.setError(error);
        return txReceipt;
    }

    private IAionBlock findCommonAncestor(IAionBlock b1, IAionBlock b2) {
        while (!b1.isEqual(b2)) {
            if (b1.getNumber() >= b2.getNumber()) {
                b1 = blockchain.getBlockByHash(b1.getParentHash());
            }

            if (b1.getNumber() < b2.getNumber()) {
                b2 = blockchain.getBlockByHash(b2.getParentHash());
            }
            if (b1 == null || b2 == null) {
                // shouldn't happen
                throw new RuntimeException("Pending state can't find common ancestor: one of blocks has a gap");
            }
        }
        return b1;
    }

    @Override
    public synchronized void processBest(AionBlock newBlock, List receipts) {
        synchronized (nonceMgr) {
            synchronized (txPool) {
                if (getBestBlock() != null && !getBestBlock().isParentOf(newBlock)) {

                    // need to switch the state to another fork

                    IAionBlock commonAncestor = findCommonAncestor(getBestBlock(), newBlock);

                    if (LOG.isDebugEnabled()) {
                        LOG.debug("New best block from another fork: " + newBlock.getShortDescr() + ", old best: "
                                + getBestBlock().getShortDescr() + ", ancestor: " + commonAncestor.getShortDescr());
                    }

                    // first return back the transactions from forked blocks
                    IAionBlock rollback = getBestBlock();
                    while (!rollback.isEqual(commonAncestor)) {

                        List<AionTransaction> atl = rollback.getTransactionsList();
                        if (!atl.isEmpty()) {
                            this.txPool.add(atl);
                        }

                        rollback = blockchain.getBlockByHash(rollback.getParentHash());
                    }

                    // rollback the state snapshot to the ancestor
                    pendingState = repository.getSnapshotTo(commonAncestor.getStateRoot()).startTracking();

                    // next process blocks from new fork
                    IAionBlock main = newBlock;
                    List<IAionBlock> mainFork = new ArrayList<>();
                    while (!main.isEqual(commonAncestor)) {
                        mainFork.add(main);
                        main = blockchain.getBlockByHash(main.getParentHash());
                    }

                    // processing blocks from ancestor to new block
                    for (int i = mainFork.size() - 1; i >= 0; i--) {
                        processBestInternal(mainFork.get(i), null);
                    }
                } else {
                    if (LOG.isDebugEnabled()) {
                        LOG.debug("PendingStateImpl.processBest: " + newBlock.getShortDescr());
                    }
                    processBestInternal(newBlock, receipts);
                }

                best = newBlock;

                if (LOG.isTraceEnabled()) {
                    LOG.trace("PendingStateImpl.processBest: updateState");
                }
                updateState(best);

                if (LOG.isTraceEnabled()) {
                    LOG.trace("PendingStateImpl.processBest: nonceMgr.flush");
                }
                nonceMgr.flush();

                if (LOG.isTraceEnabled()) {
                    LOG.trace("PendingStateImpl.processBest: txPool.updateBlkNrgLimit");
                }

                txPool.updateBlkNrgLimit(best.getNrgLimit());


                IEvent evtChange = new EventTx(EventTx.CALLBACK.PENDINGTXSTATECHANGE0);
                this.evtMgr.newEvent(evtChange);
            }
        }
    }

<<<<<<< HEAD
        best = newBlock;
        pendingState = repository.startTracking();
=======
    private void flushCachePendingTx() {
        Set<Address> cacheTxAccount = this.pendingTxCache.getCacheTxAccount();
>>>>>>> 89405bdc

        if (LOG.isDebugEnabled()) {
            LOG.debug("PendingStateImpl.flushCachePendingTx: acc#[{}]", cacheTxAccount.size());
        }

<<<<<<< HEAD
        if (LOG.isTraceEnabled()) {
            LOG.trace("PendingStateImpl.processBest: nonceMgr.flush");
=======
        Map<Address, BigInteger> nonceMap = new HashMap<>();
        for (Address addr : cacheTxAccount) {
            BigInteger bn = nonceMgr.getNonce(addr);
            nonceMap.put(addr, bn);
>>>>>>> 89405bdc
        }

        List<AionTransaction> newPendingTx = this.pendingTxCache.flush(nonceMap);

        if (LOG.isTraceEnabled()) {
            LOG.trace("PendingStateImpl.flushCachePendingTx: newPendingTx_size[{}]", newPendingTx.size());
        }

        if (newPendingTx != null && !newPendingTx.isEmpty()) {
            addPendingTransactions(newPendingTx);
        }
    }

    private void flushCachePendingTx() {
        Set<Address> cacheTxAccount = this.pendingTxCache.getCacheTxAccount();

        if (LOG.isDebugEnabled()) {
            LOG.debug("PendingStateImpl.flushCachePendingTx: acc#[{}]", cacheTxAccount.size());
        }

        Map<Address, BigInteger> nonceMap = new HashMap<>();
        for (Address addr : cacheTxAccount) {
            BigInteger bn = nonceMgr.getNonce(addr);
            nonceMap.put(addr, bn);
        }

        List<AionTransaction> newPendingTx = this.pendingTxCache.flush(nonceMap);

        if (LOG.isTraceEnabled()) {
            LOG.trace("PendingStateImpl.flushCachePendingTx: newPendingTx_size[{}]", newPendingTx.size());
        }

        if (newPendingTx != null && !newPendingTx.isEmpty()) {
            addPendingTransactions(newPendingTx);
        }
    }

    private void processBestInternal(IAionBlock block, List<AionTxReceipt> receipts) {

        clearPending(block, receipts);

        clearOutdated(block.getNumber());
    }

    private void clearOutdated(final long blockNumber) {

        List<AionPendingTx> outdated = new ArrayList<>();

        final long timeout = this.txPool.getOutDateTime();
        final long best = getBestBlock().getNumber();
        for (AionTransaction tx : this.txPool.getOutdatedList()) {
            outdated.add(new AionPendingTx(tx, best));

            // @Jay
            // TODO : considering add new state - TIMEOUT
            fireTxUpdate(createDroppedReceipt(tx, "Tx was not included into last " + timeout + " seconds"),
                    PendingTransactionState.DROPPED, getBestBlock());
        }

        if (LOG.isDebugEnabled()) {
            LOG.debug("clearOutdated block#[{}] tx#[{}]", blockNumber, outdated.size());
        }

        if (outdated.isEmpty()) {
            return;
        }

        if (LOG.isDebugEnabled()) {
            for (AionPendingTx tx : outdated) {
                LOG.debug("Clear outdated pending transaction, block.number: [{}] hash: [{}]", tx.getBlockNumber(),
                        Hex.toHexString(tx.getHash()));
            }
        }
    }

    @SuppressWarnings("unchecked")
    private void clearPending(IAionBlock block, List<AionTxReceipt> receipts) {

        List<AionTransaction> txList = block.getTransactionsList();

        if (LOG.isDebugEnabled()) {
            LOG.debug("clearPending block#[{}] tx#[{}]", block.getNumber(), txList.size());
        }

        if (!txList.isEmpty()) {
            List<AionTransaction> txn = this.txPool.remove(txList);

            int cnt = 0;
            for (AionTransaction tx : txn) {
                if (LOG.isTraceEnabled()) {
                    LOG.trace("Clear pending transaction, hash: [{}]", Hex.toHexString(tx.getHash()));
                }

                AionTxReceipt receipt;
                if (receipts != null) {
                    receipt = receipts.get(cnt);
                } else {
                    AionTxInfo info = getTransactionInfo(tx.getHash(), block.getHash());
                    receipt = info.getReceipt();
                }
                fireTxUpdate(receipt, PendingTransactionState.INCLUDED, block);
                cnt++;
            }
        }
    }

    private AionTxInfo getTransactionInfo(byte[] txHash, byte[] blockHash) {
        AionTxInfo info = transactionStore.get(txHash, blockHash);
        AionTransaction tx = blockchain.getBlockByHash(info.getBlockHash()).getTransactionsList().get(info.getIndex());
        info.getReceipt().setTransaction(tx);
        return info;
    }

    private void updateState(IAionBlock block) {

<<<<<<< HEAD
        List<AionTransaction> pendingTxl = this.txPool.snapshot();
=======
        pendingState = repository.startTracking();

        List<AionTransaction> pendingTxl = this.txPool.snapshotAll();
>>>>>>> 89405bdc

        if (LOG.isDebugEnabled()) {
            LOG.debug("updateState - snapshotAll tx[{}]", pendingTxl.size());
        }
        for (AionTransaction tx : pendingTxl) {
            if (LOG.isTraceEnabled()) {
                LOG.debug("updateState - loop: " + tx.toString());
            }

            AionTxExecSummary txSum = executeTx(tx);
            AionTxReceipt receipt = txSum.getReceipt();
            receipt.setTransaction(tx);
            fireTxUpdate(receipt, PendingTransactionState.PENDING, block);
        }
    }

    private AionTxExecSummary executeTx(AionTransaction tx) {

        IAionBlock best = getBestBlock();

        if (LOG.isTraceEnabled()) {
            LOG.trace("executeTx: {}", Hex.toHexString(tx.getHash()));
        }

        TransactionExecutor executor = new TransactionExecutor(tx, best, pendingState);
        return executor.execute();
    }

    private IAionBlock createFakePendingBlock() {
        // creating fake lightweight calculated block with no hashes
        // calculations
        IAionBlock block = new AionBlock(best.getHash(), Address.EMPTY_ADDRESS(), new byte[32],
                ByteUtil.EMPTY_BYTE_ARRAY, // difficulty computed right after
                                           // block creation
                best.getNumber() + 1, best.getTimestamp() + 1, // block time
                ByteUtil.EMPTY_BYTE_ARRAY, // extra data
                ByteUtil.EMPTY_BYTE_ARRAY, // nonce (to mine)
                new byte[32], // receiptsRoot
                Arrays.copyOf(HashUtil.EMPTY_TRIE_HASH, HashUtil.EMPTY_TRIE_HASH.length), // TransactionsRoot
                new byte[32], // stateRoot
                Collections.emptyList(), // tx list
                new byte[1408], // Solutions
                0, 50000000);
        return block;
    }

    public void setBlockchain(IAionBlockchain blockchain) {
        this.blockchain = blockchain;
    }

    public List<AionTransaction> newTransactions(List<AionTransaction> txSet) {
        /**
         * TODO: we may not use this, this might be ncp specific functionality
         */
        // return this.txPool.add(_newPendingTx);
        return null;
    }

    @Override
    /**
     * get the first transaction nonce of the given account inside the txpool
     * 
     * @jay
     * @param addr
     *            account address
     * @return transaction nonce.
     */
    public synchronized Map.Entry<BigInteger, BigInteger> bestNonceSet(Address addr) {
        return this.txPool.bestNonceSet(addr);
    }

    /**
     * get txpool version
     *
     * @return txpool version.
     * @jay
     */
    @Override
    public String getVersion() {
        return this.txPool.getVersion();
    }

    @Override
<<<<<<< HEAD
    public BigInteger bestNonce(Address addr) {
=======
    public synchronized BigInteger bestNonce(Address addr) {
>>>>>>> 89405bdc
        return nonceMgr.getNonce(addr);
    }

    @Override
    public List<AionTransaction> addToTxCache(Map<BigInteger, AionTransaction> txmap, Address addr) {
        return this.pendingTxCache.addCacheTx(txmap, addr);
    }

    @Override
    public List<AionTransaction> getSeqCacheTx(Map<BigInteger, AionTransaction> txmap, Address addr, BigInteger bn) {
        return this.pendingTxCache.getSeqCacheTx(txmap, addr, bn);
    }

    @Override
    public Map<BigInteger, AionTransaction> getCacheTx(Address from) {
        return this.pendingTxCache.geCacheTx(from);
    }
}<|MERGE_RESOLUTION|>--- conflicted
+++ resolved
@@ -436,40 +436,6 @@
         }
     }
 
-<<<<<<< HEAD
-        best = newBlock;
-        pendingState = repository.startTracking();
-=======
-    private void flushCachePendingTx() {
-        Set<Address> cacheTxAccount = this.pendingTxCache.getCacheTxAccount();
->>>>>>> 89405bdc
-
-        if (LOG.isDebugEnabled()) {
-            LOG.debug("PendingStateImpl.flushCachePendingTx: acc#[{}]", cacheTxAccount.size());
-        }
-
-<<<<<<< HEAD
-        if (LOG.isTraceEnabled()) {
-            LOG.trace("PendingStateImpl.processBest: nonceMgr.flush");
-=======
-        Map<Address, BigInteger> nonceMap = new HashMap<>();
-        for (Address addr : cacheTxAccount) {
-            BigInteger bn = nonceMgr.getNonce(addr);
-            nonceMap.put(addr, bn);
->>>>>>> 89405bdc
-        }
-
-        List<AionTransaction> newPendingTx = this.pendingTxCache.flush(nonceMap);
-
-        if (LOG.isTraceEnabled()) {
-            LOG.trace("PendingStateImpl.flushCachePendingTx: newPendingTx_size[{}]", newPendingTx.size());
-        }
-
-        if (newPendingTx != null && !newPendingTx.isEmpty()) {
-            addPendingTransactions(newPendingTx);
-        }
-    }
-
     private void flushCachePendingTx() {
         Set<Address> cacheTxAccount = this.pendingTxCache.getCacheTxAccount();
 
@@ -572,13 +538,9 @@
 
     private void updateState(IAionBlock block) {
 
-<<<<<<< HEAD
-        List<AionTransaction> pendingTxl = this.txPool.snapshot();
-=======
         pendingState = repository.startTracking();
 
         List<AionTransaction> pendingTxl = this.txPool.snapshotAll();
->>>>>>> 89405bdc
 
         if (LOG.isDebugEnabled()) {
             LOG.debug("updateState - snapshotAll tx[{}]", pendingTxl.size());
@@ -662,11 +624,7 @@
     }
 
     @Override
-<<<<<<< HEAD
-    public BigInteger bestNonce(Address addr) {
-=======
     public synchronized BigInteger bestNonce(Address addr) {
->>>>>>> 89405bdc
         return nonceMgr.getNonce(addr);
     }
 
