--- conflicted
+++ resolved
@@ -303,12 +303,8 @@
     /**
      * Executes pending tx on the latest best block Fires pending state update
      *
-<<<<<<< HEAD
      * @param tx transaction come from API or P2P
-=======
-     * @param tx
      * @param txNonce
->>>>>>> 55637adf
      * @return True if transaction gets NEW_PENDING state, False if DROPPED
      */
     private boolean addPendingTransactionImpl(final AionTransaction tx, BigInteger txNonce) {
