--- conflicted
+++ resolved
@@ -94,14 +94,9 @@
 
         public TransactionSortedSet() {
             super((tx1, tx2) -> {
-<<<<<<< HEAD
-                long nonceDiff = ByteUtil.byteArrayToLong(tx1.getNonce()) - ByteUtil
-                    .byteArrayToLong(tx2.getNonce());
-=======
                 long nonceDiff = ByteUtil.byteArrayToLong(tx1.getNonce()) -
                     ByteUtil.byteArrayToLong(tx2.getNonce());
 
->>>>>>> 8270d3fc
                 if (nonceDiff != 0) {
                     return nonceDiff > 0 ? 1 : -1;
                 }
@@ -173,13 +168,8 @@
 
                 List<AionTransaction> newPending = txPool.add(txs);
 
-<<<<<<< HEAD
-                if (LOG.isTraceEnabled()) {
-                    LOG.trace("processTxBuffer buffer#{} poolNewTx#{}", txs.size(),
-=======
                 if (LOGGER_TX.isTraceEnabled()) {
                     LOGGER_TX.trace("processTxBuffer buffer#{} poolNewTx#{}", txs.size(),
->>>>>>> 8270d3fc
                         newPending.size());
                 }
 
@@ -305,11 +295,7 @@
             try {
                 ServiceLoader.load(TxPoolModule.class);
             } catch (Exception e) {
-<<<<<<< HEAD
-                LOG.error("load TxPoolModule service fail!", e);
-=======
                 LOGGER_TX.error("load TxPoolModule service fail!", e);
->>>>>>> 8270d3fc
                 throw e;
             }
 
@@ -327,19 +313,11 @@
                 //noinspection unchecked
                 this.txPool = (ITxPool<AionTransaction>) txPoolModule.getTxPool();
             } catch (Throwable e) {
-<<<<<<< HEAD
-                LOG.error("TxPoolModule getTxPool fail!", e);
-            }
-
-        } else {
-            LOG.info("Seed mode is enable");
-=======
                 LOGGER_TX.error("TxPoolModule getTxPool fail!", e);
             }
 
         } else {
             LOGGER_TX.info("Seed mode is enable");
->>>>>>> 8270d3fc
         }
     }
 
@@ -478,13 +456,8 @@
                             backupPendingCacheAdd.put(tx.getHash(), tx.getEncoded());
                         }
 
-<<<<<<< HEAD
-                        if (LOG.isTraceEnabled()) {
-                            LOG.trace(
-=======
                         if (LOGGER_TX.isTraceEnabled()) {
                             LOGGER_TX.trace(
->>>>>>> 8270d3fc
                                 "addPendingTransactions addToCache due to largeNonce: from = {}, nonce = {}",
                                 tx.getFrom(), txNonce);
                         }
@@ -500,13 +473,8 @@
                                 backupPendingCacheAdd.put(tx.getHash(), tx.getEncoded());
                             }
 
-<<<<<<< HEAD
-                            if (LOG.isTraceEnabled()) {
-                                LOG.trace(
-=======
                             if (LOGGER_TX.isTraceEnabled()) {
                                 LOGGER_TX.trace(
->>>>>>> 8270d3fc
                                     "addPendingTransactions addToCache due to poolMax: from = {}, nonce = {}",
                                     tx.getFrom(), txNonce);
                             }
@@ -528,13 +496,8 @@
                         }
                     }
 
-<<<<<<< HEAD
-                    if (LOG.isTraceEnabled()) {
-                        LOG.trace("addPendingTransactions from cache: from {}, size {}",
-=======
                     if (LOGGER_TX.isTraceEnabled()) {
                         LOGGER_TX.trace("addPendingTransactions from cache: from {}, size {}",
->>>>>>> 8270d3fc
                             tx.getFrom(), cache.size());
                     }
 
@@ -572,13 +535,8 @@
                 }
             }
 
-<<<<<<< HEAD
-            if (LOG.isTraceEnabled()) {
-                LOG.trace(
-=======
             if (LOGGER_TX.isTraceEnabled()) {
                 LOGGER_TX.trace(
->>>>>>> 8270d3fc
                     "Wire transaction list added: total: {}, newPending: {}, cached: {}, valid (added to pending): {} pool_size:{}",
                     transactions.size(), newPending, newLargeNonceTx.size(), txPool.size());
             }
@@ -634,15 +592,6 @@
 
     private void fireTxUpdate(AionTxReceipt txReceipt, PendingTransactionState state,
         IAionBlock block) {
-<<<<<<< HEAD
-        if (LOG.isTraceEnabled()) {
-            LOG.trace(String.format("PendingTransactionUpdate: (Tot: %3s) %12s : %s %8s %s [%s]",
-                getPendingTxSize(),
-                state, txReceipt.getTransaction().getFrom().toString().substring(0, 8),
-                ByteUtil.byteArrayToLong(txReceipt.getTransaction().getNonce()),
-                block.getShortDescr(),
-                txReceipt.getError()));
-=======
         if (LOGGER_TX.isTraceEnabled()) {
             LOGGER_TX.trace(String
                 .format("PendingTransactionUpdate: (Tot: %3s) %12s : %s %8s %s [%s]",
@@ -651,7 +600,6 @@
                     ByteUtil.byteArrayToLong(txReceipt.getTransaction().getNonce()),
                     block.getShortDescr(),
                     txReceipt.getError()));
->>>>>>> 8270d3fc
         }
 
         IEvent evt = new EventTx(EventTx.CALLBACK.PENDINGTXUPDATE0);
@@ -673,10 +621,7 @@
     private boolean addPendingTransactionImpl(final AionTransaction tx, BigInteger txNonce) {
 
         if (!TXValidator.isValid(tx)) {
-<<<<<<< HEAD
-=======
             LOGGER_TX.error("invalid Tx [{}]", tx.toString());
->>>>>>> 8270d3fc
             fireDroppedTx(tx, "INVALID_TX");
             return false;
         }
@@ -693,14 +638,8 @@
             // check energy usage
             AionTransaction poolTx = txPool.getPoolTx(tx.getFrom(), txNonce);
             if (poolTx == null) {
-<<<<<<< HEAD
-                LOG.error("addPendingTransactionImpl no same tx nonce in the pool {}",
-                    tx.toString());
-
-=======
                 LOGGER_TX.error("addPendingTransactionImpl no same tx nonce in the pool {}",
                     tx.toString());
->>>>>>> 8270d3fc
                 fireDroppedTx(tx, "REPAYTX_POOL_EXCEPTION");
                 return false;
             } else {
@@ -717,13 +656,8 @@
         }
 
         if (txSum.isRejected()) {
-<<<<<<< HEAD
-            if (LOG.isTraceEnabled()) {
-                LOG.trace("addPendingTransactionImpl tx is rejected due to: {}",
-=======
             if (LOGGER_TX.isTraceEnabled()) {
                 LOGGER_TX.trace("addPendingTransactionImpl tx is rejected due to: {}",
->>>>>>> 8270d3fc
                     txSum.getReceipt().getError());
             }
             fireTxUpdate(txSum.getReceipt(), PendingTransactionState.DROPPED, best.get());
@@ -762,13 +696,8 @@
 
     private void fireDroppedTx(AionTransaction tx, String error) {
 
-<<<<<<< HEAD
-        if (LOG.isErrorEnabled()) {
-            LOG.error("Tx dropped {} [{}]", error, tx.toString());
-=======
         if (LOGGER_TX.isErrorEnabled()) {
             LOGGER_TX.error("Tx dropped {} [{}]", error, tx.toString());
->>>>>>> 8270d3fc
         }
 
         AionTxReceipt rp = new AionTxReceipt();
@@ -816,13 +745,8 @@
 
             IAionBlock commonAncestor = findCommonAncestor(best.get(), newBlock);
 
-<<<<<<< HEAD
-            if (LOG.isDebugEnabled()) {
-                LOG.debug(
-=======
             if (LOGGER_TX.isDebugEnabled()) {
                 LOGGER_TX.debug(
->>>>>>> 8270d3fc
                     "New best block from another fork: " + newBlock.getShortDescr() + ", old best: "
                         + best.get()
                         .getShortDescr() + ", ancestor: " + commonAncestor.getShortDescr());
@@ -917,16 +841,10 @@
 
         List<AionTransaction> newPendingTx = this.pendingTxCache.flush(nonceMap);
 
-<<<<<<< HEAD
-        if (LOG.isDebugEnabled()) {
-            LOG.debug("PendingStateImpl.flushCachePendingTx: newPendingTx_size[{}]",
-                newPendingTx.size());
-=======
         if (LOGGER_TX.isDebugEnabled()) {
             LOGGER_TX
                 .debug("PendingStateImpl.flushCachePendingTx: newPendingTx_size[{}]",
                     newPendingTx.size());
->>>>>>> 8270d3fc
         }
 
         if (!newPendingTx.isEmpty()) {
@@ -974,13 +892,8 @@
     private void clearPending(IAionBlock block, List<AionTxReceipt> receipts) {
 
         if (block.getTransactionsList() != null) {
-<<<<<<< HEAD
-            if (LOG.isDebugEnabled()) {
-                LOG.debug("clearPending block#[{}] tx#[{}]", block.getNumber(),
-=======
             if (LOGGER_TX.isDebugEnabled()) {
                 LOGGER_TX.debug("clearPending block#[{}] tx#[{}]", block.getNumber(),
->>>>>>> 8270d3fc
                     block.getTransactionsList().size());
             }
 
@@ -990,13 +903,8 @@
                 accountNonce
                     .computeIfAbsent(tx.getFrom(), k -> this.repository.getNonce(tx.getFrom()));
 
-<<<<<<< HEAD
-                if (LOG.isTraceEnabled()) {
-                    LOG.trace("Clear pending transaction, addr: {} hash: {}",
-=======
                 if (LOGGER_TX.isTraceEnabled()) {
                     LOGGER_TX.trace("Clear pending transaction, addr: {} hash: {}",
->>>>>>> 8270d3fc
                         tx.getFrom().toString(),
                         Hex.toHexString(tx.getHash()));
                 }
@@ -1084,14 +992,9 @@
             LOGGER_TX.trace("executeTx: {}", Hex.toHexString(tx.getHash()));
         }
 
-<<<<<<< HEAD
-        //noinspection unchecked
-        TransactionExecutor executor = new TransactionExecutor(tx, bestBlk, pendingState);
-=======
         TransactionExecutor txExe = new TransactionExecutor(tx, bestBlk, pendingState,
             LOGGER_VM);
         txExe.setExecutorProvider(AionExecutorProvider.getInstance());
->>>>>>> 8270d3fc
 
         if (inPool) {
             txExe.setBypassNonce();
@@ -1222,11 +1125,7 @@
                 blk.append(l.toString()).append(" ");
             }
 
-<<<<<<< HEAD
-            LOG.debug("getPeersBestBlk13 peers[{}] 1/3[{}] PeersBest[{}]", peersBest.size(),
-=======
             LOGGER_TX.debug("getPeersBestBlk13 peers[{}] 1/3[{}] PeersBest[{}]", peersBest.size(),
->>>>>>> 8270d3fc
                 peersBest.get(position), blk.toString());
         }
 
@@ -1309,15 +1208,9 @@
 
         addPendingTransactions(pendingPoolTx);
         long t2 = System.currentTimeMillis() - t1;
-<<<<<<< HEAD
-        LOG.info("{} pendingPoolTx loaded from DB loaded into the txpool, {} ms",
-            pendingPoolTx.size(), t2);
-
-=======
         LOGGER_TX
             .info("{} pendingPoolTx loaded from DB loaded into the txpool, {} ms",
                 pendingPoolTx.size(), t2);
->>>>>>> 8270d3fc
     }
 
     @Override
