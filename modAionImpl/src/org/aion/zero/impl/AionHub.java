/*
 * Copyright (c) 2017-2018 Aion foundation.
 *
 *     This file is part of the aion network project.
 *
 *     The aion network project is free software: you can redistribute it
 *     and/or modify it under the terms of the GNU General Public License
 *     as published by the Free Software Foundation, either version 3 of
 *     the License, or any later version.
 *
 *     The aion network project is distributed in the hope that it will
 *     be useful, but WITHOUT ANY WARRANTY; without even the implied
 *     warranty of MERCHANTABILITY or FITNESS FOR A PARTICULAR PURPOSE.
 *     See the GNU General Public License for more details.
 *
 *     You should have received a copy of the GNU General Public License
 *     along with the aion network project source files.
 *     If not, see <https://www.gnu.org/licenses/>.
 *
 * Contributors:
 *     Aion foundation.
 */
package org.aion.zero.impl;

import static org.aion.crypto.HashUtil.EMPTY_TRIE_HASH;

import java.io.File;
import java.math.BigInteger;
import java.util.ArrayList;
import java.util.Arrays;
import java.util.List;
import java.util.Properties;
import java.util.ServiceLoader;
import java.util.concurrent.atomic.AtomicBoolean;
import org.aion.base.db.IRepository;
import org.aion.base.util.ByteUtil;
import org.aion.evtmgr.EventMgrModule;
import org.aion.evtmgr.IEvent;
import org.aion.evtmgr.IEventMgr;
import org.aion.evtmgr.impl.evt.EventBlock;
import org.aion.log.AionLoggerFactory;
import org.aion.log.LogEnum;
import org.aion.log.LogUtil;
import org.aion.mcf.blockchain.IPendingStateInternal;
import org.aion.mcf.config.CfgNetP2p;
import org.aion.mcf.db.IBlockStorePow;
import org.aion.mcf.tx.ITransactionExecThread;
import org.aion.p2p.Handler;
import org.aion.p2p.IP2pMgr;
import org.aion.p2p.impl1.P2pMgr;
import org.aion.utils.TaskDumpHeap;
import org.aion.zero.impl.blockchain.AionPendingStateImpl;
import org.aion.zero.impl.blockchain.ChainConfiguration;
import org.aion.zero.impl.config.CfgAion;
import org.aion.zero.impl.core.IAionBlockchain;
import org.aion.zero.impl.db.AionRepositoryImpl;
import org.aion.zero.impl.db.RecoveryUtils;
import org.aion.zero.impl.pow.AionPoW;
import org.aion.zero.impl.sync.SyncMgr;
import org.aion.zero.impl.sync.handler.BlockPropagationHandler;
import org.aion.zero.impl.sync.handler.BroadcastNewBlockHandler;
import org.aion.zero.impl.sync.handler.BroadcastTxHandler;
import org.aion.zero.impl.sync.handler.ReqBlocksBodiesHandler;
import org.aion.zero.impl.sync.handler.ReqBlocksHeadersHandler;
import org.aion.zero.impl.sync.handler.ReqStatusHandler;
import org.aion.zero.impl.sync.handler.ResBlocksBodiesHandler;
import org.aion.zero.impl.sync.handler.ResBlocksHeadersHandler;
import org.aion.zero.impl.sync.handler.ResStatusHandler;
import org.aion.zero.impl.tx.AionTransactionExecThread;
import org.aion.zero.impl.types.AionBlock;
import org.aion.zero.types.A0BlockHeader;
import org.aion.zero.types.AionTransaction;
import org.slf4j.Logger;

public class AionHub {

    private static final Logger genLOG = AionLoggerFactory.getLogger(LogEnum.GEN.name());

    private static final Logger syncLOG = AionLoggerFactory.getLogger(LogEnum.SYNC.name());

    private IP2pMgr p2pMgr;

    private CfgAion cfg;

    private SyncMgr syncMgr;

    private BlockPropagationHandler propHandler;

    private IPendingStateInternal<AionBlock, AionTransaction> mempool;

    private IAionBlockchain blockchain;

    // TODO: Refactor to interface later
    private AionRepositoryImpl repository;

    private ITransactionExecThread<AionTransaction> txThread;

    private IEventMgr eventMgr;

    private AionPoW pow;

    private AtomicBoolean start = new AtomicBoolean(true);

    /**
     * A "cached" block that represents our local best block when the application is first booted.
     */
    private volatile AionBlock startingBlock;

    /**
     * Initialize as per the <a href= "https://en.wikipedia.org/wiki/Initialization-on-demand_holder_idiom">Initialization-on-demand</a>
     * holder pattern
     */
    private static class Holder {

        static final AionHub INSTANCE = new AionHub();
    }

    public static AionHub inst() {
        return Holder.INSTANCE;
    }

    public AionHub() {

        this.cfg = CfgAion.inst();

        // load event manager before init blockchain instance
        loadEventMgr();

        AionBlockchainImpl blockchain = AionBlockchainImpl.inst();
        blockchain.setEventManager(this.eventMgr);
        this.blockchain = blockchain;

        this.repository = AionRepositoryImpl.inst();

        this.mempool = AionPendingStateImpl.inst();

        this.txThread = AionTransactionExecThread.getInstance();

        loadBlockchain();

        this.startingBlock = this.blockchain.getBestBlock();
        if (!cfg.getConsensus().isSeed()) {
            this.mempool.updateBest();

            if (cfg.getTx().getPoolBackup()) {
                this.mempool.loadPendingTx();
            }
        } else {
            genLOG.info("Seed node mode enabled!");
        }

        String reportsFolder = "";
        if (cfg.getReports().isEnabled()) {
            File rpf = new File(cfg.getBasePath(), cfg.getReports().getPath());
            rpf.mkdirs();
            reportsFolder = rpf.getAbsolutePath();
        }

        /*
         * p2p hook up start sync mgr needs to be initialed after loadBlockchain()
         * method
         */
        CfgNetP2p cfgNetP2p = this.cfg.getNet().getP2p();

<<<<<<< HEAD
		// there two p2p impletation , now just point to impl1.
		this.p2pMgr = new P2pMgr(this.cfg.getNet().getId(), Version.KERNEL_VERSION, this.cfg.getId(), cfgNetP2p.getIp(),
				cfgNetP2p.getPort(), this.cfg.getNet().getNodes(), cfgNetP2p.getDiscover(), cfgNetP2p.getMaxTempNodes(),
				cfgNetP2p.getMaxActiveNodes(), cfgNetP2p.getShowStatus(), cfgNetP2p.getShowLog(),
				cfgNetP2p.inClusterNodeMode(), cfgNetP2p.getErrorTolerance());
=======
        // there are two p2p implementation , now just point to impl1.
        this.p2pMgr = new P2pMgr(this.cfg.getNet().getId(), Version.KERNEL_VERSION,
            this.cfg.getId(), cfgNetP2p.getIp(),
            cfgNetP2p.getPort(), this.cfg.getNet().getNodes(), cfgNetP2p.getDiscover(),
            cfgNetP2p.getMaxTempNodes(),
            cfgNetP2p.getMaxActiveNodes(),
            cfgNetP2p.getBootlistSyncOnly(), cfgNetP2p.getErrorTolerance());
>>>>>>> b27ef114

        this.syncMgr = SyncMgr.inst();
        this.syncMgr.init(this.p2pMgr, this.eventMgr, this.cfg.getSync().getBlocksQueueMax(),
            this.cfg.getSync().getShowStatus(), this.cfg.getReports().isEnabled(), reportsFolder);

<<<<<<< HEAD
		ChainConfiguration chainConfig = new ChainConfiguration();
		this.propHandler = new BlockPropagationHandler(1024, this.blockchain, this.p2pMgr,
				chainConfig.createBlockHeaderValidator(), this.cfg.getNet().getP2p().inSyncOnlyMode());
=======
        ChainConfiguration chainConfig = new ChainConfiguration();
        this.propHandler = new BlockPropagationHandler(1024, this.blockchain, this.p2pMgr,
            chainConfig.createBlockHeaderValidator(), this.cfg.getNet().getP2p().isSyncOnlyNode());
>>>>>>> b27ef114

        registerCallback();
        this.p2pMgr.run();

        ((AionPendingStateImpl) this.mempool).setP2pMgr(this.p2pMgr);

        this.pow = new AionPoW();
        this.pow.init(blockchain, mempool, eventMgr);

        if (cfg.getReports().isHeapDumpEnabled()) {
            new Thread(
                new TaskDumpHeap(this.start, cfg.getReports().getHeapDumpInterval(), reportsFolder),
                "dump-heap")
                .start();
        }
    }

    private void registerCallback() {
        List<Handler> cbs = new ArrayList<>();
<<<<<<< HEAD
        cbs.add(new ReqStatusHandler(syncLog, this.blockchain, this.p2pMgr, cfg.getGenesis().getHash()));
        cbs.add(new ResStatusHandler(syncLog, this.p2pMgr, this.syncMgr));
        cbs.add(new ReqBlocksHeadersHandler(syncLog, this.blockchain, this.p2pMgr, this.cfg.getNet().getP2p().inSyncOnlyMode()));
        cbs.add(new ResBlocksHeadersHandler(syncLog, this.syncMgr, this.p2pMgr));
        cbs.add(new ReqBlocksBodiesHandler(syncLog, this.blockchain, this.p2pMgr, this.cfg.getNet().getP2p().inSyncOnlyMode()));
        cbs.add(new ResBlocksBodiesHandler(syncLog, this.syncMgr, this.p2pMgr));
        cbs.add(new BroadcastTxHandler(syncLog, this.mempool, this.p2pMgr, this.cfg.getNet().getP2p().inSyncOnlyMode()));
        cbs.add(new BroadcastNewBlockHandler(syncLog, this.propHandler, this.p2pMgr));
=======
        cbs.add(new ReqStatusHandler(syncLOG, this.blockchain, this.p2pMgr,
            cfg.getGenesis().getHash()));
        cbs.add(new ResStatusHandler(syncLOG, this.p2pMgr, this.syncMgr));
        cbs.add(new ReqBlocksHeadersHandler(
            syncLOG, this.blockchain, this.p2pMgr, this.cfg.getNet().getP2p().isSyncOnlyNode()));
        cbs.add(new ResBlocksHeadersHandler(syncLOG, this.syncMgr, this.p2pMgr));
        cbs.add(new ReqBlocksBodiesHandler(
            syncLOG, this.blockchain, this.p2pMgr, this.cfg.getNet().getP2p().isSyncOnlyNode()));
        cbs.add(new ResBlocksBodiesHandler(syncLOG, this.syncMgr, this.p2pMgr));
        cbs.add(new BroadcastTxHandler(
            syncLOG, this.mempool, this.p2pMgr, this.cfg.getNet().getP2p().isSyncOnlyNode()));
        cbs.add(new BroadcastNewBlockHandler(syncLOG, this.propHandler, this.p2pMgr));
>>>>>>> b27ef114
        this.p2pMgr.register(cbs);
    }

    /**
     */
    private void loadEventMgr() {

        try {
            ServiceLoader.load(EventMgrModule.class);
        } catch (Exception e) {
            genLOG.error("load EventMgr service fail!" + e.toString());
            throw e;
        }

        Properties prop = new Properties();
        // TODO : move module name to config file
        prop.put(EventMgrModule.MODULENAME, "org.aion.evtmgr.impl.mgr.EventMgrA0");
        try {
            this.eventMgr = EventMgrModule.getSingleton(prop).getEventMgr();
        } catch (Throwable e) {
            genLOG.error("Can not load the Event Manager Module", e.getMessage());
        }

        if (eventMgr == null) {
            throw new NullPointerException();
        }

        this.eventMgr.start();
    }

    public IRepository getRepository() {
        return repository;
    }

    public IAionBlockchain getBlockchain() {
        return blockchain;
    }

    public IBlockStorePow<AionBlock, A0BlockHeader> getBlockStore() {
        return this.repository.getBlockStore();
    }

    public IPendingStateInternal<AionBlock, AionTransaction> getPendingState() {
        return mempool;
    }

    public IEventMgr getEventMgr() {
        return this.eventMgr;
    }

    public BlockPropagationHandler getPropHandler() {
        return propHandler;
    }

    private void loadBlockchain() {

        // function repurposed for integrity checks since previously not implemented
        this.repository.getBlockStore().load();

        AionBlock bestBlock = this.repository.getBlockStore().getBestBlock();
        if (bestBlock != null) {
            bestBlock
                .setCumulativeDifficulty(
                    repository.getBlockStore().getTotalDifficultyForHash(bestBlock.getHash()));
        }

        boolean recovered = true;
        boolean bestBlockShifted = true;
        int countRecoveryAttempts = 0;

        // fix the trie if necessary
        while (bestBlockShifted && // the best block was updated after recovery attempt
            (countRecoveryAttempts < 5) && // allow 5 recovery attempts
            bestBlock != null && // recover only for non-null blocks
            !this.repository.isValidRoot(bestBlock.getStateRoot())) {

            genLOG.info(
                "Recovery initiated due to corrupt world state at block " + bestBlock.getNumber()
                    + ".");

            long bestBlockNumber = bestBlock.getNumber();
            byte[] bestBlockRoot = bestBlock.getStateRoot();

            // ensure that the genesis state exists before attempting recovery
            AionGenesis genesis = cfg.getGenesis();
            if (!this.repository.isValidRoot(genesis.getStateRoot())) {
                genLOG.info(
                    "Corrupt world state for genesis block hash: " + genesis.getShortHash()
                        + ", number: " + genesis
                        .getNumber() + ".");

                AionHubUtils.buildGenesis(genesis, repository);

                if (repository.isValidRoot(genesis.getStateRoot())) {
                    genLOG.info("Rebuilding genesis block SUCCEEDED.");
                } else {
                    genLOG.info("Rebuilding genesis block FAILED.");
                }
            }

            recovered = this.blockchain.recoverWorldState(this.repository, bestBlock);

            if (!this.repository.isValidRoot(bestBlock.getStateRoot())) {
                // reverting back one block
                genLOG.info("Rebuild state FAILED. Reverting to previous block.");

                long blockNumber = bestBlock.getNumber() - 1;
                RecoveryUtils.Status status = RecoveryUtils.revertTo(this.blockchain, blockNumber);

                recovered = (status == RecoveryUtils.Status.SUCCESS) && this.repository
                    .isValidRoot(this.repository.getBlockStore().getChainBlockByNumber(blockNumber)
                        .getStateRoot());
            }

            if (recovered) {
                bestBlock = this.repository.getBlockStore().getBestBlock();
                if (bestBlock != null) {
                    bestBlock.setCumulativeDifficulty(repository.getBlockStore()
                        .getTotalDifficultyForHash(bestBlock.getHash()));
                }

                // checking is the best block has changed since attempting recovery
                if (bestBlock == null) {
                    bestBlockShifted = true;
                } else {
                    bestBlockShifted =
                        !(bestBlockNumber == bestBlock.getNumber()) || // block number changed
                            !(Arrays.equals(bestBlockRoot,
                                bestBlock.getStateRoot())); // root hash changed
                }

                if (bestBlockShifted) {
                    genLOG
                        .info("Rebuilding world state SUCCEEDED by REVERTING to a previous block.");
                } else {
                    genLOG.info("Rebuilding world state SUCCEEDED.");
                }
            } else {
                genLOG.error("Rebuilding world state FAILED. "
                    + "Stop the kernel (Ctrl+C) and use the command line revert option to move back to a valid block. "
                    + "Check the Aion wiki for recommendations on choosing the block number.");
            }

            countRecoveryAttempts++;
        }

        // rebuild from genesis if (1) no best block (2) recovery failed
        if (bestBlock == null || !recovered) {
            if (bestBlock == null) {
                genLOG.info("DB is empty - adding Genesis");
            } else {
                genLOG.info("DB could not be recovered - adding Genesis");
            }

            AionGenesis genesis = cfg.getGenesis();

            AionHubUtils.buildGenesis(genesis, repository);

            blockchain.setBestBlock(genesis);
            blockchain.setTotalDifficulty(genesis.getDifficultyBI());
            if (genesis.getCumulativeDifficulty().equals(BigInteger.ZERO)) {
                // setting the object runtime value
                genesis.setCumulativeDifficulty(genesis.getDifficultyBI());
            }

            if (this.eventMgr != null) {
                List<IEvent> evts = new ArrayList<>();
                evts.add(new EventBlock(EventBlock.CALLBACK.ONBLOCK0));
                evts.add(new EventBlock(EventBlock.CALLBACK.ONTRACE0));

                this.eventMgr.registerEvent(evts);
            } else {
                genLOG.error("Event manager is null !!!");
                System.exit(-1);
            }

            genLOG.info("loaded genesis block <num={}, root={}>", 0,
                ByteUtil.toHexString(genesis.getStateRoot()));

        } else {

            blockchain.setBestBlock(bestBlock);
            blockchain.setTotalDifficulty(this.repository.getBlockStore().getTotalDifficulty());
            if (bestBlock.getCumulativeDifficulty().equals(BigInteger.ZERO)) {
                // setting the object runtime value
                bestBlock.setCumulativeDifficulty(this.repository.getBlockStore().getTotalDifficulty());
            }

            genLOG.info("loaded block <num={}, root={}>", blockchain.getBestBlock().getNumber(),
                    LogUtil.toHexF8(blockchain.getBestBlock().getStateRoot()));
        }

        byte[] genesisHash = cfg.getGenesis().getHash();
        byte[] databaseGenHash = blockchain.getBlockByNumber(0) == null ? null
            : blockchain.getBlockByNumber(0).getHash();

        // this indicates that DB and genesis are inconsistent
        if (genesisHash == null || databaseGenHash == null || (!Arrays
            .equals(genesisHash, databaseGenHash))) {
            if (genesisHash == null) {
                genLOG.error("failed to load genesis from config");
            }

            if (databaseGenHash == null) {
                genLOG.error("failed to load block 0 from database");
            }

            genLOG.error("genesis json rootHash {} is inconsistent with database rootHash {}\n" +
                    "your configuration and genesis are incompatible, please do the following:\n" +
                    "\t1) Remove your database folder\n" +
                    "\t2) Verify that your genesis is correct by re-downloading the binary or checking online\n"
                    +
                    "\t3) Reboot with correct genesis and empty database\n",
                genesisHash == null ? "null" : ByteUtil.toHexString(genesisHash),
                databaseGenHash == null ? "null" : ByteUtil.toHexString(databaseGenHash));
            System.exit(-1);
        }

        if (!Arrays.equals(blockchain.getBestBlock().getStateRoot(), EMPTY_TRIE_HASH)) {
            this.repository.syncToRoot(blockchain.getBestBlock().getStateRoot());
        }

//        this.repository.getBlockStore().load();
    }

    public void close() {
        genLOG.info("<KERNEL SHUTDOWN SEQUENCE>");

        if (syncMgr != null) {
            syncMgr.shutdown();
            genLOG.info("<shutdown-sync-mgr>");
        }

        if (p2pMgr != null) {
            p2pMgr.shutdown();
            genLOG.info("<shutdown-p2p-mgr>");
        }

        if (txThread != null) {
            txThread.shutdown();
            genLOG.info("<shutdown-tx>");
        }

        if (eventMgr != null) {
            try {
                eventMgr.shutDown();
            } catch (InterruptedException e) {
                e.printStackTrace();
            }
        }

        if (getPendingState() != null) {
            getPendingState().shutDown();
            genLOG.info("<shutdown-pendingState>");
        }

        genLOG.info("shutting down consensus...");
        pow.shutdown();
        genLOG.info("shutdown consensus... Done!");

        if (repository != null) {
            genLOG.info("shutting down DB...");
            repository.close();
            genLOG.info("shutdown DB... Done!");
        }

        this.start.set(false);
    }

    public SyncMgr getSyncMgr() {
        return this.syncMgr;
    }

    public IP2pMgr getP2pMgr() {
        return this.p2pMgr;
    }

    public static String getRepoVersion() {
        return Version.REPO_VERSION;
    }

    public AionBlock getStartingBlock() {
        return this.startingBlock;
    }

}<|MERGE_RESOLUTION|>--- conflicted
+++ resolved
@@ -162,13 +162,6 @@
          */
         CfgNetP2p cfgNetP2p = this.cfg.getNet().getP2p();
 
-<<<<<<< HEAD
-		// there two p2p impletation , now just point to impl1.
-		this.p2pMgr = new P2pMgr(this.cfg.getNet().getId(), Version.KERNEL_VERSION, this.cfg.getId(), cfgNetP2p.getIp(),
-				cfgNetP2p.getPort(), this.cfg.getNet().getNodes(), cfgNetP2p.getDiscover(), cfgNetP2p.getMaxTempNodes(),
-				cfgNetP2p.getMaxActiveNodes(), cfgNetP2p.getShowStatus(), cfgNetP2p.getShowLog(),
-				cfgNetP2p.inClusterNodeMode(), cfgNetP2p.getErrorTolerance());
-=======
         // there are two p2p implementation , now just point to impl1.
         this.p2pMgr = new P2pMgr(this.cfg.getNet().getId(), Version.KERNEL_VERSION,
             this.cfg.getId(), cfgNetP2p.getIp(),
@@ -176,21 +169,14 @@
             cfgNetP2p.getMaxTempNodes(),
             cfgNetP2p.getMaxActiveNodes(),
             cfgNetP2p.getBootlistSyncOnly(), cfgNetP2p.getErrorTolerance());
->>>>>>> b27ef114
 
         this.syncMgr = SyncMgr.inst();
         this.syncMgr.init(this.p2pMgr, this.eventMgr, this.cfg.getSync().getBlocksQueueMax(),
             this.cfg.getSync().getShowStatus(), this.cfg.getReports().isEnabled(), reportsFolder);
 
-<<<<<<< HEAD
-		ChainConfiguration chainConfig = new ChainConfiguration();
-		this.propHandler = new BlockPropagationHandler(1024, this.blockchain, this.p2pMgr,
-				chainConfig.createBlockHeaderValidator(), this.cfg.getNet().getP2p().inSyncOnlyMode());
-=======
         ChainConfiguration chainConfig = new ChainConfiguration();
         this.propHandler = new BlockPropagationHandler(1024, this.blockchain, this.p2pMgr,
             chainConfig.createBlockHeaderValidator(), this.cfg.getNet().getP2p().isSyncOnlyNode());
->>>>>>> b27ef114
 
         registerCallback();
         this.p2pMgr.run();
@@ -210,16 +196,6 @@
 
     private void registerCallback() {
         List<Handler> cbs = new ArrayList<>();
-<<<<<<< HEAD
-        cbs.add(new ReqStatusHandler(syncLog, this.blockchain, this.p2pMgr, cfg.getGenesis().getHash()));
-        cbs.add(new ResStatusHandler(syncLog, this.p2pMgr, this.syncMgr));
-        cbs.add(new ReqBlocksHeadersHandler(syncLog, this.blockchain, this.p2pMgr, this.cfg.getNet().getP2p().inSyncOnlyMode()));
-        cbs.add(new ResBlocksHeadersHandler(syncLog, this.syncMgr, this.p2pMgr));
-        cbs.add(new ReqBlocksBodiesHandler(syncLog, this.blockchain, this.p2pMgr, this.cfg.getNet().getP2p().inSyncOnlyMode()));
-        cbs.add(new ResBlocksBodiesHandler(syncLog, this.syncMgr, this.p2pMgr));
-        cbs.add(new BroadcastTxHandler(syncLog, this.mempool, this.p2pMgr, this.cfg.getNet().getP2p().inSyncOnlyMode()));
-        cbs.add(new BroadcastNewBlockHandler(syncLog, this.propHandler, this.p2pMgr));
-=======
         cbs.add(new ReqStatusHandler(syncLOG, this.blockchain, this.p2pMgr,
             cfg.getGenesis().getHash()));
         cbs.add(new ResStatusHandler(syncLOG, this.p2pMgr, this.syncMgr));
@@ -232,7 +208,6 @@
         cbs.add(new BroadcastTxHandler(
             syncLOG, this.mempool, this.p2pMgr, this.cfg.getNet().getP2p().isSyncOnlyNode()));
         cbs.add(new BroadcastNewBlockHandler(syncLOG, this.propHandler, this.p2pMgr));
->>>>>>> b27ef114
         this.p2pMgr.register(cbs);
     }
 
