/*******************************************************************************
 * Copyright (c) 2017-2018 Aion foundation.
 *
 *     This file is part of the aion network project.
 *
 *     The aion network project is free software: you can redistribute it
 *     and/or modify it under the terms of the GNU General Public License
 *     as published by the Free Software Foundation, either version 3 of
 *     the License, or any later version.
 *
 *     The aion network project is distributed in the hope that it will
 *     be useful, but WITHOUT ANY WARRANTY; without even the implied
 *     warranty of MERCHANTABILITY or FITNESS FOR A PARTICULAR PURPOSE.
 *     See the GNU General Public License for more details.
 *
 *     You should have received a copy of the GNU General Public License
 *     along with the aion network project source files.
 *     If not, see <https://www.gnu.org/licenses/>.
 *
 * Contributors:
 *     Aion foundation.
 *     
 ******************************************************************************/

package org.aion.zero.impl.sync;

import java.util.*;
import java.util.concurrent.*;
import java.util.concurrent.atomic.AtomicBoolean;
import java.util.concurrent.atomic.AtomicInteger;
import java.util.concurrent.atomic.AtomicLong;
import java.util.concurrent.atomic.AtomicReference;
import java.util.stream.Collectors;
import org.apache.commons.collections4.map.LRUMap;
import org.slf4j.Logger;
import org.aion.base.util.ByteArrayWrapper;
import org.aion.base.util.Hex;
import org.aion.mcf.blockchain.IChainCfg;
import org.aion.mcf.core.ImportResult;
import org.aion.evtmgr.IEvent;
import org.aion.evtmgr.IEventMgr;
import org.aion.evtmgr.impl.evt.EventConsensus;
import org.aion.log.AionLoggerFactory;
import org.aion.log.LogEnum;
import org.aion.p2p.INode;
import org.aion.p2p.IP2pMgr;
import org.aion.zero.impl.AionBlockchainImpl;
import org.aion.zero.impl.blockchain.ChainConfiguration;
import org.aion.zero.impl.sync.msg.BroadcastNewBlock;
import org.aion.zero.impl.sync.msg.ReqBlocksBodies;
import org.aion.zero.impl.sync.msg.ReqBlocksHeaders;
import org.aion.zero.impl.sync.msg.ReqStatus;
import org.aion.zero.impl.types.AionBlock;
import org.aion.zero.types.A0BlockHeader;
import org.aion.mcf.valid.BlockHeaderValidator;

/**
 * @author chris
 */
public final class SyncMgr {

    private static final long SYNC_HEADER_FETCH_INTERVAL = 4000;
    private final static Logger LOG = AionLoggerFactory.getLogger(LogEnum.SYNC.name());

    private boolean showStatus = false;
    private int syncBackwardMax = 128;
    private int syncForwardMax = 192;
    private int blocksQueueMax = 2000;
    private AtomicBoolean start = new AtomicBoolean(true);
    //private AtomicBoolean newBlockUpdated = new AtomicBoolean(false);

    private AionBlockchainImpl blockchain;
    private IP2pMgr p2pMgr;
    private IEventMgr evtMgr;
    private BlockHeaderValidator blockHeaderValidator;

    private AtomicInteger selectedNodeIdHashcode = new AtomicInteger(0);
    private AtomicLong longestHeaders = new AtomicLong(0);
    private AtomicLong networkBestBlockNumber = new AtomicLong(0);
    private AtomicReference<byte[]> networkBestBlockHash = new AtomicReference<>(new byte[0]);

    private static final int GET_STATUS_SLEEP = 1;

    private ConcurrentHashMap<Integer, SequentialHeaders<A0BlockHeader>> importedHeaders = new ConcurrentHashMap<>();
    private ConcurrentHashMap<Integer, List<A0BlockHeader>> sentHeaders = new ConcurrentHashMap<>();
    private final BlockingQueue<AionBlock> importedBlocksQueue = new LinkedBlockingQueue<>();

<<<<<<< HEAD
=======
    private LRUMap<ByteArrayWrapper, Object> importedBlocksCache = new LRUMap<>(1024);
    private LRUMap<ByteArrayWrapper, Object> boradcastNewBlockCache = new LRUMap<>(32);

>>>>>>> b3bd12e0
    /**
     * Threads
     */
    private Thread getHeadersThread;
    private Thread getBodiesThread;
    private Thread importBlocksThread;
    private ScheduledThreadPoolExecutor scheduledWorkers;

    private static final class AionSyncMgrHolder {
        static final SyncMgr INSTANCE = new SyncMgr();
    }

    public static SyncMgr inst() {
        return AionSyncMgrHolder.INSTANCE;
    }

    public void updateNetworkBestBlock(final long _nodeBestBlockNumber, final byte[] _nodeBestBlockHash) {
        long selfBestBlockNumber = this.blockchain.getBestBlock().getNumber();

        // switch to new selected node event on equal highest block
        if (_nodeBestBlockNumber > this.networkBestBlockNumber.get()) {
            this.networkBestBlockNumber.set(_nodeBestBlockNumber);
            this.networkBestBlockHash.set(_nodeBestBlockHash);

            // fire the init push
            // if(headersLatch != null)
            // headersLatch.countDown();
            //newBlockUpdated.set(true);

        }

        if (this.networkBestBlockNumber.get() <= selfBestBlockNumber) {
            this.evtMgr.newEvent(new EventConsensus(EventConsensus.CALLBACK.ON_SYNC_DONE));
            if (LOG.isDebugEnabled()) {
                LOG.debug("<network-best-block-updated num={} self-num={} send-on-sync-done>", _nodeBestBlockNumber,
                        selfBestBlockNumber);
            }
        } else {
            if (LOG.isDebugEnabled()) {
                LOG.debug("<network-best-block-updated num={} self-num={} continue-on-sync>", _nodeBestBlockNumber,
                        selfBestBlockNumber);
            }
        }
    }

    private void updateSentHeaders(int _nodeIdHashcode, final List<A0BlockHeader> _receivedBlocksHeaders) {
        if (_receivedBlocksHeaders != null && _receivedBlocksHeaders.size() > 0)
            this.sentHeaders.put(_nodeIdHashcode, _receivedBlocksHeaders);
    }

    public void clearSentHeaders(int _nodeIdHashcode) {
        this.sentHeaders.remove(_nodeIdHashcode);
    }

    public List<A0BlockHeader> getSentHeaders(int _nodeIdHashcode) {
        return this.sentHeaders.get(_nodeIdHashcode);
    }

    public void init(final IP2pMgr _p2pMgr, final IEventMgr _evtMgr, final int _syncForwardMax,
            final int _blocksQueueMax, final boolean _showStatus) {
        showStatus = _showStatus;
        this.p2pMgr = _p2pMgr;
        this.blockchain = AionBlockchainImpl.inst();
        this.evtMgr = _evtMgr;
        this.syncForwardMax = _syncForwardMax;
        this.blocksQueueMax = _blocksQueueMax;
        IChainCfg chainCfg = new ChainConfiguration();
        this.blockHeaderValidator = chainCfg.createBlockHeaderValidator();

        setupEventHandler();

        getHeadersThread = new Thread(this::processGetHeaders, "sync-headers");
        getHeadersThread.start();
        getBodiesThread = new Thread(this::processGetBlocks, "sync-blocks");
        getBodiesThread.start();
        importBlocksThread = new Thread(this::processImportBlocks, "sync-import");
        importBlocksThread.start();
        scheduledWorkers = new ScheduledThreadPoolExecutor(1);
        scheduledWorkers.allowCoreThreadTimeOut(true);

        if (showStatus)
            scheduledWorkers.scheduleWithFixedDelay(() -> {
                Thread.currentThread().setName("sync-status");
                if (LOG.isDebugEnabled()) {
                    LOG.debug(
                            "<status self-best={} network-best-blk-number={} network-best-blk-hash={} longest-headers={} imported-headers=[{}] sent-headers=[{}] blocks-queue={}>",
                            blockchain.getBestBlock().getNumber(), networkBestBlockNumber.get(),
                            Hex.toHexString(networkBestBlockHash.get()).substring(0, 6), longestHeaders.get(),
                            importedHeaders.entrySet().stream()
                                    .map((entry) -> entry.getKey() + "-" + entry.getValue().size())
                                    .collect(Collectors.joining(",")),
                            sentHeaders.entrySet().stream()
                                    .map((entry) -> entry.getKey() + "-" + entry.getValue().size())
                                    .collect(Collectors.joining(",")),
                            importedBlocksQueue.size());
                }
            }, 0, 5, TimeUnit.SECONDS);
        scheduledWorkers.scheduleWithFixedDelay(() -> {
            INode node = p2pMgr.getRandom();
            if (node != null)
                p2pMgr.send(node.getIdHash(), new ReqStatus());
        }, 0, GET_STATUS_SLEEP, TimeUnit.SECONDS);
    }

    /**
     * Oct 12, 2017 jay void
     */
    private void setupEventHandler() {
        List<IEvent> evts = new ArrayList<>();
        evts.add(new EventConsensus(EventConsensus.CALLBACK.ON_SYNC_DONE));
        this.evtMgr.registerEvent(evts);
    }

    @SuppressWarnings("unchecked")
    public void validateAndAddHeaders(int _nodeIdHashcode, final List<A0BlockHeader> _headers) {

        if (_headers == null || _headers.isEmpty())
            return;

        boolean headersValid = true;
        for (A0BlockHeader _header : _headers) {
            if (!this.blockHeaderValidator.validate(_header)) {
                headersValid = false;
                break;
            }
        }
        if (!headersValid)
            return;
        SequentialHeaders<A0BlockHeader> headers = this.importedHeaders.get(_nodeIdHashcode);
        if (headers == null)
            headers = new SequentialHeaders<>();

        headers.addAll(_headers);
        importedHeaders.putIfAbsent(_nodeIdHashcode, headers);
        int size = headers.size();
        if (size > this.longestHeaders.get()) {
            this.longestHeaders.set(size);
            this.selectedNodeIdHashcode.set(_nodeIdHashcode);
        }
        if (LOG.isDebugEnabled()) {
            LOG.debug("<incoming-headers size={} from={} to={} imported-headers={}>", _headers.size(),
                    _headers.get(0).getNumber(), _headers.get(_headers.size() - 1).getNumber(), headers.size());
        }
    }

<<<<<<< HEAD
    // TODO: remove ifNewBlockBroadcast if block propagation stable
    public void validateAndAddBlocks(byte[] _nodeId, final List<AionBlock> _blocks, boolean ifNewBlockBroadcast) {
        if (_blocks == null || _blocks.isEmpty())
            return;
        int m = _blocks.size();
=======
    public void validateAndAddBlocks(int _nodeIdHashcode, final List<AionBlock> _blocks, boolean ifNewBlockBroadcast) {
        if (_blocks == null || _blocks.isEmpty())
            return;
        int m = _blocks.size();
        if (ifNewBlockBroadcast) {

            // new block propagation suppose only have 1 blk inside list!
            if (_blocks.size() > 1) {
                if (LOG.isInfoEnabled()) {
                    LOG.info("<invalid-new-block-msg blocks-size={}>", _blocks.size());
                }
                return;
            }

            AionBlock block = _blocks.get(0);
            boolean isCached = boradcastNewBlockCache.containsKey(new ByteArrayWrapper(block.getHash()));
            if (block != null && !isCached) {
                Map<Integer, INode> allnodes = p2pMgr.getActiveNodes();
                for (Integer nid : allnodes.keySet()) {
                    p2pMgr.send(_nodeIdHashcode, new BroadcastNewBlock(block));
                }

                boradcastNewBlockCache.put(new ByteArrayWrapper(block.getHash()), null);
            }
            return;
        }
>>>>>>> b3bd12e0
        /*
         * sort if sync batch
         */
        if (m > 1)
            _blocks.sort((b1, b2) -> b1.getNumber() > b2.getNumber() ? 1 : 0);
        if (LOG.isDebugEnabled()) {
            LOG.debug("<validate-incoming-blocks size={} from={} to={}>", _blocks.size(), _blocks.get(0).getNumber(),
                    _blocks.get(_blocks.size() - 1).getNumber());
        }

        for (AionBlock b : _blocks) {
            importedBlocksQueue.add(b);
        }

    }

    private void processGetHeaders() {
        while (start.get()) {

            long ts = System.currentTimeMillis();
            while (((System.currentTimeMillis() - ts) < SYNC_HEADER_FETCH_INTERVAL)) {
                try {
                    Thread.sleep(2000);
                } catch (Exception e) {
                }
            }

            AionBlock selfBlock = this.blockchain.getBestBlock();
            long selfBest = selfBlock.getNumber();

            INode node = p2pMgr.getRandom();

            if (node != null) {
                long remoteBest = node.getBestBlockNumber();
                long diff = remoteBest - selfBest;
                if (diff > 0) {
                    long from = Math.max(1, selfBest - syncBackwardMax);
                    long to = selfBest + (diff > this.syncForwardMax ? this.syncForwardMax : diff);
                    this.p2pMgr.send(node.getIdHash(), new ReqBlocksHeaders(from, (int) (to - from) + 1));
                    if (LOG.isDebugEnabled()) {
                        LOG.debug("<send-get-headers from-node={} from={} to={} self-best={} remote-best={}>",
                                node.getIdHash(), from, to, selfBest, remoteBest);
                    }
                }
            }
        }
    }

    private void processGetBlocks() {
        while (start.get()) {
            List<A0BlockHeader> headers = importedHeaders.get(selectedNodeIdHashcode.get());
            if (importedBlocksQueue.size() < blocksQueueMax && headers != null) {
                List<byte[]> blockHashes = new ArrayList<>();
                for (A0BlockHeader header : headers) {
                    blockHashes.add(header.getHash());
                }
                clearSentHeaders(selectedNodeIdHashcode.get());
                updateSentHeaders(selectedNodeIdHashcode.get(), headers);
                if (headers.size() > 0) {
                    if (LOG.isDebugEnabled()) {
                        LOG.debug("<req-blocks from={} take={}>", headers.get(0).getNumber(), blockHashes.size());
                    }
                    importedHeaders.clear();
                    this.p2pMgr.send(selectedNodeIdHashcode.get(), new ReqBlocksBodies(blockHashes));
                }
            }
            try {
                Thread.sleep(1000);
            } catch (InterruptedException ex) {
            }
        }
    }

    private void processImportBlocks() {
        while (start.get()) {
            try {
                AionBlock b = importedBlocksQueue.take();

                // TODO: is it possible the import result of a block may change
                // over time?
                if (importedBlocksCache.containsKey(ByteArrayWrapper.wrap(b.getHash()))) {
                    continue;
                }

                if (LOG.isDebugEnabled()) {

                    LOG.debug("<try-import-block num={} hash={} parent={}>", b.getNumber(), b.getShortHash(),
                            Hex.toHexString(b.getParentHash()).substring(0, 6));
                }

                ImportResult importResult = this.blockchain.tryToConnect(b);
                switch (importResult) {
                case IMPORTED_BEST:
                    if (LOG.isInfoEnabled()) {
                        LOG.info("<import-best num={} hash={} txs={}>", b.getNumber(), b.getShortHash(),
                                b.getTransactionsList().size());
                    }
                    importedBlocksCache.put(ByteArrayWrapper.wrap(b.getHash()), null);
                    break;
                case IMPORTED_NOT_BEST:
                    if (LOG.isInfoEnabled()) {
                        LOG.info("<import-not-best num={} hash={} txs={}>", b.getNumber(), b.getShortHash(),
                                b.getTransactionsList().size());
                    }
                    importedBlocksCache.put(ByteArrayWrapper.wrap(b.getHash()), null);
                    break;
                case NO_PARENT:
                    if (LOG.isDebugEnabled()) {
                        LOG.debug("<import-unsuccess err=no-parent num={} hash={}>", b.getNumber(),
                                b.getShortHash());
                    }
                    break;
                case INVALID_BLOCK:
                    if (LOG.isDebugEnabled()) {
                        LOG.debug("<import-unsuccess err=invalid-block num={} hash={} txs={}>", b.getNumber(),
                                b.getShortHash(), b.getTransactionsList().size());
                    }
                    break;
                case EXIST:
                    if (LOG.isDebugEnabled()) {
                        LOG.debug("<import-unsuccess err=block-exit num={} hash={} txs={}>", b.getNumber(),
                                b.getShortHash(), b.getTransactionsList().size());
                    }
                    importedBlocksCache.put(ByteArrayWrapper.wrap(b.getHash()), null);
                    break;
                default:
                    if (LOG.isDebugEnabled()) {
                        LOG.debug("<import-res-unknown>");
                    }
                    break;
                }
            } catch (InterruptedException e) {
            }
        }
    }

    public void shutdown() {
        scheduledWorkers.shutdown();
        start.set(false);
    }

    public long getNetworkBestBlockNumber() {
        return this.networkBestBlockNumber.get();
    }
}<|MERGE_RESOLUTION|>--- conflicted
+++ resolved
@@ -85,12 +85,8 @@
     private ConcurrentHashMap<Integer, List<A0BlockHeader>> sentHeaders = new ConcurrentHashMap<>();
     private final BlockingQueue<AionBlock> importedBlocksQueue = new LinkedBlockingQueue<>();
 
-<<<<<<< HEAD
-=======
     private LRUMap<ByteArrayWrapper, Object> importedBlocksCache = new LRUMap<>(1024);
-    private LRUMap<ByteArrayWrapper, Object> boradcastNewBlockCache = new LRUMap<>(32);
-
->>>>>>> b3bd12e0
+
     /**
      * Threads
      */
@@ -236,40 +232,11 @@
         }
     }
 
-<<<<<<< HEAD
     // TODO: remove ifNewBlockBroadcast if block propagation stable
-    public void validateAndAddBlocks(byte[] _nodeId, final List<AionBlock> _blocks, boolean ifNewBlockBroadcast) {
-        if (_blocks == null || _blocks.isEmpty())
-            return;
-        int m = _blocks.size();
-=======
     public void validateAndAddBlocks(int _nodeIdHashcode, final List<AionBlock> _blocks, boolean ifNewBlockBroadcast) {
         if (_blocks == null || _blocks.isEmpty())
             return;
         int m = _blocks.size();
-        if (ifNewBlockBroadcast) {
-
-            // new block propagation suppose only have 1 blk inside list!
-            if (_blocks.size() > 1) {
-                if (LOG.isInfoEnabled()) {
-                    LOG.info("<invalid-new-block-msg blocks-size={}>", _blocks.size());
-                }
-                return;
-            }
-
-            AionBlock block = _blocks.get(0);
-            boolean isCached = boradcastNewBlockCache.containsKey(new ByteArrayWrapper(block.getHash()));
-            if (block != null && !isCached) {
-                Map<Integer, INode> allnodes = p2pMgr.getActiveNodes();
-                for (Integer nid : allnodes.keySet()) {
-                    p2pMgr.send(_nodeIdHashcode, new BroadcastNewBlock(block));
-                }
-
-                boradcastNewBlockCache.put(new ByteArrayWrapper(block.getHash()), null);
-            }
-            return;
-        }
->>>>>>> b3bd12e0
         /*
          * sort if sync batch
          */
