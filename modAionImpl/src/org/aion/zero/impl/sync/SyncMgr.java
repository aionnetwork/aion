--- conflicted
+++ resolved
@@ -259,189 +259,10 @@
         // add batch
         importedBlocks.addAll(blocks);
     }
-
-<<<<<<< HEAD
+    
     public long getNetworkBestBlockNumber() {
         return this.networkStatus.get().blockNumber;
-=======
-    /**
-     * fetch headers routine
-     */
-    private void getHeaders() {
-
-        AionBlock selfBlock = this.blockchain.getBestBlock();
-        long selfNum = selfBlock.getNumber();
-        long retargetNum = jump.get();
-
-        // retarget future if its higher than self
-        long selfBest = Math.max(selfNum, retargetNum);
-
-        Set<Integer> ids = new HashSet<>();
-
-        List<INode> filtered = p2pMgr.getActiveNodes().values().stream().filter(
-                (n) -> netBestStatus.get().totalDiff != null &&
-                        n.getTotalDifficulty() != null &&
-                    (new BigInteger(1, n.getTotalDifficulty())).compareTo(netBestStatus.get().totalDiff) >= 0).collect(Collectors.toList());
-
-        Random r = new Random(System.currentTimeMillis());
-        for (int i = 0; i < 3; i++) {
-            if (filtered.size() > 0) {
-                INode node = filtered.get(r.nextInt(filtered.size()));
-                if (!ids.contains(node.getIdHash())) {
-                    long from = Math.max(1, selfBest - 128);
-                    long to = selfBest + this.syncForwardMax;
-                    int take = (int) (to - from) + 1;
-                    ids.add(node.getIdHash());
-                    this.p2pMgr.send(node.getIdHash(), new ReqBlocksHeaders(from, take));
-                    // ids.put(node.getIdHash(), new HeaderQuery(node.getIdShort(), from, take));
-                    LOG.debug("Requesting blocks: from = {}, to = {}, node = {}", from , to, node.getIdShort());
-                }
-            }
-        }
-//        ids.forEach((k, v) -> {
-//            // System.out.println("head req from " + v.from + " take " + v.take);
-//            this.p2pMgr.send(k, new ReqBlocksHeaders(v.from, v.take));
-//        });
-    }
-
-    private void processGetBlocks() {
-        while (start.get()) {
-            HeadersWrapper hw;
-            try {
-                hw = importedHeaders.take();
-            } catch (InterruptedException e) {
-                return;
-            }
-
-            int idHash = hw.getNodeIdHash();
-            List<A0BlockHeader> headers = hw.getHeaders();
-            synchronized (sentHeaders) {
-                HeadersWrapper hw1 = sentHeaders.get(idHash);
-                // already sent, check timeout and add it back if not timeout
-                // yet
-                if (hw1 != null) {
-                    // expired
-                    if ((System.currentTimeMillis() - hw1.getTimeout()) > SENT_HEADERS_TIMEOUT) {
-                        sentHeaders.put(idHash, hw);
-                        List<byte[]> headerHashes = new ArrayList<>();
-                        for (A0BlockHeader h : headers) {
-                            headerHashes.add(h.getHash());
-                        }
-                        this.p2pMgr.send(idHash, new ReqBlocksBodies(headerHashes));
-                    }
-                } else {
-                    this.sentHeaders.put(idHash, hw);
-                    List<byte[]> headerHashes = new ArrayList<>();
-                    for (A0BlockHeader h : headers) {
-                        headerHashes.add(h.getHash());
-                    }
-                    this.p2pMgr.send(idHash, new ReqBlocksBodies(headerHashes));
-                }
-            }
-        }
-    }
-
-    private void processImportBlocks() {
-
-        while (start.get()) {
-            try {
-                long start = System.currentTimeMillis();
-                long blockNumberIndex = 0;
-
-                List<AionBlock> batch = new ArrayList<>();
-
-                while ((System.currentTimeMillis() - start) < 10) {
-
-                    AionBlock b = importedBlocks.peek();
-
-                    // continue on batched blocks
-                    if (b == null) {
-                        continue;
-                    }
-
-                    // break if start of next batch
-                    if (blockNumberIndex > 0 && b.getNumber() != (blockNumberIndex + 1)) {
-                        start = 0;
-                        continue;
-                    }
-
-                    b = importedBlocks.take();
-                    if (!savedHashes.containsKey(ByteArrayWrapper.wrap(b.getHash()))) {
-                        batch.add(b);
-                    }
-                }
-
-                // sleep if no batch empty then continue
-                if (batch.size() == 0) {
-                    Thread.sleep(1000);
-                    continue;
-                }
-
-
-
-                boolean fetchAheadTriggerUsed = false;
-
-                for (AionBlock b : batch) {
-                    ImportResult importResult = this.blockchain.tryToConnect(b);
-                    switch (importResult) {
-                    case IMPORTED_BEST:
-                        if (LOG.isInfoEnabled()) {
-                            LOG.info("<import-best num={} hash={} txs={}>", b.getNumber(), b.getShortHash(),
-                                    b.getTransactionsList().size());
-                        }
-
-                        // re-targeting for next batch blocks headers
-                        if (!fetchAheadTriggerUsed) {
-                            jump.set(batch.get(batch.size() - 1).getNumber());
-                            fetchAheadTriggerUsed = true;
-                            getHeaders();
-                        }
-
-                        savedHashes.put(ByteArrayWrapper.wrap(b.getHash()), null);
-                        break;
-                    case IMPORTED_NOT_BEST:
-                        if (LOG.isInfoEnabled()) {
-                            LOG.info("<import-not-best num={} hash={} txs={}>", b.getNumber(), b.getShortHash(),
-                                    b.getTransactionsList().size());
-                        }
-
-                        savedHashes.put(ByteArrayWrapper.wrap(b.getHash()), null);
-                        break;
-                    case EXIST:
-                        // still exist
-                        if (LOG.isDebugEnabled()) {
-                            LOG.debug("<import-fail err=block-exit num={} hash={} txs={}>", b.getNumber(),
-                                    b.getShortHash(), b.getTransactionsList().size());
-                        }
-
-                        savedHashes.put(ByteArrayWrapper.wrap(b.getHash()), null);
-                        break;
-                    case NO_PARENT:
-                        if (LOG.isDebugEnabled()) {
-                            LOG.debug("<import-fail err=no-parent num={} hash={}>", b.getNumber(), b.getShortHash());
-                        }
-
-                        // reset and skip current batch
-                        jump.set(0);
-                        continue;
-                    case INVALID_BLOCK:
-                        if (LOG.isDebugEnabled()) {
-                            LOG.debug("<import-fail err=invalid-block num={} hash={} txs={}>", b.getNumber(),
-                                    b.getShortHash(), b.getTransactionsList().size());
-                        }
-                        break;
-                    default:
-                        if (LOG.isDebugEnabled()) {
-                            LOG.debug("<import-res-unknown>");
-                        }
-                        break;
-                    }
-                }
-            } catch (Exception ex) {
-                return;
-            }
-        }
->>>>>>> 5093a843
+
     }
 
     public void shutdown() {
