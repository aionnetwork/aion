--- conflicted
+++ resolved
@@ -105,11 +105,7 @@
                 long t1 = System.currentTimeMillis();
                 ImportResult importResult = this.chain.tryToConnect(b);
                 long t2 = System.currentTimeMillis();
-<<<<<<< HEAD
-                log.info("<import-status: from = {}, number = {}, txs = {}, result = {}, time elapsed = {} ms",
-=======
                 log.debug("<import-status: from = {}, number = {}, txs = {}, result = {}, time elapsed = {} ms",
->>>>>>> 30a6ac7a
                         bw.getDisplayId(), b.getNumber(), b.getTransactionsList().size(), importResult, t2 - t1);
 
                 switch (importResult) {
