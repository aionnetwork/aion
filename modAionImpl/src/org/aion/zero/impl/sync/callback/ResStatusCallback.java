/*
 * Copyright (c) 2017-2018 Aion foundation.
 *
 * This file is part of the aion network project.
 *
 * The aion network project is free software: you can redistribute it
 * and/or modify it under the terms of the GNU General Public License
 * as published by the Free Software Foundation, either version 3 of
 * the License, or any later version.
 *
 * The aion network project is distributed in the hope that it will
 * be useful, but WITHOUT ANY WARRANTY; without even the implied
 * warranty of MERCHANTABILITY or FITNESS FOR A PARTICULAR PURPOSE.
 * See the GNU General Public License for more details.
 *
 * You should have received a copy of the GNU General Public License
 * along with the aion network project source files.
 * If not, see <https://www.gnu.org/licenses/>.
 *
 * The aion network project leverages useful source code from other
 * open source projects. We greatly appreciate the effort that was
 * invested in these projects and we thank the individual contributors
 * for their work. For provenance information and contributors
 * please see <https://github.com/aionnetwork/aion/wiki/Contributors>.
 *
 * Contributors to the aion source files in decreasing order of code volume:
 * Aion foundation.
 * <ether.camp> team through the ethereumJ library.
 * Ether.Camp Inc. (US) team through Ethereum Harmony.
 * John Tromp through the Equihash solver.
 * Samuel Neves through the BLAKE2 implementation.
 * Zcash project team.
 * Bitcoinj team.
 */

package org.aion.zero.impl.sync.callback;

import org.aion.p2p.*;
import org.aion.p2p.impl.NodeMgr;
import org.slf4j.Logger;
import org.aion.zero.impl.sync.SyncMgr;
import org.aion.zero.impl.sync.msg.ResStatus;
import org.aion.zero.impl.sync.Act;

/**
 * @author chris
 */
public final class ResStatusCallback extends Handler {

    private final Logger log;

    private final IP2pMgr p2pMgr;

    private final SyncMgr syncMgr;

    public ResStatusCallback(final Logger _log, final IP2pMgr _p2pMgr, final SyncMgr _syncMgr) {
        super(Ver.V0, Ctrl.SYNC, Act.RES_STATUS);
        this.log = _log;
        this.p2pMgr = _p2pMgr;
        this.syncMgr = _syncMgr;
    }

    @Override
    public void receive(int _nodeIdHashcode, String _displayId, final byte[] _msgBytes) {
        if (_msgBytes == null || _msgBytes.length == 0)
            return;
        ResStatus rs = ResStatus.decode(_msgBytes);

        INode node = this.p2pMgr.getActiveNodes().get(_nodeIdHashcode);

        INodeMgr nmgr = this.p2pMgr.getNodeMgr();

        nmgr.updateAllNodesInfo(node);

        if (node != null) {
            this.log.debug("<res-status best-block={} from-node={}>", rs.getBestBlockNumber(), _displayId);
            long nodeBestBlockNumber = rs.getBestBlockNumber();
            byte[] nodeBestBlockHash = rs.getBestHash();
<<<<<<< HEAD
            byte[] nodeTotalDifficulty = rs.getTotalDifficulty();
            node.updateStatus(
                nodeBestBlockNumber,
                nodeBestBlockHash,
                nodeTotalDifficulty
            );
            syncMgr.updateNetworkBestBlock(_displayId, nodeBestBlockNumber, rs.getBestHash());
=======
            byte[] nodeTotalDifficulty = rs.getTotalDiff();
            node.updateStatus(nodeBestBlockNumber, nodeBestBlockHash, nodeTotalDifficulty);
            syncMgr.updateNetworkBestBlock(nodeBestBlockNumber, nodeBestBlockHash, nodeTotalDifficulty);
>>>>>>> b7454e3a
        }
    }

}<|MERGE_RESOLUTION|>--- conflicted
+++ resolved
@@ -36,7 +36,6 @@
 package org.aion.zero.impl.sync.callback;
 
 import org.aion.p2p.*;
-import org.aion.p2p.impl.NodeMgr;
 import org.slf4j.Logger;
 import org.aion.zero.impl.sync.SyncMgr;
 import org.aion.zero.impl.sync.msg.ResStatus;
@@ -76,7 +75,6 @@
             this.log.debug("<res-status best-block={} from-node={}>", rs.getBestBlockNumber(), _displayId);
             long nodeBestBlockNumber = rs.getBestBlockNumber();
             byte[] nodeBestBlockHash = rs.getBestHash();
-<<<<<<< HEAD
             byte[] nodeTotalDifficulty = rs.getTotalDifficulty();
             node.updateStatus(
                 nodeBestBlockNumber,
@@ -84,12 +82,6 @@
                 nodeTotalDifficulty
             );
             syncMgr.updateNetworkBestBlock(_displayId, nodeBestBlockNumber, rs.getBestHash());
-=======
-            byte[] nodeTotalDifficulty = rs.getTotalDiff();
-            node.updateStatus(nodeBestBlockNumber, nodeBestBlockHash, nodeTotalDifficulty);
-            syncMgr.updateNetworkBestBlock(nodeBestBlockNumber, nodeBestBlockHash, nodeTotalDifficulty);
->>>>>>> b7454e3a
         }
     }
-
 }