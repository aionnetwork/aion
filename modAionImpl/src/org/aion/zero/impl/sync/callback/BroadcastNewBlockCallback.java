--- conflicted
+++ resolved
@@ -37,17 +37,11 @@
 
 import java.util.Collections;
 
-<<<<<<< HEAD
-import org.aion.p2p.ICallback;
-import org.aion.p2p.CTRL;
-import org.aion.zero.impl.sync.ACT;
-import org.aion.zero.impl.sync.BlockPropagationHandler;
-=======
 import org.aion.p2p.Ctrl;
 import org.aion.p2p.Handler;
 import org.aion.p2p.Ver;
 import org.aion.zero.impl.sync.Act;
->>>>>>> b3bd12e0
+import org.aion.zero.impl.sync.BlockPropagationHandler;
 import org.aion.zero.impl.sync.SyncMgr;
 import org.aion.zero.impl.sync.msg.BroadcastNewBlock;
 import org.aion.zero.impl.types.AionBlock;
@@ -68,12 +62,8 @@
      * @see org.aion.net.nio.ICallback#getCtrl() change param
      * IPendingStateInternal later
      */
-<<<<<<< HEAD
     public BroadcastNewBlockCallback(final Logger _log, final BlockPropagationHandler _propHandler) {
-=======
-    public BroadcastNewBlockCallback(final Logger _log, final SyncMgr _syncMgr) {
         super(Ver.V0, Ctrl.SYNC, Act.BROADCAST_NEWBLOCK);
->>>>>>> b3bd12e0
         this.log = _log;
         this.propHandler = _propHandler;
     }
@@ -88,13 +78,7 @@
             return;
 
         AionBlock block = new AionBlock(rawdata);
-<<<<<<< HEAD
-
-        if (this.log.isInfoEnabled()) {
-            this.log.info("<receive-broadcast-new-block num={} hash={} from-node={}>", block.getNumber(),
-                    block.getShortHash(), java.util.Arrays.hashCode(_nodeId));
-        }
-        BlockPropagationHandler.Status status = this.propHandler.processIncomingBlock(_nodeId, block);
+        BlockPropagationHandler.Status status = this.propHandler.processIncomingBlock(_nodeIdHashcode, block);
         if (!(status == BlockPropagationHandler.Status.CONNECTED)) {
             if (this.log.isDebugEnabled()) {
                 String hash = block.getShortHash();
@@ -102,8 +86,5 @@
                 this.log.debug("block propagation status: [" + hash + " / " + status.name() + "]");
             }
         }
-=======
-        this.syncMgr.validateAndAddBlocks(_nodeIdHashcode, Collections.singletonList(block), true);
->>>>>>> b3bd12e0
     }
 }