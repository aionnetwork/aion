--- conflicted
+++ resolved
@@ -67,47 +67,26 @@
 
     private final IP2pMgr p2pMgr;
 
-<<<<<<< HEAD
-=======
-    private Timer timer;
-
->>>>>>> 953cf6c2
     private LinkedBlockingQueue<AionTransaction> txQueue;
 
-    private final ScheduledExecutorService ex;
+    private ScheduledExecutorService ex;
 
-<<<<<<< HEAD
-    public BroadcastTxHandler(final Logger _log, final IPendingStateInternal _pendingState, final IP2pMgr _p2pMgr) {
-=======
     private final boolean isSyncOnlyNode;
 
-    public BroadcastTxHandler(final Logger _log, final IPendingStateInternal _pendingState, final IP2pMgr _p2pMgr, final boolean enableBuffer, final boolean isSyncOnlyNode) {
->>>>>>> 953cf6c2
+    public BroadcastTxHandler(final Logger _log, final IPendingStateInternal _pendingState, final IP2pMgr _p2pMgr, final boolean isSyncOnlyNode) {
         super(Ver.V0, Ctrl.SYNC, Act.BROADCAST_TX);
         this.log = _log;
         this.pendingState = _pendingState;
         this.p2pMgr = _p2pMgr;
         this.txQueue = new LinkedBlockingQueue<>(50_000);
-<<<<<<< HEAD
-
-        this.ex = Executors.newSingleThreadScheduledExecutor();
-        this.ex.scheduleWithFixedDelay(new BufferTask(), 5000, 500, TimeUnit.MILLISECONDS);
-=======
-        this.buffer = enableBuffer;
         this.isSyncOnlyNode = isSyncOnlyNode;
 
         if(isSyncOnlyNode)
             return;
         // don't run the buffertask in sync-node mode
 
-        if (this.buffer) {
-            log.info("BufferTask buffer enable!");
-            this.timer = new Timer("TimerBC");
-            this.timer.scheduleAtFixedRate(new BufferTask(), 5000, 500);
-        } else {
-            timer = null;
-        }
->>>>>>> 953cf6c2
+        this.ex = Executors.newSingleThreadScheduledExecutor();
+        this.ex.scheduleWithFixedDelay(new BufferTask(), 5000, 500, TimeUnit.MILLISECONDS);
     }
 
     private class BufferTask implements Runnable {
@@ -203,6 +182,8 @@
     @Override
     public void shutDown() {
         log.info("BroadcastTxHandler shutdown!");
-        ex.shutdown();
+        if (ex != null) {
+            ex.shutdown();
+        }
     }
 }