/*
 * Copyright (c) 2017-2018 Aion foundation.
 *
 * This file is part of the aion network project.
 *
 * The aion network project is free software: you can redistribute it
 * and/or modify it under the terms of the GNU General Public License
 * as published by the Free Software Foundation, either version 3 of
 * the License, or any later version.
 *
 * The aion network project is distributed in the hope that it will
 * be useful, but WITHOUT ANY WARRANTY; without even the implied
 * warranty of MERCHANTABILITY or FITNESS FOR A PARTICULAR PURPOSE.
 * See the GNU General Public License for more details.
 *
 * You should have received a copy of the GNU General Public License
 * along with the aion network project source files.
 * If not, see <https://www.gnu.org/licenses/>.
 *
 * The aion network project leverages useful source code from other
 * open source projects. We greatly appreciate the effort that was
 * invested in these projects and we thank the individual contributors
 * for their work. For provenance information and contributors
 * please see <https://github.com/aionnetwork/aion/wiki/Contributors>.
 *
 * Contributors to the aion source files in decreasing order of code volume:
 * Aion foundation.
 * <ether.camp> team through the ethereumJ library.
 * Ether.Camp Inc. (US) team through Ethereum Harmony.
 * John Tromp through the Equihash solver.
 * Samuel Neves through the BLAKE2 implementation.
 * Zcash project team.
 * Bitcoinj team.
 */

package org.aion.zero.impl.sync.handler;

import org.aion.base.util.ByteArrayWrapper;
import org.aion.log.AionLoggerFactory;
import org.aion.log.LogEnum;
import org.aion.mcf.core.ImportResult;
import org.aion.mcf.valid.BlockHeaderValidator;
import org.aion.p2p.IP2pMgr;
import org.aion.zero.impl.config.CfgAion;
import org.aion.zero.impl.core.IAionBlockchain;
import org.aion.zero.impl.sync.msg.BroadcastNewBlock;
import org.aion.zero.impl.sync.msg.ResStatus;
import org.aion.zero.impl.types.AionBlock;
import org.aion.zero.types.A0BlockHeader;
import org.apache.commons.collections4.map.LRUMap;
import org.slf4j.Logger;

<<<<<<< HEAD
=======
import java.math.BigInteger;
>>>>>>> 4ab94935
import java.util.Map;
import java.util.concurrent.atomic.AtomicBoolean;

/**
 *
 * @author yao
 *
 * Handles state and actions related to block propagation
 *
 * TODO: exists as functionality of SyncMgr, need to decouple
 */
public class BlockPropagationHandler {

    public enum PropStatus {
        DROPPED, // block was invalid, drop no propagation
        PROPAGATED, // block was propagated, but was not connected
        CONNECTED, // block was ONLY connected, not propagated
        PROP_CONNECTED // block propagated and connected
    }

    /**
     * Connection to blockchain
     */
    private IAionBlockchain blockchain;

    /**
     * LRU cache map, maintains the latest cacheSize blocks seen (not counting duplicates).
     */
    private final Map<ByteArrayWrapper, Boolean> cacheMap;

    private final IP2pMgr p2pManager;

    private final BlockHeaderValidator<A0BlockHeader> blockHeaderValidator;

    private static final Logger log = AionLoggerFactory.getLogger(LogEnum.SYNC.name());

<<<<<<< HEAD
    private final boolean isSyncOnlyNode;
=======
    private static final byte[] genesis = CfgAion.inst().getGenesis().getHash();
>>>>>>> 4ab94935

    public BlockPropagationHandler(final int cacheSize,
                                   final IAionBlockchain blockchain,
                                   final IP2pMgr p2pManager,
<<<<<<< HEAD
                                   BlockHeaderValidator<A0BlockHeader> headerValidator,
                                   final boolean isSyncOnlyNode) {
        this.cacheSize = cacheSize;
=======
                                   BlockHeaderValidator<A0BlockHeader> headerValidator) {
>>>>>>> 4ab94935

        /*
         * Size of the cache maintained within the map, a lower cacheSize
         * saves space, but indicates we may "forget" about a block sooner.
         *
         * This can possibly lead to increase network traffic and unecessary
         * process (?)
         *
         * all accesses to cacheMap are guarded by instance
         */
        this.cacheMap = new LRUMap<>(cacheSize);

        // the expectation is that we will not have as many peers as we have blocks
        this.blockchain = blockchain;

        // record our own nodeId to cover corner case
        this.p2pManager = p2pManager;

        this.blockHeaderValidator = headerValidator;

        this.isSyncOnlyNode = isSyncOnlyNode;
    }

    // assumption here is that blocks propagated have unique hashes
    public void propagateNewBlock(final AionBlock block) {
        if(isSyncOnlyNode)
            return;

        if (block == null)
            return;
        ByteArrayWrapper hashWrapped = new ByteArrayWrapper(block.getHash());

        synchronized(this.cacheMap) {
            this.cacheMap.put(hashWrapped, true);
        }

        this.p2pManager.getActiveNodes().values().forEach(n -> {
            if (log.isDebugEnabled())
                log.debug("<sending-new-block=" + block.getShortHash() + " to=" + n.getIdShort() + ">");
            this.p2pManager.send(n.getIdHash(), new BroadcastNewBlock(block));
        });
    }

<<<<<<< HEAD
    public PropStatus processIncomingBlock(final int nodeId, final String _displayId, final AionBlock block) {
=======
    PropStatus processIncomingBlock(final int nodeId, final String _displayId, final AionBlock block) {

>>>>>>> 4ab94935
        if (block == null)
            return PropStatus.DROPPED;

        ByteArrayWrapper hashWrapped = new ByteArrayWrapper(block.getHash());

        if (!this.blockHeaderValidator.validate(block.getHeader(), log))
            return PropStatus.DROPPED;

        // guarantees if multiple requests of same block appears, only one goes through
        synchronized(this.cacheMap) {
            if (this.cacheMap.get(hashWrapped) != null)
                return PropStatus.DROPPED;
            // regardless if block processing is successful, place into cache
            this.cacheMap.put(hashWrapped, true);
        }

        // send
        boolean sent = send(block, nodeId);

        // process
        long t1 = System.currentTimeMillis();
        ImportResult result ;

        if (this.blockchain.skipTryToConnect(block.getNumber())) {
            result = ImportResult.NO_PARENT;
            log.info("<import-status: node = {}, hash = {}, number = {}, txs = {}, result = NOT_IN_RANGE>",
                     _displayId,
                     block.getShortHash(),
                     block.getNumber(),
                     block.getTransactionsList().size(),
                     result);
        } else {
            result = this.blockchain.tryToConnect(block);
            long t2 = System.currentTimeMillis();
            log.info("<import-status: node = {}, hash = {}, number = {}, txs = {}, result = {}, time elapsed = {} ms>",
                     _displayId,
                     block.getShortHash(),
                     block.getNumber(),
                     block.getTransactionsList().size(),
                     result,
                     t2 - t1);
        }

        // notify higher td peers in order to limit the rebroadcast on delay of res status updating
        if(result.isBest()){
            BigInteger td = blockchain.getTotalDifficulty();
            ResStatus rs = new ResStatus(
                blockchain.getBestBlock().getNumber(),
                td.toByteArray(),
                blockchain.getBestBlockHash(),
                genesis
            );

            this.p2pManager.getActiveNodes().values()
                    .stream()
                    .filter(n -> n.getIdHash() != nodeId)
                    .filter(n -> n.getTotalDifficulty().compareTo(td) >= 0)
                    .forEach(n -> {
                        log.debug("<push-status blk={} hash={} to-node={} dd={} import-result={}>",
                            block.getNumber(),
                            block.getShortHash(),
                            n.getIdShort(),
                            td.longValue() -  n.getTotalDifficulty().longValue(),
                            result.name()
                        );
                        this.p2pManager.send(n.getIdHash(), rs);
                    });
        }

        // process resulting state
        if (sent && result.isSuccessful())
            return PropStatus.PROP_CONNECTED;

        if (result.isSuccessful())
            return PropStatus.CONNECTED;

        if (sent)
            return PropStatus.PROPAGATED;

        // should never reach here, but just in case
        return PropStatus.DROPPED;
    }

    private boolean send(AionBlock block, int nodeId) {
        if(isSyncOnlyNode)
            return true;

        // current proposal is to send to all peers with lower blockNumbers
        AtomicBoolean sent = new AtomicBoolean();
        this.p2pManager.getActiveNodes().values()
                .stream()
                .filter(n -> n.getIdHash() != nodeId)
                // peer is within 5 blocks of the block we're about to send
                .filter(n -> {
                    long delta = block.getNumber() - n.getBestBlockNumber();
                    return (delta >= 0 && delta <= 100) || (n.getBestBlockNumber() == 0);
                })
                .forEach(n -> {
                    if (log.isDebugEnabled())
                        log.debug("<sending-new-block hash=" + block.getShortHash() + " to-node=" + n.getIdShort() + ">");
                    this.p2pManager.send(n.getIdHash(), new BroadcastNewBlock(block));
                    sent.getAndSet(true);
                });
        return sent.get();
    }
}<|MERGE_RESOLUTION|>--- conflicted
+++ resolved
@@ -50,10 +50,7 @@
 import org.apache.commons.collections4.map.LRUMap;
 import org.slf4j.Logger;
 
-<<<<<<< HEAD
-=======
 import java.math.BigInteger;
->>>>>>> 4ab94935
 import java.util.Map;
 import java.util.concurrent.atomic.AtomicBoolean;
 
@@ -90,23 +87,16 @@
 
     private static final Logger log = AionLoggerFactory.getLogger(LogEnum.SYNC.name());
 
-<<<<<<< HEAD
     private final boolean isSyncOnlyNode;
-=======
+
     private static final byte[] genesis = CfgAion.inst().getGenesis().getHash();
->>>>>>> 4ab94935
+
 
     public BlockPropagationHandler(final int cacheSize,
                                    final IAionBlockchain blockchain,
                                    final IP2pMgr p2pManager,
-<<<<<<< HEAD
                                    BlockHeaderValidator<A0BlockHeader> headerValidator,
                                    final boolean isSyncOnlyNode) {
-        this.cacheSize = cacheSize;
-=======
-                                   BlockHeaderValidator<A0BlockHeader> headerValidator) {
->>>>>>> 4ab94935
-
         /*
          * Size of the cache maintained within the map, a lower cacheSize
          * saves space, but indicates we may "forget" about a block sooner.
@@ -131,9 +121,6 @@
 
     // assumption here is that blocks propagated have unique hashes
     public void propagateNewBlock(final AionBlock block) {
-        if(isSyncOnlyNode)
-            return;
-
         if (block == null)
             return;
         ByteArrayWrapper hashWrapped = new ByteArrayWrapper(block.getHash());
@@ -149,12 +136,7 @@
         });
     }
 
-<<<<<<< HEAD
     public PropStatus processIncomingBlock(final int nodeId, final String _displayId, final AionBlock block) {
-=======
-    PropStatus processIncomingBlock(final int nodeId, final String _displayId, final AionBlock block) {
-
->>>>>>> 4ab94935
         if (block == null)
             return PropStatus.DROPPED;
 
