--- conflicted
+++ resolved
@@ -46,10 +46,7 @@
 import org.aion.zero.impl.sync.msg.ResBlocksHeaders;
 import org.aion.zero.types.A0BlockHeader;
 import org.slf4j.Logger;
-
 import java.util.List;
-
-//import org.apache.commons.collections4.map.LRUMap;
 
 /**
  *
@@ -67,15 +64,9 @@
 
     private final IP2pMgr p2pMgr;
 
-<<<<<<< HEAD
-    public ReqBlocksHeadersHandler(final Logger _log, final IAionBlockchain _blockchain, final IP2pMgr _p2pMgr) {
-=======
     private final boolean isSyncOnlyNode;
 
-    //private final Map<Long, A0BlockHeader> cache = Collections.synchronizedMap(new LRUMap<>(1024));
-
     public ReqBlocksHeadersHandler(final Logger _log, final IAionBlockchain _blockchain, final IP2pMgr _p2pMgr, final boolean isSyncOnlyNode) {
->>>>>>> ec3e80b2
         super(Ver.V0, Ctrl.SYNC, Act.REQ_BLOCKS_HEADERS);
         this.log = _log;
         this.blockchain = _blockchain;
