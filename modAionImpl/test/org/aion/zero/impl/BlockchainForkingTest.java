/**
 * *****************************************************************************
 * Copyright (c) 2017-2018 Aion foundation.
 *
 * This file is part of the aion network project.
 *
 * The aion network project is free software: you can redistribute it and/or modify it under the
 * terms of the GNU General Public License as published by the Free Software Foundation, either
 * version 3 of the License, or any later version.
 *
 * The aion network project is distributed in the hope that it will be useful, but WITHOUT ANY
 * WARRANTY; without even the implied warranty of MERCHANTABILITY or FITNESS FOR A PARTICULAR
 * PURPOSE. See the GNU General Public License for more details.
 *
 * You should have received a copy of the GNU General Public License along with the aion network
 * project source files. If not, see <https://www.gnu.org/licenses/>.
 *
 * The aion network project leverages useful source code from other open source projects. We
 * greatly appreciate the effort that was invested in these projects and we thank the individual
 * contributors for their work. For provenance information and contributors please see
 * <https://github.com/aionnetwork/aion/wiki/Contributors>.
 *
 * Contributors to the aion source files in decreasing order of code volume:
 * Aion foundation.
 * <ether.camp> team through the ethereumJ library.
 * Ether.Camp Inc.
 * (US) team through Ethereum Harmony.
 * John Tromp through the Equihash solver.
 * Samuel Neves through the BLAKE2 implementation.
 * Zcash project team.
 * Bitcoinj team.
 * ****************************************************************************
 */
package org.aion.zero.impl;

import static com.google.common.truth.Truth.assertThat;

import java.math.BigInteger;
import java.util.Collections;
import java.util.List;
import org.aion.base.util.BIUtil;
import org.aion.base.util.ByteArrayWrapper;
import org.aion.crypto.ECKey;
import org.aion.mcf.core.ImportResult;
import org.aion.zero.impl.blockchain.ChainConfiguration;
import org.aion.zero.impl.types.AionBlock;
import org.junit.Test;

<<<<<<< HEAD
=======
import java.math.BigInteger;
import java.util.Collections;
import java.util.List;

import static com.google.common.truth.Truth.assertThat;

>>>>>>> 1e5880b7
public class BlockchainForkingTest {

    /*-
     * Tests the case where multiple threads submit a single block (content) but
     * with different mining nonces and solutions. In this case our rules dictate
     * that all subsequent blocks are considered invalid.
     *
     *          (common ancestor)
     *          /               \
     *         /                 \
     *        /                   \
     *       (a)o                 (b)x
     *
     * Given:
     * a.td == b.td
     */
    @Test
    public void testSameBlockDifferentNonceAndSolutionSimple() {
        StandaloneBlockchain.Builder builder = new StandaloneBlockchain.Builder();
        StandaloneBlockchain.Bundle b = builder.withValidatorConfiguration("simple").build();

        StandaloneBlockchain bc = b.bc;
        AionBlock block = bc.createNewBlock(bc.getBestBlock(), Collections.emptyList(), true);
        AionBlock sameBlock = new AionBlock(block.getEncoded());

        ImportResult firstRes = bc.tryToConnect(block);

        // check that the returned block is the first block
        assertThat(bc.getBestBlock() == block).isTrue();

        ImportResult secondRes = bc.tryToConnect(sameBlock);

        // the second block should get rejected, so check that the reference still refers
        // to the first block (we dont change the published reference)
        assertThat(bc.getBestBlock() == block).isTrue();

        assertThat(firstRes).isEqualTo(ImportResult.IMPORTED_BEST);
        assertThat(secondRes).isEqualTo(ImportResult.EXIST);
    }

    /*-
     * Test the general forking case, where an incoming block (b) has a greater total
     * difficulty than our current block. In this scenario, we should switch to
     * the branch (sub-tree) that has (b) at its tip.
     *
     * This is the simplest case, where the distance between (a) (our current head) and
     * (b) is 2. This implies that the common ancestor is directly adjacent to both blocks.
     *
     *          (common ancestor)
     *          /               \
     *         /                 \
     *        /                   \
     *       (a)x(low td)           (b)o(higher td)
     *
     * In this simple case:
     * b.td > a.td
     * a_worldState === b_worldState
     *
     */
    @Test
    public void testInvalidFirstBlockDifficulty() {
        StandaloneBlockchain.Builder builder = new StandaloneBlockchain.Builder();
        StandaloneBlockchain.Bundle b = builder.withValidatorConfiguration("simple").build();

        StandaloneBlockchain bc = b.bc;
        AionBlock bestBlock = bc.getBestBlock();
        AionBlock standardBlock =
                bc.createNewBlock(bc.getBestBlock(), Collections.emptyList(), true);

        ChainConfiguration cc = new ChainConfiguration();
        AionBlock higherDifficultyBlock = new AionBlock(standardBlock);
        higherDifficultyBlock.getHeader().setTimestamp(bestBlock.getTimestamp() + 1);

        BigInteger difficulty =
                cc.getDifficultyCalculator()
                        .calculateDifficulty(
                                higherDifficultyBlock.getHeader(), bestBlock.getHeader());

        assertThat(difficulty).isGreaterThan(standardBlock.getDifficultyBI());
        higherDifficultyBlock.getHeader().setDifficulty(difficulty.toByteArray());

<<<<<<< HEAD
        System.out.println(
                "before any processing: " + new ByteArrayWrapper(bc.getRepository().getRoot()));
        System.out.println(
                "trie: " + ((AionRepositoryImpl) bc.getRepository()).getWorldState().getTrieDump());
=======
        System.out.println("before any processing: " + new ByteArrayWrapper(bc.getRepository().getRoot()));
        System.out.println("trie: " + bc.getRepository().getWorldState().getTrieDump());
>>>>>>> 1e5880b7

        ImportResult result = bc.tryToConnect(standardBlock);
        assertThat(result).isEqualTo(ImportResult.IMPORTED_BEST);

        // assert that the block we just inserted (best) is the instance that is returned
        assertThat(bc.getBestBlock() == standardBlock).isTrue();

        System.out.println(new ByteArrayWrapper(bc.getRepository().getRoot()));

        ImportResult higherDifficultyResult = bc.tryToConnect(higherDifficultyBlock);

        /**
         * With our updates to difficulty verification and calculation, this block is now invalid
         */
        assertThat(higherDifficultyResult).isEqualTo(ImportResult.INVALID_BLOCK);
        assertThat(bc.getBestBlockHash()).isEqualTo(standardBlock.getHash());

        // the object reference here is intentional
        assertThat(bc.getBestBlock() == standardBlock).isTrue();

        // check for correct state rollback
        assertThat(bc.getRepository().getRoot()).isEqualTo(standardBlock.getStateRoot());
        assertThat(bc.getTotalDifficulty())
                .isEqualTo(bc.getRepository().getBlockStore().getTotalDifficultyForHash(standardBlock.getHash()));

    }

    /*-
     *
     * Recall previous forking logic worked as follows:
     *
     *          [ parent block ]
     *          /              \
     *         /                \
     *        /                  \
     *  [block_1]              [block_2]
     *  TD=101                 TD=102
     *
     * Where if block_1 had a greater timestamp (and thus lower TD) than
     * block_2, then block_2 would be accepted as the best block for
     * that particular level (until later re-orgs prove this to be untrue)
     *
     * With our changes to difficulty calculations, difficulty is calculated
     * with respect to the two previous blocks (parent, grandParent) blocks
     * in the sequence.
     *
     * This leads to the following:
     *
     *          [ parent block - 1] TD = 50
     *                  |
     *                  |
     *          [ parent block ] D = 50
     *          /              \
     *         /                \
     *        /                  \
     *    [block_1]            [block_2]
     *    TD=100               TD=100
     *
     * Where both blocks are guaranteed to have the same TD if they directly
     * branch off of the same parent. In fact, this guarantees us that the
     * first block coming in from the network (for a particular level) is
     * the de-facto best block for a short period of time.
     *
     * It is only when the block after comes in (for both chains) that a re-org
     * will happen on one of the chains (possibly)
     *
     *
     *             ...prev
     *   [block_1]              [block_2]
     *   T(n) = T(n-1) + 4      T(n) = T(n-1) + 20
     *       |                         |
     *       |                         |
     *       |                         |
     *   [block_1_2]            [block_1_2]
     *   TD = 160               TD = 140
     *
     * At which point a re-org should occur on most blocks. Remember that this reorg
     * is a minimum, given equal hashing power and particularily bad luck, two parties
     * could indefinitely stay on their respective chains, but the chances of this is
     * extraordinarily small.
     */
    @Test
    public void testSecondBlockHigherDifficultyFork() {
        StandaloneBlockchain.Builder builder = new StandaloneBlockchain.Builder();
        StandaloneBlockchain.Bundle bundle =
                builder.withValidatorConfiguration("simple").withDefaultAccounts().build();

        long time = System.currentTimeMillis();

        StandaloneBlockchain bc = bundle.bc;
        List<ECKey> accs = bundle.privateKeys;

        // generate three blocks, on the third block we get flexibility
        // for what difficulties can occur

        BlockContext firstBlock =
                bc.createNewBlockInternal(
                        bc.getGenesis(), Collections.emptyList(), true, time / 1000L);
        assertThat(bc.tryToConnectInternal(firstBlock.block, (time += 10)))
                .isEqualTo(ImportResult.IMPORTED_BEST);

        // now connect the second block
        BlockContext secondBlock =
                bc.createNewBlockInternal(
                        firstBlock.block, Collections.emptyList(), true, time / 1000L);
        assertThat(bc.tryToConnectInternal(secondBlock.block, time += 10))
                .isEqualTo(ImportResult.IMPORTED_BEST);

        // now on the third block, we diverge with one block having higher TD than the other
        BlockContext fasterSecondBlock =
                bc.createNewBlockInternal(
                        secondBlock.block, Collections.emptyList(), true, time / 1000L);
        AionBlock slowerSecondBlock = new AionBlock(fasterSecondBlock.block);

        slowerSecondBlock.getHeader().setTimestamp(time / 1000L + 100);

        assertThat(bc.tryToConnectInternal(fasterSecondBlock.block, time + 100))
                .isEqualTo(ImportResult.IMPORTED_BEST);
        assertThat(bc.tryToConnectInternal(slowerSecondBlock, time + 100))
                .isEqualTo(ImportResult.IMPORTED_NOT_BEST);

        // represents the amount of time we would have waited for the lower TD block to come in
        long timeDelta = 1000L;

        // loweredDifficulty = bi - bi / 1024
        BigInteger loweredDifficulty =
                BIUtil.max(
                        secondBlock
                                .block
                                .getDifficultyBI()
                                .subtract(
                                        secondBlock
                                                .block
                                                .getDifficultyBI()
                                                .divide(BigInteger.valueOf(1024L))),
                        BigInteger.valueOf(16L));
<<<<<<< HEAD
=======

        time += 100;

        BlockContext fastBlockDescendant =
                bc.createNewBlockInternal(
                        fasterSecondBlock.block, Collections.emptyList(), true, time / 1000L);
        BlockContext slowerBlockDescendant =
                bc.createNewBlockInternal(
                        slowerSecondBlock, Collections.emptyList(), true, time / 1000L + 100 + 1);
>>>>>>> 1e5880b7

        // increment by another hundred (this is supposed to be when the slower block descendant is
        // completed)
        time += 100;

<<<<<<< HEAD
        BlockContext fastBlockDescendant =
                bc.createNewBlockInternal(
                        fasterSecondBlock.block, Collections.emptyList(), true, time / 1000L);
        BlockContext slowerBlockDescendant =
                bc.createNewBlockInternal(
                        slowerSecondBlock, Collections.emptyList(), true, time / 1000L + 100 + 1);
=======
        assertThat(fastBlockDescendant.block.getDifficultyBI())
                .isGreaterThan(slowerBlockDescendant.block.getDifficultyBI());
        System.out.println(
                "faster block descendant TD: " + fastBlockDescendant.block.getDifficultyBI());
        System.out.println(
                "slower block descendant TD: " + slowerBlockDescendant.block.getDifficultyBI());

        assertThat(bc.tryToConnectInternal(slowerBlockDescendant.block, time))
                .isEqualTo(ImportResult.IMPORTED_BEST);
        assertThat(bc.tryToConnectInternal(fastBlockDescendant.block, time))
                .isEqualTo(ImportResult.IMPORTED_BEST);

        assertThat(bc.getBestBlock()).isEqualTo(fastBlockDescendant.block);
    }

    /**
     * Test fork with exception.
     */
    @Test
    public void testSecondBlockHigherDifficultyFork_wExceptionOnFasterBlockAdd() {
        StandaloneBlockchain.Builder builder = new StandaloneBlockchain.Builder();
        StandaloneBlockchain.Bundle bundle = builder.withValidatorConfiguration("simple").withDefaultAccounts().build();

        long time = System.currentTimeMillis();

        StandaloneBlockchain bc = bundle.bc;

        // generate three blocks, on the third block we get flexibility
        // for what difficulties can occur

        BlockContext firstBlock = bc
                .createNewBlockInternal(bc.getGenesis(), Collections.emptyList(), true, time / 1000L);
        assertThat(bc.tryToConnectInternal(firstBlock.block, (time += 10))).isEqualTo(ImportResult.IMPORTED_BEST);

        // now connect the second block
        BlockContext secondBlock = bc
                .createNewBlockInternal(firstBlock.block, Collections.emptyList(), true, time / 1000L);
        assertThat(bc.tryToConnectInternal(secondBlock.block, time += 10)).isEqualTo(ImportResult.IMPORTED_BEST);

        // now on the third block, we diverge with one block having higher TD than the other
        BlockContext fasterSecondBlock = bc
                .createNewBlockInternal(secondBlock.block, Collections.emptyList(), true, time / 1000L);
        AionBlock slowerSecondBlock = new AionBlock(fasterSecondBlock.block);

        slowerSecondBlock.getHeader().setTimestamp(time / 1000L + 100);

        assertThat(bc.tryToConnectInternal(fasterSecondBlock.block, time + 100)).isEqualTo(ImportResult.IMPORTED_BEST);
        assertThat(bc.tryToConnectInternal(slowerSecondBlock, time + 100)).isEqualTo(ImportResult.IMPORTED_NOT_BEST);

        time += 100;

        BlockContext fastBlockDescendant = bc
                .createNewBlockInternal(fasterSecondBlock.block, Collections.emptyList(), true, time / 1000L);
        BlockContext slowerBlockDescendant = bc
                .createNewBlockInternal(slowerSecondBlock, Collections.emptyList(), true, time / 1000L + 100 + 1);
>>>>>>> 1e5880b7

        // increment by another hundred (this is supposed to be when the slower block descendant is
        // completed)
        time += 100;

        assertThat(fastBlockDescendant.block.getDifficultyBI())
                .isGreaterThan(slowerBlockDescendant.block.getDifficultyBI());
<<<<<<< HEAD
        System.out.println(
                "faster block descendant TD: " + fastBlockDescendant.block.getDifficultyBI());
        System.out.println(
                "slower block descendant TD: " + slowerBlockDescendant.block.getDifficultyBI());

        assertThat(bc.tryToConnectInternal(slowerBlockDescendant.block, time))
                .isEqualTo(ImportResult.IMPORTED_BEST);
        assertThat(bc.tryToConnectInternal(fastBlockDescendant.block, time))
                .isEqualTo(ImportResult.IMPORTED_BEST);
=======
        System.out.println("faster block descendant TD: " + fastBlockDescendant.block.getDifficultyBI());
        System.out.println("slower block descendant TD: " + slowerBlockDescendant.block.getDifficultyBI());

        assertThat(bc.tryToConnectInternal(slowerBlockDescendant.block, time)).isEqualTo(ImportResult.IMPORTED_BEST);
>>>>>>> 1e5880b7

        // corrupt the parent for the fast block descendant
        bc.getRepository().getStateDatabase().delete(fasterSecondBlock.block.getStateRoot());
        assertThat(bc.getRepository().isValidRoot(fasterSecondBlock.block.getStateRoot())).isFalse();

        // attempt adding the fastBlockDescendant
        assertThat(bc.tryToConnectInternal(fastBlockDescendant.block, time)).isEqualTo(ImportResult.INVALID_BLOCK);

        // check for correct state rollback
        assertThat(bc.getBestBlock()).isEqualTo(slowerBlockDescendant.block);
        assertThat(bc.getRepository().getRoot()).isEqualTo(slowerBlockDescendant.block.getStateRoot());
        assertThat(bc.getTotalDifficulty()).isEqualTo(bc.getRepository().getBlockStore()
                                                              .getTotalDifficultyForHash(slowerBlockDescendant.block
                                                                                                 .getHash()));
    }

    @Test
    public void testRollbackWithAddInvalidBlock() {
        StandaloneBlockchain.Builder builder = new StandaloneBlockchain.Builder();
        StandaloneBlockchain.Bundle b = builder.withValidatorConfiguration("simple").build();

        StandaloneBlockchain bc = b.bc;
        AionBlock block = bc.createNewBlock(bc.getBestBlock(), Collections.emptyList(), true);

        assertThat(bc.tryToConnect(block)).isEqualTo(ImportResult.IMPORTED_BEST);

        // check that the returned block is the first block
        assertThat(bc.getBestBlock() == block).isTrue();

        AionBlock invalidBlock = bc.createNewBlock(bc.getBestBlock(), Collections.emptyList(), true);
        invalidBlock.getHeader().setDifficulty(BigInteger.ONE.toByteArray());

        // attempting to add invalid block
        assertThat(bc.tryToConnect(invalidBlock)).isEqualTo(ImportResult.INVALID_BLOCK);

        // check for correct state rollback
        assertThat(bc.getBestBlock()).isEqualTo(block);
        assertThat(bc.getRepository().getRoot()).isEqualTo(block.getStateRoot());
        assertThat(bc.getTotalDifficulty())
                .isEqualTo(bc.getRepository().getBlockStore().getTotalDifficultyForHash(block.getHash()));
    }
}<|MERGE_RESOLUTION|>--- conflicted
+++ resolved
@@ -46,15 +46,12 @@
 import org.aion.zero.impl.types.AionBlock;
 import org.junit.Test;
 
-<<<<<<< HEAD
-=======
 import java.math.BigInteger;
 import java.util.Collections;
 import java.util.List;
 
 import static com.google.common.truth.Truth.assertThat;
 
->>>>>>> 1e5880b7
 public class BlockchainForkingTest {
 
     /*-
@@ -136,15 +133,8 @@
         assertThat(difficulty).isGreaterThan(standardBlock.getDifficultyBI());
         higherDifficultyBlock.getHeader().setDifficulty(difficulty.toByteArray());
 
-<<<<<<< HEAD
-        System.out.println(
-                "before any processing: " + new ByteArrayWrapper(bc.getRepository().getRoot()));
-        System.out.println(
-                "trie: " + ((AionRepositoryImpl) bc.getRepository()).getWorldState().getTrieDump());
-=======
         System.out.println("before any processing: " + new ByteArrayWrapper(bc.getRepository().getRoot()));
         System.out.println("trie: " + bc.getRepository().getWorldState().getTrieDump());
->>>>>>> 1e5880b7
 
         ImportResult result = bc.tryToConnect(standardBlock);
         assertThat(result).isEqualTo(ImportResult.IMPORTED_BEST);
@@ -281,8 +271,6 @@
                                                 .getDifficultyBI()
                                                 .divide(BigInteger.valueOf(1024L))),
                         BigInteger.valueOf(16L));
-<<<<<<< HEAD
-=======
 
         time += 100;
 
@@ -292,20 +280,11 @@
         BlockContext slowerBlockDescendant =
                 bc.createNewBlockInternal(
                         slowerSecondBlock, Collections.emptyList(), true, time / 1000L + 100 + 1);
->>>>>>> 1e5880b7
 
         // increment by another hundred (this is supposed to be when the slower block descendant is
         // completed)
         time += 100;
 
-<<<<<<< HEAD
-        BlockContext fastBlockDescendant =
-                bc.createNewBlockInternal(
-                        fasterSecondBlock.block, Collections.emptyList(), true, time / 1000L);
-        BlockContext slowerBlockDescendant =
-                bc.createNewBlockInternal(
-                        slowerSecondBlock, Collections.emptyList(), true, time / 1000L + 100 + 1);
-=======
         assertThat(fastBlockDescendant.block.getDifficultyBI())
                 .isGreaterThan(slowerBlockDescendant.block.getDifficultyBI());
         System.out.println(
@@ -361,30 +340,16 @@
                 .createNewBlockInternal(fasterSecondBlock.block, Collections.emptyList(), true, time / 1000L);
         BlockContext slowerBlockDescendant = bc
                 .createNewBlockInternal(slowerSecondBlock, Collections.emptyList(), true, time / 1000L + 100 + 1);
->>>>>>> 1e5880b7
-
-        // increment by another hundred (this is supposed to be when the slower block descendant is
-        // completed)
+
+        // increment by another hundred (this is supposed to be when the slower block descendant is completed)
         time += 100;
 
         assertThat(fastBlockDescendant.block.getDifficultyBI())
                 .isGreaterThan(slowerBlockDescendant.block.getDifficultyBI());
-<<<<<<< HEAD
-        System.out.println(
-                "faster block descendant TD: " + fastBlockDescendant.block.getDifficultyBI());
-        System.out.println(
-                "slower block descendant TD: " + slowerBlockDescendant.block.getDifficultyBI());
-
-        assertThat(bc.tryToConnectInternal(slowerBlockDescendant.block, time))
-                .isEqualTo(ImportResult.IMPORTED_BEST);
-        assertThat(bc.tryToConnectInternal(fastBlockDescendant.block, time))
-                .isEqualTo(ImportResult.IMPORTED_BEST);
-=======
         System.out.println("faster block descendant TD: " + fastBlockDescendant.block.getDifficultyBI());
         System.out.println("slower block descendant TD: " + slowerBlockDescendant.block.getDifficultyBI());
 
         assertThat(bc.tryToConnectInternal(slowerBlockDescendant.block, time)).isEqualTo(ImportResult.IMPORTED_BEST);
->>>>>>> 1e5880b7
 
         // corrupt the parent for the fast block descendant
         bc.getRepository().getStateDatabase().delete(fasterSecondBlock.block.getStateRoot());
