/**
 * *****************************************************************************
 * Copyright (c) 2017-2018 Aion foundation.
 *
 * This file is part of the aion network project.
 *
 * The aion network project is free software: you can redistribute it and/or modify it under the
 * terms of the GNU General Public License as published by the Free Software Foundation, either
 * version 3 of the License, or any later version.
 *
 * The aion network project is distributed in the hope that it will be useful, but WITHOUT ANY
 * WARRANTY; without even the implied warranty of MERCHANTABILITY or FITNESS FOR A PARTICULAR
 * PURPOSE. See the GNU General Public License for more details.
 *
 * You should have received a copy of the GNU General Public License along with the aion network
 * project source files. If not, see <https://www.gnu.org/licenses/>.
 *
 * The aion network project leverages useful source code from other open source projects. We
 * greatly appreciate the effort that was invested in these projects and we thank the individual
 * contributors for their work. For provenance information and contributors please see
 * <https://github.com/aionnetwork/aion/wiki/Contributors>.
 *
 * Contributors to the aion source files in decreasing order of code volume:
 * Aion foundation.
 * <ether.camp> team through the ethereumJ library.
 * Ether.Camp Inc.
 * (US) team through Ethereum Harmony.
 * John Tromp through the Equihash solver.
 * Samuel Neves through the BLAKE2 implementation.
 * Zcash project team.
 * Bitcoinj team.
 * ****************************************************************************
 */
package org.aion.zero.impl;

import static com.google.common.truth.Truth.assertThat;

import java.math.BigInteger;
import java.util.Collections;
import java.util.List;
import org.aion.base.util.BIUtil;
import org.aion.base.util.ByteArrayWrapper;
import org.aion.crypto.ECKey;
import org.aion.mcf.core.ImportResult;
import org.aion.zero.impl.blockchain.ChainConfiguration;
import org.aion.zero.impl.types.AionBlock;
import org.junit.Test;

<<<<<<< HEAD
=======
import java.math.BigInteger;
import java.util.Collections;
import java.util.List;

import static com.google.common.truth.Truth.assertThat;

>>>>>>> b27ef114
public class BlockchainForkingTest {

    /*-
     * Tests the case where multiple threads submit a single block (content) but
     * with different mining nonces and solutions. In this case our rules dictate
     * that all subsequent blocks are considered invalid.
     *
     *          (common ancestor)
     *          /               \
     *         /                 \
     *        /                   \
     *       (a)o                 (b)x
     *
     * Given:
     * a.td == b.td
     */
    @Test
    public void testSameBlockDifferentNonceAndSolutionSimple() {
        StandaloneBlockchain.Builder builder = new StandaloneBlockchain.Builder();
        StandaloneBlockchain.Bundle b = builder.withValidatorConfiguration("simple").build();

        StandaloneBlockchain bc = b.bc;
        AionBlock block = bc.createNewBlock(bc.getBestBlock(), Collections.emptyList(), true);
        AionBlock sameBlock = new AionBlock(block.getEncoded());

        ImportResult firstRes = bc.tryToConnect(block);

        // check that the returned block is the first block
        assertThat(bc.getBestBlock() == block).isTrue();

        ImportResult secondRes = bc.tryToConnect(sameBlock);

        // the second block should get rejected, so check that the reference still refers
        // to the first block (we dont change the published reference)
        assertThat(bc.getBestBlock() == block).isTrue();

        assertThat(firstRes).isEqualTo(ImportResult.IMPORTED_BEST);
        assertThat(secondRes).isEqualTo(ImportResult.EXIST);
    }

    /*-
     * Test the general forking case, where an incoming block (b) has a greater total
     * difficulty than our current block. In this scenario, we should switch to
     * the branch (sub-tree) that has (b) at its tip.
     *
     * This is the simplest case, where the distance between (a) (our current head) and
     * (b) is 2. This implies that the common ancestor is directly adjacent to both blocks.
     *
     *          (common ancestor)
     *          /               \
     *         /                 \
     *        /                   \
     *       (a)x(low td)           (b)o(higher td)
     *
     * In this simple case:
     * b.td > a.td
     * a_worldState === b_worldState
     *
     */
    @Test
    public void testInvalidFirstBlockDifficulty() {
        StandaloneBlockchain.Builder builder = new StandaloneBlockchain.Builder();
        StandaloneBlockchain.Bundle b = builder.withValidatorConfiguration("simple").build();

        StandaloneBlockchain bc = b.bc;
        AionBlock bestBlock = bc.getBestBlock();
        AionBlock standardBlock =
                bc.createNewBlock(bc.getBestBlock(), Collections.emptyList(), true);

        ChainConfiguration cc = new ChainConfiguration();
        AionBlock higherDifficultyBlock = new AionBlock(standardBlock);
        higherDifficultyBlock.getHeader().setTimestamp(bestBlock.getTimestamp() + 1);

        BigInteger difficulty =
                cc.getDifficultyCalculator()
                        .calculateDifficulty(
                                higherDifficultyBlock.getHeader(), bestBlock.getHeader());

        assertThat(difficulty).isGreaterThan(standardBlock.getDifficultyBI());
        higherDifficultyBlock.getHeader().setDifficulty(difficulty.toByteArray());

<<<<<<< HEAD
        System.out.println(
                "before any processing: " + new ByteArrayWrapper(bc.getRepository().getRoot()));
        System.out.println(
                "trie: " + ((AionRepositoryImpl) bc.getRepository()).getWorldState().getTrieDump());
=======
        System.out.println("before any processing: " + new ByteArrayWrapper(bc.getRepository().getRoot()));
        System.out.println("trie: " + bc.getRepository().getWorldState().getTrieDump());
>>>>>>> b27ef114

        ImportResult result = bc.tryToConnect(standardBlock);
        assertThat(result).isEqualTo(ImportResult.IMPORTED_BEST);

        // assert that the block we just inserted (best) is the instance that is returned
        assertThat(bc.getBestBlock() == standardBlock).isTrue();

        System.out.println(new ByteArrayWrapper(bc.getRepository().getRoot()));

        ImportResult higherDifficultyResult = bc.tryToConnect(higherDifficultyBlock);

        /**
         * With our updates to difficulty verification and calculation, this block is now invalid
         */
        assertThat(higherDifficultyResult).isEqualTo(ImportResult.INVALID_BLOCK);
        assertThat(bc.getBestBlockHash()).isEqualTo(standardBlock.getHash());

        // the object reference here is intentional
        assertThat(bc.getBestBlock() == standardBlock).isTrue();

        // check for correct state rollback
        assertThat(bc.getRepository().getRoot()).isEqualTo(standardBlock.getStateRoot());
        assertThat(bc.getTotalDifficulty())
                .isEqualTo(bc.getRepository().getBlockStore().getTotalDifficultyForHash(standardBlock.getHash()));

    }

    /*-
     *
     * Recall previous forking logic worked as follows:
     *
     *          [ parent block ]
     *          /              \
     *         /                \
     *        /                  \
     *  [block_1]              [block_2]
     *  TD=101                 TD=102
     *
     * Where if block_1 had a greater timestamp (and thus lower TD) than
     * block_2, then block_2 would be accepted as the best block for
     * that particular level (until later re-orgs prove this to be untrue)
     *
     * With our changes to difficulty calculations, difficulty is calculated
     * with respect to the two previous blocks (parent, grandParent) blocks
     * in the sequence.
     *
     * This leads to the following:
     *
     *          [ parent block - 1] TD = 50
     *                  |
     *                  |
     *          [ parent block ] D = 50
     *          /              \
     *         /                \
     *        /                  \
     *    [block_1]            [block_2]
     *    TD=100               TD=100
     *
     * Where both blocks are guaranteed to have the same TD if they directly
     * branch off of the same parent. In fact, this guarantees us that the
     * first block coming in from the network (for a particular level) is
     * the de-facto best block for a short period of time.
     *
     * It is only when the block after comes in (for both chains) that a re-org
     * will happen on one of the chains (possibly)
     *
     *
     *             ...prev
     *   [block_1]              [block_2]
     *   T(n) = T(n-1) + 4      T(n) = T(n-1) + 20
     *       |                         |
     *       |                         |
     *       |                         |
     *   [block_1_2]            [block_1_2]
     *   TD = 160               TD = 140
     *
     * At which point a re-org should occur on most blocks. Remember that this reorg
     * is a minimum, given equal hashing power and particularily bad luck, two parties
     * could indefinitely stay on their respective chains, but the chances of this is
     * extraordinarily small.
     */
    @Test
    public void testSecondBlockHigherDifficultyFork() {
        StandaloneBlockchain.Builder builder = new StandaloneBlockchain.Builder();
        StandaloneBlockchain.Bundle bundle =
                builder.withValidatorConfiguration("simple").withDefaultAccounts().build();

        long time = System.currentTimeMillis();

        StandaloneBlockchain bc = bundle.bc;
        List<ECKey> accs = bundle.privateKeys;

        // generate three blocks, on the third block we get flexibility
        // for what difficulties can occur

        BlockContext firstBlock =
                bc.createNewBlockInternal(
                        bc.getGenesis(), Collections.emptyList(), true, time / 1000L);
        assertThat(bc.tryToConnectInternal(firstBlock.block, (time += 10)))
                .isEqualTo(ImportResult.IMPORTED_BEST);

        // now connect the second block
        BlockContext secondBlock =
                bc.createNewBlockInternal(
                        firstBlock.block, Collections.emptyList(), true, time / 1000L);
        assertThat(bc.tryToConnectInternal(secondBlock.block, time += 10))
                .isEqualTo(ImportResult.IMPORTED_BEST);

        // now on the third block, we diverge with one block having higher TD than the other
        BlockContext fasterSecondBlock =
                bc.createNewBlockInternal(
                        secondBlock.block, Collections.emptyList(), true, time / 1000L);
        AionBlock slowerSecondBlock = new AionBlock(fasterSecondBlock.block);

        slowerSecondBlock.getHeader().setTimestamp(time / 1000L + 100);

        assertThat(bc.tryToConnectInternal(fasterSecondBlock.block, time + 100))
                .isEqualTo(ImportResult.IMPORTED_BEST);
        assertThat(bc.tryToConnectInternal(slowerSecondBlock, time + 100))
                .isEqualTo(ImportResult.IMPORTED_NOT_BEST);

        // represents the amount of time we would have waited for the lower TD block to come in
        long timeDelta = 1000L;

        // loweredDifficulty = bi - bi / 1024
        BigInteger loweredDifficulty =
                BIUtil.max(
                        secondBlock
                                .block
                                .getDifficultyBI()
                                .subtract(
                                        secondBlock
                                                .block
                                                .getDifficultyBI()
                                                .divide(BigInteger.valueOf(1024L))),
                        BigInteger.valueOf(16L));

        time += 100;

        BlockContext fastBlockDescendant =
                bc.createNewBlockInternal(
                        fasterSecondBlock.block, Collections.emptyList(), true, time / 1000L);
        BlockContext slowerBlockDescendant =
                bc.createNewBlockInternal(
                        slowerSecondBlock, Collections.emptyList(), true, time / 1000L + 100 + 1);

        // increment by another hundred (this is supposed to be when the slower block descendant is
        // completed)
        time += 100;

        assertThat(fastBlockDescendant.block.getDifficultyBI())
                .isGreaterThan(slowerBlockDescendant.block.getDifficultyBI());
        System.out.println(
                "faster block descendant TD: " + fastBlockDescendant.block.getDifficultyBI());
        System.out.println(
                "slower block descendant TD: " + slowerBlockDescendant.block.getDifficultyBI());

        assertThat(bc.tryToConnectInternal(slowerBlockDescendant.block, time))
                .isEqualTo(ImportResult.IMPORTED_BEST);
        assertThat(bc.tryToConnectInternal(fastBlockDescendant.block, time))
                .isEqualTo(ImportResult.IMPORTED_BEST);

        assertThat(bc.getBestBlock()).isEqualTo(fastBlockDescendant.block);
    }

    /**
     * Test fork with exception.
     */
    @Test
    public void testSecondBlockHigherDifficultyFork_wExceptionOnFasterBlockAdd() {
        StandaloneBlockchain.Builder builder = new StandaloneBlockchain.Builder();
        StandaloneBlockchain.Bundle bundle = builder.withValidatorConfiguration("simple").withDefaultAccounts().build();

        long time = System.currentTimeMillis();

        StandaloneBlockchain bc = bundle.bc;

        // generate three blocks, on the third block we get flexibility
        // for what difficulties can occur

        BlockContext firstBlock = bc
                .createNewBlockInternal(bc.getGenesis(), Collections.emptyList(), true, time / 1000L);
        assertThat(bc.tryToConnectInternal(firstBlock.block, (time += 10))).isEqualTo(ImportResult.IMPORTED_BEST);

        // now connect the second block
        BlockContext secondBlock = bc
                .createNewBlockInternal(firstBlock.block, Collections.emptyList(), true, time / 1000L);
        assertThat(bc.tryToConnectInternal(secondBlock.block, time += 10)).isEqualTo(ImportResult.IMPORTED_BEST);

        // now on the third block, we diverge with one block having higher TD than the other
        BlockContext fasterSecondBlock = bc
                .createNewBlockInternal(secondBlock.block, Collections.emptyList(), true, time / 1000L);
        AionBlock slowerSecondBlock = new AionBlock(fasterSecondBlock.block);

        slowerSecondBlock.getHeader().setTimestamp(time / 1000L + 100);

        assertThat(bc.tryToConnectInternal(fasterSecondBlock.block, time + 100)).isEqualTo(ImportResult.IMPORTED_BEST);
        assertThat(bc.tryToConnectInternal(slowerSecondBlock, time + 100)).isEqualTo(ImportResult.IMPORTED_NOT_BEST);

        time += 100;

        BlockContext fastBlockDescendant = bc
                .createNewBlockInternal(fasterSecondBlock.block, Collections.emptyList(), true, time / 1000L);
        BlockContext slowerBlockDescendant = bc
                .createNewBlockInternal(slowerSecondBlock, Collections.emptyList(), true, time / 1000L + 100 + 1);

        // increment by another hundred (this is supposed to be when the slower block descendant is completed)
        time += 100;

        assertThat(fastBlockDescendant.block.getDifficultyBI())
                .isGreaterThan(slowerBlockDescendant.block.getDifficultyBI());
        System.out.println("faster block descendant TD: " + fastBlockDescendant.block.getDifficultyBI());
        System.out.println("slower block descendant TD: " + slowerBlockDescendant.block.getDifficultyBI());

        assertThat(bc.tryToConnectInternal(slowerBlockDescendant.block, time)).isEqualTo(ImportResult.IMPORTED_BEST);

        // corrupt the parent for the fast block descendant
        bc.getRepository().getStateDatabase().delete(fasterSecondBlock.block.getStateRoot());
        assertThat(bc.getRepository().isValidRoot(fasterSecondBlock.block.getStateRoot())).isFalse();

        // attempt adding the fastBlockDescendant
        assertThat(bc.tryToConnectInternal(fastBlockDescendant.block, time)).isEqualTo(ImportResult.INVALID_BLOCK);

        // check for correct state rollback
        assertThat(bc.getBestBlock()).isEqualTo(slowerBlockDescendant.block);
        assertThat(bc.getRepository().getRoot()).isEqualTo(slowerBlockDescendant.block.getStateRoot());
        assertThat(bc.getTotalDifficulty()).isEqualTo(bc.getRepository().getBlockStore()
                                                              .getTotalDifficultyForHash(slowerBlockDescendant.block
                                                                                                 .getHash()));
    }

    @Test
    public void testRollbackWithAddInvalidBlock() {
        StandaloneBlockchain.Builder builder = new StandaloneBlockchain.Builder();
        StandaloneBlockchain.Bundle b = builder.withValidatorConfiguration("simple").build();

        StandaloneBlockchain bc = b.bc;
        AionBlock block = bc.createNewBlock(bc.getBestBlock(), Collections.emptyList(), true);

        assertThat(bc.tryToConnect(block)).isEqualTo(ImportResult.IMPORTED_BEST);

        // check that the returned block is the first block
        assertThat(bc.getBestBlock() == block).isTrue();

        AionBlock invalidBlock = bc.createNewBlock(bc.getBestBlock(), Collections.emptyList(), true);
        invalidBlock.getHeader().setDifficulty(BigInteger.ONE.toByteArray());

        // attempting to add invalid block
        assertThat(bc.tryToConnect(invalidBlock)).isEqualTo(ImportResult.INVALID_BLOCK);

        // check for correct state rollback
        assertThat(bc.getBestBlock()).isEqualTo(block);
        assertThat(bc.getRepository().getRoot()).isEqualTo(block.getStateRoot());
        assertThat(bc.getTotalDifficulty())
                .isEqualTo(bc.getRepository().getBlockStore().getTotalDifficultyForHash(block.getHash()));
    }
}<|MERGE_RESOLUTION|>--- conflicted
+++ resolved
@@ -46,15 +46,12 @@
 import org.aion.zero.impl.types.AionBlock;
 import org.junit.Test;
 
-<<<<<<< HEAD
-=======
 import java.math.BigInteger;
 import java.util.Collections;
 import java.util.List;
 
 import static com.google.common.truth.Truth.assertThat;
 
->>>>>>> b27ef114
 public class BlockchainForkingTest {
 
     /*-
@@ -136,15 +133,8 @@
         assertThat(difficulty).isGreaterThan(standardBlock.getDifficultyBI());
         higherDifficultyBlock.getHeader().setDifficulty(difficulty.toByteArray());
 
-<<<<<<< HEAD
-        System.out.println(
-                "before any processing: " + new ByteArrayWrapper(bc.getRepository().getRoot()));
-        System.out.println(
-                "trie: " + ((AionRepositoryImpl) bc.getRepository()).getWorldState().getTrieDump());
-=======
         System.out.println("before any processing: " + new ByteArrayWrapper(bc.getRepository().getRoot()));
         System.out.println("trie: " + bc.getRepository().getWorldState().getTrieDump());
->>>>>>> b27ef114
 
         ImportResult result = bc.tryToConnect(standardBlock);
         assertThat(result).isEqualTo(ImportResult.IMPORTED_BEST);
