--- conflicted
+++ resolved
@@ -97,17 +97,10 @@
         }
 
         @Override
-<<<<<<< HEAD
-        public void shutdown() {}
-
-        @Override
-        public void run() {}
-=======
         public void shutdown() { }
 
         @Override
         public void run() { }
->>>>>>> 93705876
 
         @Override
         public List<Short> versions() {
@@ -120,17 +113,10 @@
         }
 
         @Override
-<<<<<<< HEAD
-        public void errCheck(int nodeIdHashcode, String _displayId) {}
-
-        @Override
-        public void register(List<Handler> _hs) {}
-=======
         public void errCheck(int nodeIdHashcode, String _displayId) { }
 
         @Override
         public void register(List<Handler> _hs) { }
->>>>>>> 93705876
 
         @Override
         public INode getRandom() {
@@ -138,11 +124,7 @@
         }
 
         @Override
-<<<<<<< HEAD
-        public void send(int _id, String s, Msg _msg) {}
-=======
         public void send(int _id, Msg _msg) { }
->>>>>>> 93705876
 
         @Override
         public boolean isShowLog() {
@@ -150,16 +132,7 @@
         }
 
         @Override
-<<<<<<< HEAD
-        public void closeSocket(SocketChannel _sc, String _reason) {}
-
-        @Override
-        public int getSelfIdHash() {
-            return 0;
-        }
-=======
         public void closeSocket(final SocketChannel _sc, String _reason) { }
->>>>>>> 93705876
     }
 
     private static List<ECKey> generateDefaultAccounts() {
