--- conflicted
+++ resolved
@@ -24,36 +24,20 @@
     private File pidFile;
     private UnixProcessTerminator processTerminator;
     private UnixKernelProcessHealthChecker healthChecker;
-<<<<<<< HEAD
-    private ExecutorService es;
-=======
->>>>>>> d46e8ce4
 
     @Before
     public void before() {
         klc = mock(KernelLaunchConfigurator.class);
-<<<<<<< HEAD
-        ebr = mock(EventBusRegistry.class);
-        pidFile = mock(File.class);
-        healthChecker = mock(UnixKernelProcessHealthChecker.class);
-        processTerminator = mock(UnixProcessTerminator.class);
-        es = mock(ExecutorService.class);
-=======
         ebr =  mock(EventBusRegistry.class);
         pidFile = mock(File.class);
         processTerminator = mock(UnixProcessTerminator.class);
         healthChecker = mock(UnixKernelProcessHealthChecker.class);
->>>>>>> d46e8ce4
     }
 
     @Test
     public void testCapturePid() throws Exception {
         KernelLauncher unit = new KernelLauncher(
-<<<<<<< HEAD
-                CfgGuiLauncher.DEFAULT_CONFIG, klc, ebr, processTerminator, healthChecker, pidFile, es);
-=======
                 CfgGuiLauncher.DEFAULT_CONFIG, klc, ebr, processTerminator, healthChecker, pidFile);
->>>>>>> d46e8ce4
 
         String expectedPid = "1337";
         Process process = mock(Process.class);
@@ -65,11 +49,7 @@
     @Test(expected = KernelControlException.class)
     public void testCapturePidWhenInterrupted() throws Exception {
         KernelLauncher unit = new KernelLauncher(
-<<<<<<< HEAD
-                CfgGuiLauncher.DEFAULT_CONFIG, klc, ebr, processTerminator, healthChecker, pidFile, es);
-=======
                 CfgGuiLauncher.DEFAULT_CONFIG, klc, ebr, processTerminator, healthChecker, pidFile);
->>>>>>> d46e8ce4
 
         Process process = mock(Process.class);
         when(process.waitFor()).thenThrow(new InterruptedException());
@@ -79,12 +59,8 @@
     @Test(expected = KernelControlException.class)
     public void testCapturePidWhenStdoutReadError() throws Exception {
         KernelLauncher unit = new KernelLauncher(
-<<<<<<< HEAD
-                CfgGuiLauncher.DEFAULT_CONFIG, klc, ebr, processTerminator, healthChecker, pidFile, es);
-=======
                 CfgGuiLauncher.DEFAULT_CONFIG, klc, ebr, processTerminator, healthChecker, pidFile);
 
->>>>>>> d46e8ce4
         String stdout = "something_that_is_not_a_number";
         Process process = mock(Process.class);
         when(process.getInputStream()).thenReturn(new ByteArrayInputStream(stdout.getBytes()));
@@ -96,11 +72,7 @@
     public void testTryResumeWhenAlreadyHaveInstance() throws Exception {
         when(ebr.getBus(EventBusRegistry.KERNEL_BUS)).thenReturn(mock(EventBus.class));
         KernelLauncher unit = new KernelLauncher(
-<<<<<<< HEAD
-                CfgGuiLauncher.DEFAULT_CONFIG, klc, ebr, processTerminator, healthChecker, pidFile, es);
-=======
                 CfgGuiLauncher.DEFAULT_CONFIG, klc, ebr, processTerminator, healthChecker, pidFile);
->>>>>>> d46e8ce4
 
         unit.setCurrentInstance(mock(KernelInstanceId.class));
         unit.tryResume();
@@ -109,12 +81,8 @@
     @Test
     public void testTryResumeWhenPidFileNotPresent() throws Exception {
         KernelLauncher unit = new KernelLauncher(
-<<<<<<< HEAD
-                CfgGuiLauncher.DEFAULT_CONFIG, klc, ebr, processTerminator, healthChecker, pidFile, es);
-=======
                 CfgGuiLauncher.DEFAULT_CONFIG, klc, ebr, processTerminator, healthChecker, pidFile);
 
->>>>>>> d46e8ce4
         when(pidFile.exists()).thenReturn(false);
         assertThat(unit.tryResume(), is(false));
     }
@@ -124,11 +92,7 @@
         EventBus eb = mock(EventBus.class);
         when(ebr.getBus(EventBusRegistry.KERNEL_BUS)).thenReturn(eb);
         KernelLauncher unit = new KernelLauncher(
-<<<<<<< HEAD
-                CfgGuiLauncher.DEFAULT_CONFIG, klc, ebr, processTerminator, healthChecker, pidFile, es);
-=======
                 CfgGuiLauncher.DEFAULT_CONFIG, klc, ebr, processTerminator, healthChecker, pidFile);
->>>>>>> d46e8ce4
 
         unit.setCurrentInstance(mock(KernelInstanceId.class));
         verify(eb).post(ArgumentMatchers.any(KernelProcEvent.KernelLaunchedEvent.class));
@@ -140,11 +104,7 @@
         EventBus eb = mock(EventBus.class);
         when(ebr.getBus(EventBusRegistry.KERNEL_BUS)).thenReturn(eb);
         KernelLauncher unit = new KernelLauncher(
-<<<<<<< HEAD
-                CfgGuiLauncher.DEFAULT_CONFIG, klc, ebr, processTerminator, healthChecker, pidFile, es);
-=======
                 CfgGuiLauncher.DEFAULT_CONFIG, klc, ebr, processTerminator, healthChecker, pidFile);
->>>>>>> d46e8ce4
 
         unit.setCurrentInstance(null);
         verify(eb).post(ArgumentMatchers.any(KernelProcEvent.KernelTerminatedEvent.class));
@@ -154,24 +114,15 @@
     @Test(expected = IllegalArgumentException.class)
     public void testTerminateWhenNoCurrentInstance() throws Exception {
         KernelLauncher unit = new KernelLauncher(
-<<<<<<< HEAD
-                CfgGuiLauncher.DEFAULT_CONFIG, klc, ebr, processTerminator, healthChecker, pidFile, es);
-=======
                 CfgGuiLauncher.DEFAULT_CONFIG, klc, ebr, processTerminator, healthChecker, pidFile);
->>>>>>> d46e8ce4
         unit.terminate();
     }
 
     @Test
     public void testRemovePersistedPid() throws Exception {
-<<<<<<< HEAD
-        KernelLauncher unit = new KernelLauncher(
-                CfgGuiLauncher.DEFAULT_CONFIG, klc, ebr, processTerminator, healthChecker, pidFile, es);
-=======
 
         KernelLauncher unit = new KernelLauncher(
                 CfgGuiLauncher.DEFAULT_CONFIG, klc, ebr, processTerminator, healthChecker, pidFile);
->>>>>>> d46e8ce4
 
         when(pidFile.exists()).thenReturn(true);
         when(pidFile.isFile()).thenReturn(true);
