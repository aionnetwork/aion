package org.aion.precompiled.contracts.ATB;

import org.aion.base.db.IRepositoryCache;
import org.aion.base.type.Address;
import org.aion.base.util.ByteUtil;
import org.aion.base.vm.IDataWord;
import org.aion.mcf.core.AccountState;
import org.aion.mcf.db.IBlockStoreBase;
import org.aion.mcf.vm.types.DataWord;
import org.aion.precompiled.ContractExecutionResult;
import org.aion.precompiled.type.StatefulPrecompiledContract;
import org.aion.vm.ExecutionContext;
import org.aion.zero.types.AionInternalTx;

import javax.annotation.Nonnull;
import java.math.BigInteger;
import java.util.Arrays;

import static org.aion.precompiled.contracts.ATB.BridgeDeserializer.*;
import static org.aion.precompiled.contracts.ATB.BridgeUtilities.*;

public class TokenBridgeContract extends StatefulPrecompiledContract implements Transferrable {

    private static final int BUNDLE_PARAM_ACC = 0;
    private static final int BUNDLE_PARAM_VAL = 1;
    private static final int BUNDLE_PARAM_SIG = 2;

    private static final long ENERGY_CONSUME = 21000L;

    // queries

    private final ExecutionContext context;
    private final IRepositoryCache<AccountState, IDataWord, IBlockStoreBase<?, ?>> track;

    private final BridgeStorageConnector connector;
    private final BridgeController controller;
    private final Address contractAddress;

    // some useful defaults
    // TODO: add passing returns (need more though on gas consumption)

    public TokenBridgeContract(@Nonnull final ExecutionContext context,
                               @Nonnull final IRepositoryCache<AccountState, IDataWord, IBlockStoreBase<?, ?>> track,
                               @Nonnull final Address ownerAddress,
                               @Nonnull final Address contractAddress) {
        super(track);
        this.context = context;
        this.track = track;
        this.connector = new BridgeStorageConnector(this.track, contractAddress);
        this.controller = new BridgeController(this.connector, this.context.result(), contractAddress, ownerAddress);
        this.contractAddress = contractAddress;
    }

    @Override
    public ContractExecutionResult execute(@Nonnull final byte[] input, final long nrgLimit) {
        if (nrgLimit < ENERGY_CONSUME)
            return THROW;

        // as a preset, try to initialize before execution
        this.controller.initialize();

        byte[] signature = getSignature(input);
        if (signature == null)
            return THROW;

        BridgeFuncSig sig = BridgeFuncSig.getSignatureEnum(signature);
        if (sig == null)
            return THROW;

        switch(sig) {
            case SIG_CHANGE_OWNER: {
                byte[] address = parseAddressFromCall(input);
                if (address == null)
                    return fail();
                ErrCode code = this.controller.setNewOwner(this.context.caller().toBytes(), address);

                if (code != ErrCode.NO_ERROR)
                    return fail();
                return success();
            }
            case SIG_ACCEPT_OWNERSHIP: {
                ErrCode code = this.controller.acceptOwnership(this.context.caller().toBytes());
                if (code !=  ErrCode.NO_ERROR)
                    return fail();
                return success();
            }
            case SIG_RING_INITIALIZE: {
                byte[][] addressList = parseAddressList(input);

                if (addressList == null)
                    return fail();

                ErrCode code = this.controller.ringInitialize(this.context.caller().toBytes(), addressList);
                if (code != ErrCode.NO_ERROR)
                    return fail();
                return success();
            }
            case SIG_RING_ADD_MEMBER: {
                byte[] address = parseAddressFromCall(input);
                if (address == null)
                    return THROW;

                ErrCode code = this.controller.ringAddMember(this.context.caller().toBytes(), address);
                if (code != ErrCode.NO_ERROR)
                    return THROW;
                break;
            }
            case SIG_RING_REMOVE_MEMBER: {
                byte[] address = parseAddressFromCall(input);

                if (address == null)
                    return THROW;

                ErrCode code = this.controller.ringRemoveMember(this.context.caller().toBytes(), address);
                if (code != ErrCode.NO_ERROR)
                    return THROW;
                break;
            }
            case SIG_SUBMIT_BUNDLE: {
                // TODO: possible attack vector, unsecure deserialization
                byte[][][] bundleRequests = parseBundleRequest(input);

                if (bundleRequests == null)
                    return fail();

                byte[][] signatures = bundleRequests[BUNDLE_PARAM_SIG];

                // more of a sanity check
                if (bundleRequests[0].length != bundleRequests[1].length)
                    return fail();

                int bundleLen = bundleRequests[0].length;
                BridgeBundle[] bundles = new BridgeBundle[bundleLen];
                for (int i = 0; i < bundleLen; i++) {
                    bundles[i] = new BridgeBundle(
                            new BigInteger(1,bundleRequests[BUNDLE_PARAM_ACC][i]),
                            bundleRequests[BUNDLE_PARAM_VAL][i]);
                }
                BridgeController.ProcessedResults results = this.controller.
                        processBundles(this.context.caller().toBytes(), bundles, signatures);
                if (results.controllerResult != ErrCode.NO_ERROR)
                    return fail();

                // at this point we know that the execution was successful
                break;
            }
            case PURE_OWNER:
                return success(orDefaultDword(this.connector.getOwner()));
            case PURE_NEW_OWNER:
                return success(orDefaultDword(this.connector.getNewOwner()));
            case PURE_RING_LOCKED:
                return success(booleanToResultBytes(this.connector.getRingLocked()));
            case PURE_MIN_THRESH:
                return success(intToResultBytes(this.connector.getMinThresh()));
            case PURE_MEMBER_COUNT:
                return success(intToResultBytes(this.connector.getMemberCount()));
            case PURE_RING_MAP: {
                byte[] address = parseAddressFromCall(input);
                if (address == null)
                    return fail();
                return success(booleanToResultBytes(this.connector.getActiveMember(address)));
            }
            case PURE_ACTION_MAP:
                byte[] bundleHash = parseDwordFromCall(input);
                if (bundleHash == null)
                    return fail();
                return success(booleanToResultBytes(this.connector.getBundle(bundleHash)));
            default:
                return fail();
        }
        throw new RuntimeException("should never reach here");
    }

    private static ContractExecutionResult THROW =
            new ContractExecutionResult(ContractExecutionResult.ResultCode.FAILURE, 0);
    private ContractExecutionResult fail() {
        return THROW;
    }

    private ContractExecutionResult success() {
        long energyRemaining = this.context.nrgLimit() - ENERGY_CONSUME;
        return new ContractExecutionResult(ContractExecutionResult.ResultCode.SUCCESS, energyRemaining);
    }

    private ContractExecutionResult success(@Nonnull final byte[] response) {
        // should always be positive
        long energyRemaining = this.context.nrgLimit() - ENERGY_CONSUME;
        assert energyRemaining >= 0;
        return new ContractExecutionResult(ContractExecutionResult.ResultCode.SUCCESS, energyRemaining, response);
    }

    /**
<<<<<<< HEAD
     * For spitting out information about the contract itself
     * @param args
     */
    public static void main(String[] args) {
        System.out.println("TokenBridgeContract info");

        System.out.println("function signatures");

        System.out.println("event signatures");
=======
     * TODO: Need to revise result logic, pending changes
     * TODO: Need review on {@code kind} and {@code flag} input
     *
     * @param recipient account to receive the desired amount
     * @param value amount to be transferred
     * @return {@code context} about the transaction, to be used to assemble internal tx
     */
    private ExecutionContext assembleContext(@Nonnull final byte[] recipient,
                                             @Nonnull final BigInteger value) {
        return new ExecutionContext(
                this.context.transactionHash(),
                new Address(recipient),
                this.context.origin(),
                this.contractAddress,
                this.context.nrgPrice(),
                ENERGY_CONSUME,
                new DataWord(value),
                ByteUtil.EMPTY_BYTE_ARRAY,
                this.context.depth() + 1,
                0,
                0,
                this.context.blockCoinbase(),
                this.context.blockNumber(),
                this.context.blockTimestamp(),
                this.context.blockNrgLimit(),
                this.context.blockDifficulty(),
                this.context.result());
    }

    /**
     * Performs a transfer of value from one account to another, using a method that
     * mimicks to the best of it's ability the {@code CALL} opcode. There are some
     * assumptions that become important for any caller to know:
     *
     * @implNote this method will check that the recipient account has no code. This
     * means that we <b>cannot</b> do a transfer to any contract account.
     *
     * @implNote assumes that the {@code fromValue} derived from the track will never
     * be null.
     *
     * @param to recipient address
     * @param value to be sent (in base units)
     * @return {@code true} if value was performed, {@code false} otherwise
     */
    public ContractExecutionResult transfer(@Nonnull final byte[] to,
                                            @Nonnull final BigInteger value) {
        // some initial checks, treat as failure
        if (this.track.getBalance(this.contractAddress).compareTo(value) < 0)
            return new ContractExecutionResult(ContractExecutionResult.ResultCode.FAILURE, 0);

        byte[] code = this.track.getCode(new Address(to));
        if (code != null && code.length != 0)
            return new ContractExecutionResult(ContractExecutionResult.ResultCode.FAILURE, 0);

        // otherwise prepare for a transfer
        ExecutionContext innerContext = assembleContext(to, value);
        IRepositoryCache cache = this.track.startTracking();
        // is a flush really needed here if we have no failure conditions?
        AionInternalTx tx = newInternalTx(innerContext);
        cache.addBalance(new Address(to), value);
        cache.addBalance(this.contractAddress, value.negate());
        cache.flush();
        return new ContractExecutionResult(ContractExecutionResult.ResultCode.SUCCESS, 0);
    }

    /**
     * Derived from {@link org.aion.fastvm.Callback}
     *
     * TODO: best if transaction execution path is unified
     * TODO: what is "call"?
     *
     * @param context execution context to generate internal transaction
     * @return {@code internal transaction}
     */
    private AionInternalTx newInternalTx(ExecutionContext context) {

        byte[] parentHash = context.transactionHash();
        int deep = context.depth();
        int idx = context.result().getInternalTransactions().size();

        return new AionInternalTx(parentHash,
                deep,
                idx,
                new DataWord(this.track.getNonce(context.caller())).getData(),
                context.caller(),
                context.address(),
                context.callValue().getData(),
                context.callData(),
                "call");
>>>>>>> e4144b19
    }
}<|MERGE_RESOLUTION|>--- conflicted
+++ resolved
@@ -189,25 +189,7 @@
         return new ContractExecutionResult(ContractExecutionResult.ResultCode.SUCCESS, energyRemaining, response);
     }
 
-    /**
-<<<<<<< HEAD
-     * For spitting out information about the contract itself
-     * @param args
-     */
-    public static void main(String[] args) {
-        System.out.println("TokenBridgeContract info");
-
-        System.out.println("function signatures");
-
-        System.out.println("event signatures");
-=======
-     * TODO: Need to revise result logic, pending changes
-     * TODO: Need review on {@code kind} and {@code flag} input
-     *
-     * @param recipient account to receive the desired amount
-     * @param value amount to be transferred
-     * @return {@code context} about the transaction, to be used to assemble internal tx
-     */
+
     private ExecutionContext assembleContext(@Nonnull final byte[] recipient,
                                              @Nonnull final BigInteger value) {
         return new ExecutionContext(
@@ -290,6 +272,5 @@
                 context.callValue().getData(),
                 context.callData(),
                 "call");
->>>>>>> e4144b19
     }
 }