--- conflicted
+++ resolved
@@ -15,11 +15,7 @@
     SIG_RING_ADD_MEMBER     ("addRingMember(address)"),
     SIG_RING_REMOVE_MEMBER  ("removeRingMember(address)"),
     SIG_SET_RELAYER         ("setRelayer(address)"),
-<<<<<<< HEAD
-    SIG_SUBMIT_BUNDLE       ("submitBundle(bytes32,address[],uint128[],bytes32[],bytes32[],bytes32)"),
-=======
     SIG_SUBMIT_BUNDLE       ("submitBundle(bytes32,address[],uint128[],bytes32[],bytes32[],bytes32[])"),
->>>>>>> 73519c3d
     PURE_OWNER              ("owner()"),
     PURE_NEW_OWNER          ("newOwner()"),
     PURE_ACTION_MAP         ("actionMap(bytes32)"),
