/*
 * Copyright (c) 2017-2018 Aion foundation.
 *
 *     This file is part of the aion network project.
 *
 *     The aion network project is free software: you can redistribute it
 *     and/or modify it under the terms of the GNU General Public License
 *     as published by the Free Software Foundation, either version 3 of
 *     the License, or any later version.
 *
 *     The aion network project is distributed in the hope that it will
 *     be useful, but WITHOUT ANY WARRANTY; without even the implied
 *     warranty of MERCHANTABILITY or FITNESS FOR A PARTICULAR PURPOSE.
 *     See the GNU General Public License for more details.
 *
 *     You should have received a copy of the GNU General Public License
 *     along with the aion network project source files.
 *     If not, see <https://www.gnu.org/licenses/>.
 *
 * Contributors:
 *     Aion foundation.
 */
package org.aion.precompiled;

import java.math.BigInteger;
import org.aion.base.db.*;
import org.aion.base.type.Address;
import org.aion.base.vm.IDataWord;
import org.aion.crypto.ECKey;
import org.aion.crypto.ECKeyFac;
import org.aion.crypto.HashUtil;
import org.aion.crypto.ISignature;
import org.aion.db.impl.DBVendor;
import org.aion.db.impl.DatabaseFactory;
import org.aion.mcf.config.CfgPrune;
import org.aion.mcf.core.AccountState;
import org.aion.mcf.core.IBlockchain;
import org.aion.mcf.core.ImportResult;
import org.aion.mcf.db.IBlockStoreBase;
import org.aion.mcf.vm.AbstractExecutionResult.ResultCode;
import org.aion.precompiled.contracts.AionAuctionContract;
import org.aion.precompiled.contracts.AionNameServiceContract;
import org.aion.zero.impl.StandaloneBlockchain;
import org.aion.zero.impl.db.AionRepositoryImpl;
import org.aion.zero.impl.db.ContractDetailsAion;
import org.aion.zero.impl.types.AionBlock;
import org.aion.zero.types.AionTransaction;
import org.junit.Assert;
import org.junit.Before;
import org.junit.Test;

import java.util.ArrayList;
import java.util.List;
import java.util.Properties;
import java.util.concurrent.TimeUnit;

import static junit.framework.TestCase.assertEquals;

/**
 * Test of the Aion Auction Contract
 */

public class AionAuctionContractTest {
    // use this addr for test to trigger test time periods
    private static final Address AION = Address.wrap("0xa0eeaeabdbc92953b072afbd21f3e3fd8a4a4f5e6a6e22200db746ab75e9a99a");
    private Address domainAddress1 = Address.wrap("a011111111111111111111111111111101010101010101010101010101010101");
    private String domainName1 = "bion.aion";
    private String domainName2 = "cion.aion.aion";
    private IRepositoryCache<AccountState, IDataWord, IBlockStoreBase<?, ?>> repo;
    private AionAuctionContract testAAC;

    private ECKey defaultKey;
    private BigInteger defaultBidAmount = new BigInteger("1000");
    private long DEFAULT_INPUT_NRG = 24000;
    private ECKey k;
    private ECKey k2;
    private ECKey k3;
    private ECKey k4;
    private IBlockchain blockchain;
    private ECKey senderKey;

    @Before
    public void setup() throws InterruptedException {
        // create standalone blockchain for testing
        createBlockchain(3,  TimeUnit.SECONDS.toMillis(2));

        // setup repo
        repo = new DummyRepo();
        defaultKey = ECKeyFac.inst().create();
        testAAC = new AionAuctionContract(repo, AION, blockchain);
        repo.createAccount(Address.wrap(defaultKey.getAddress()));
        repo.addBalance(Address.wrap(defaultKey.getAddress()), new BigInteger("4000000"));

        k = ECKeyFac.inst().create();
        k2 = ECKeyFac.inst().create();
        k3 = ECKeyFac.inst().create();
        k4 = ECKeyFac.inst().create();
        repo.createAccount(Address.wrap(k.getAddress()));
        repo.createAccount(Address.wrap(k2.getAddress()));
        repo.createAccount(Address.wrap(k3.getAddress()));
        repo.createAccount(Address.wrap(k4.getAddress()));
        repo.addBalance(Address.wrap(k.getAddress()), new BigInteger("10000"));
        repo.addBalance(Address.wrap(k2.getAddress()), new BigInteger("10000"));
        repo.addBalance(Address.wrap(k3.getAddress()), new BigInteger("10000"));
        repo.addBalance(Address.wrap(k4.getAddress()), new BigInteger("10000"));
    }

<<<<<<< HEAD
    // Creates a new blockchain with numBlocks blocks and sets it to the blockchain field. This
    // method creates a new block every sleepDuration milliseconds.
    private void createBlockchain(int numBlocks, long sleepDuration) throws InterruptedException {
        StandaloneBlockchain.Bundle bundle = new StandaloneBlockchain.Builder()
                .withDefaultAccounts()
                .withValidatorConfiguration("simple")
                .build();

        StandaloneBlockchain bc = bundle.bc;
        senderKey = bundle.privateKeys.get(0);
        AionBlock previousBlock = bc.genesis;

        for (int i = 0; i < numBlocks; i++) {
            if (sleepDuration > 0) { Thread.sleep(sleepDuration); }
            previousBlock = createBundleAndCheck(bc, senderKey, previousBlock);
        }
        blockchain = bc;
    }

    private static AionBlock createBundleAndCheck(StandaloneBlockchain bc, ECKey key, AionBlock parentBlock) {
        byte[] ZERO_BYTE = new byte[0];

        BigInteger accountNonce = bc.getRepository().getNonce(new Address(key.getAddress()));
        List<AionTransaction> transactions = new ArrayList<>();

        // create 100 transactions per bundle
        for (int i = 0; i < 100; i++) {
            Address destAddr = new Address(HashUtil.h256(accountNonce.toByteArray()));
            AionTransaction sendTransaction = new AionTransaction(accountNonce.toByteArray(),
                    destAddr, BigInteger.ONE.toByteArray(), ZERO_BYTE, 21000, 1);
            sendTransaction.sign(key);
            transactions.add(sendTransaction);
            accountNonce = accountNonce.add(BigInteger.ONE);
        }

        AionBlock block = bc.createNewBlock(parentBlock, transactions, true);
        assertEquals(100, block.getTransactionsList().size());
        // clear the trie
        bc.getRepository().flush();

        ImportResult result = bc.tryToConnect(block);
        assertEquals(ImportResult.IMPORTED_BEST, result);
        return block;
    }

    private static IRepositoryConfig repoConfig =
            new IRepositoryConfig() {
                @Override
                public String getDbPath() {
                    return "";
                }

                @Override
                public IPruneConfig getPruneConfig() {
                    return new CfgPrune(false);
                }

                @Override
                public IContractDetails contractDetailsImpl() {
                    return ContractDetailsAion.createForTesting(0, 1000000).getDetails();
                }

                @Override
                public Properties getDatabaseConfig(String db_name) {
                    Properties props = new Properties();
                    props.setProperty(DatabaseFactory.Props.DB_TYPE, DBVendor.MOCKDB.toValue());
                    props.setProperty(DatabaseFactory.Props.ENABLE_HEAP_CACHE, "false");
                    return props;
                }
            };

    @Test()
    public void testBlockchain(){
        AionRepositoryImpl repo = AionRepositoryImpl.createForTesting(repoConfig);
        IRepositoryCache<AccountState, IDataWord, IBlockStoreBase<?, ?>> tracker = repo.startTracking();
        AionAuctionContract aac = new AionAuctionContract(tracker, Address.wrap(defaultKey.getAddress()), blockchain);
        tracker.getBlockStore();
    }

=======
>>>>>>> 4233df9f
    @Test()
    public void newTest(){
        final long inputEnergy = 24000L;

        BigInteger amount = new BigInteger("1000");
        byte[] combined = setupInputs("12312421412.41dsfsdgsdg.aion", Address.wrap(defaultKey.getAddress()), amount.toByteArray(), defaultKey);
        AionAuctionContract aac = new AionAuctionContract(repo, AION, blockchain);
        ContractExecutionResult result = aac.execute(combined, inputEnergy);

        try {
            Thread.sleep(3 * 1000L);
        } catch (InterruptedException e) {
            e.printStackTrace();
        }

        try {
            Thread.sleep(4 * 1000L);
        } catch (InterruptedException e) {
            e.printStackTrace();
        }

        assertEquals(ResultCode.SUCCESS, result.getResultCode());
    }

    //-------------------------------Auction Correctness Test------------------------------------//
    @Test()
    public void testWithANS() {
        final long inputEnergy = 24000L;

        BigInteger amount = new BigInteger("1000");
        byte[] combined = setupInputs(domainName2, Address.wrap(k.getAddress()), amount.toByteArray(), k);
        AionAuctionContract aac = new AionAuctionContract(repo, AION, blockchain);
        ContractExecutionResult result = aac.execute(combined, inputEnergy);

        BigInteger amount4 = new BigInteger("6000");
        byte[] combined4 = setupInputs(domainName2, Address.wrap(k4.getAddress()), amount4.toByteArray(), k4);
        AionAuctionContract aac4 = new AionAuctionContract( repo, AION, blockchain);
        aac4.execute(combined4, inputEnergy);

        BigInteger amount2 = new BigInteger("5000");
        byte[] combined2 = setupInputs(domainName2, Address.wrap(k2.getAddress()), amount2.toByteArray(), k2);
        AionAuctionContract aac2 = new AionAuctionContract(repo, AION, blockchain);
        aac2.execute(combined2, inputEnergy);

        BigInteger amount3 = new BigInteger("2000");
        byte[] combined3 = setupInputs(domainName2, Address.wrap(k3.getAddress()), amount3.toByteArray(), k3);
        AionAuctionContract aac3 = new AionAuctionContract(repo, AION, blockchain);
        aac3.execute(combined3, inputEnergy);

        // check balances after bidding
        assertEquals(9000, repo.getBalance(Address.wrap(k.getAddress())).intValue());
        assertEquals(5000, repo.getBalance(Address.wrap(k2.getAddress())).intValue());
        assertEquals(8000, repo.getBalance(Address.wrap(k3.getAddress())).intValue());
        assertEquals(4000, repo.getBalance(Address.wrap(k4.getAddress())).intValue()); // winner

        try {
            Thread.sleep(3 * 1000L);
        } catch (InterruptedException e) {
            e.printStackTrace();
        }

        // check balances after auction, balances should be returned
        assertEquals(10000, repo.getBalance(Address.wrap(k.getAddress())).intValue());
        assertEquals(10000, repo.getBalance(Address.wrap(k2.getAddress())).intValue());
        assertEquals(10000, repo.getBalance(Address.wrap(k3.getAddress())).intValue());
        assertEquals(5000, repo.getBalance(Address.wrap(k4.getAddress())).intValue());

        AionNameServiceContract ansc2 =
                new AionNameServiceContract(
                        repo, Address.wrap(result.getOutput()), Address.wrap(k4.getAddress()));
        System.out.println();

        try {
            Thread.sleep(4 * 1000L);
        } catch (InterruptedException e) {
            e.printStackTrace();
        }
    }

    @Test
    public void testExtendExtensionRequest() {
        final long inputEnergy = 24000L;

        BigInteger amount = new BigInteger("1000");
        byte[] combined = setupInputs(domainName1, Address.wrap(k.getAddress()), amount.toByteArray(), k);
        AionAuctionContract aac = new AionAuctionContract(repo, AION, blockchain);
        aac.execute(combined, inputEnergy);

        try {
            Thread.sleep(4000L);
        } catch (InterruptedException e) {
            e.printStackTrace();
        }

        // try to extend - should work
        byte[] combined2 = setupForExtension(domainName1, Address.wrap(k.getAddress()));
        ContractExecutionResult res = aac.execute(combined2, inputEnergy);

        // try to extend 2nd time in a row - should be denied
        byte[] combined3 = setupForExtension(domainName1, Address.wrap(k.getAddress()));
        ContractExecutionResult res2 = aac.execute(combined3, inputEnergy);

        assertEquals(ResultCode.SUCCESS, res.getResultCode());
        Assert.assertArrayEquals("already been extended".getBytes(), res2.getOutput());

        try {
            Thread.sleep(6000L);
        } catch (InterruptedException e) {
            e.printStackTrace();
        }
    }

    @Test
    public void testInvalidExtensionRequest(){
        final long inputEnergy = 24000L;

        BigInteger amount = new BigInteger("1000");
        byte[] combined = setupInputs(domainName1, Address.wrap(k.getAddress()), amount.toByteArray(), k);
        AionAuctionContract aac = new AionAuctionContract(repo, AION, blockchain);
        aac.execute(combined, inputEnergy);

        try {
            Thread.sleep(4000L);
        } catch (InterruptedException e) {
            e.printStackTrace();
        }

        // try to extend - should not work since owner is incorrect
        byte[] combined2 = setupForExtension(domainName1, Address.wrap(k2.getAddress()));
        ContractExecutionResult res = aac.execute(combined2, inputEnergy);

        assertEquals(ResultCode.INTERNAL_ERROR, res.getResultCode());
    }

    @Test
    public void testMain(){
        final long inputEnergy = 24000L;
        BigInteger amount = new BigInteger("1000");
        byte[] combined = setupInputs(domainName1, Address.wrap(k.getAddress()), amount.toByteArray(), k);
        AionAuctionContract aac = new AionAuctionContract(repo, AION, blockchain);
        aac.execute(combined, inputEnergy);

        BigInteger amount2 = new BigInteger("3000");
        byte[] combined2 = setupInputs(domainName1, Address.wrap(k2.getAddress()), amount2.toByteArray(), k2);
        AionAuctionContract aac2 = new AionAuctionContract(repo, AION, blockchain);
        aac2.execute(combined2, inputEnergy);

        BigInteger amount3 = new BigInteger("2000");
        byte[] combined3 = setupInputs(domainName1, Address.wrap(k3.getAddress()), amount3.toByteArray(), k3);
        AionAuctionContract aac3 = new AionAuctionContract(repo, AION, blockchain);
        aac3.execute(combined3, inputEnergy);

        BigInteger amount4 = new BigInteger("5000");
        byte[] combined4 = setupInputs(domainName1, Address.wrap(k4.getAddress()), amount4.toByteArray(), k4);
        AionAuctionContract aac4 = new AionAuctionContract( repo, AION, blockchain);
        aac4.execute(combined4, inputEnergy);

        try {
            Thread.sleep(1000L);
        } catch (InterruptedException e) {
            e.printStackTrace();
        }

        // check balances after bidding
        assertEquals(9000, repo.getBalance(Address.wrap(k.getAddress())).intValue());
        assertEquals(7000, repo.getBalance(Address.wrap(k2.getAddress())).intValue());
        assertEquals(8000, repo.getBalance(Address.wrap(k3.getAddress())).intValue());
        assertEquals(5000, repo.getBalance(Address.wrap(k4.getAddress())).intValue());

        BigInteger amount6 = new BigInteger("2000");

        byte[] combined6 = setupInputs(domainName2, Address.wrap(k.getAddress()), amount6.toByteArray(), k);
        AionAuctionContract aac6 = new AionAuctionContract(repo, AION, blockchain);
        aac6.execute(combined6, inputEnergy);

        BigInteger amount7 = new BigInteger("4000");
        byte[] combined7 = setupInputs(domainName2, Address.wrap(k2.getAddress()), amount7.toByteArray(), k2);
        AionAuctionContract aac7 = new AionAuctionContract(repo, AION, blockchain);
        aac7.execute(combined7, inputEnergy);

        // check balances after bidding both domains
        assertEquals(7000, repo.getBalance(Address.wrap(k.getAddress())).intValue());
        assertEquals(3000, repo.getBalance(Address.wrap(k2.getAddress())).intValue());
        assertEquals(8000, repo.getBalance(Address.wrap(k3.getAddress())).intValue());
        assertEquals(5000, repo.getBalance(Address.wrap(k4.getAddress())).intValue());

        try {
            Thread.sleep(3 * 1000L);
        } catch (InterruptedException e) {
            e.printStackTrace();
        }

        // check balances after both auctions are complete, winners should have their deposits gone
        assertEquals(10000, repo.getBalance(Address.wrap(k.getAddress())).intValue());
        assertEquals(8000, repo.getBalance(Address.wrap(k2.getAddress())).intValue());
        assertEquals(10000, repo.getBalance(Address.wrap(k3.getAddress())).intValue());
        assertEquals(7000, repo.getBalance(Address.wrap(k4.getAddress())).intValue());

        try {
            Thread.sleep(5 * 1000L);
        } catch (InterruptedException e) {
            e.printStackTrace();
        }

        // check balances after both domains become inactive, all accounts should have their original balance
        assertEquals(10000, repo.getBalance(Address.wrap(k.getAddress())).intValue());
        assertEquals(10000, repo.getBalance(Address.wrap(k2.getAddress())).intValue());
        assertEquals(10000, repo.getBalance(Address.wrap(k3.getAddress())).intValue());
        assertEquals(10000, repo.getBalance(Address.wrap(k4.getAddress())).intValue());
    }

    @Test()
    public void testQuery() {
        ECKey notRegisteredKey = ECKeyFac.inst().create();

        //register multiple domain names
        BigInteger amount = new BigInteger("1000");
        BigInteger amount2 = new BigInteger("2000");
        BigInteger amount3 = new BigInteger("3000");
        BigInteger amount4 = new BigInteger("4000");

        byte[] combined = setupInputs("aion.aion", Address.wrap(k.getAddress()), amount.toByteArray(), k);
        AionAuctionContract aac = new AionAuctionContract(repo, AION, blockchain);
        aac.execute(combined, DEFAULT_INPUT_NRG);

        byte[] combined2 = setupInputs("aaaa.aion", Address.wrap(k.getAddress()), amount2.toByteArray(), k);
        AionAuctionContract aac2 = new AionAuctionContract(repo, AION, blockchain);
        aac.execute(combined2, DEFAULT_INPUT_NRG);

        byte[] combined3 = setupInputs("bbbb.aaaa.aion", Address.wrap(k2.getAddress()), amount3.toByteArray(), k2);
        AionAuctionContract aac3 = new AionAuctionContract(repo, AION, blockchain);
        aac.execute(combined3, DEFAULT_INPUT_NRG);

        aac.displayMyBidsLRU(k);

        aac.displayMyBidForDomainLRU("aion.aion", k);

        //displayAuctionDomainLRU Tests, show with debug
        aac.execute(setupInputs("111.aion", Address.wrap(k.getAddress()), amount.toByteArray(), k), DEFAULT_INPUT_NRG);
        aac.execute(setupInputs("222.aion", Address.wrap(k.getAddress()), amount.toByteArray(), k), DEFAULT_INPUT_NRG);
        aac.execute(setupInputs("333.aion", Address.wrap(k.getAddress()), amount.toByteArray(), k), DEFAULT_INPUT_NRG);
        aac.execute(setupInputs("444.aion", Address.wrap(k.getAddress()), amount.toByteArray(), k), DEFAULT_INPUT_NRG);
        aac.execute(setupInputs("555.aion", Address.wrap(k.getAddress()), amount.toByteArray(), k), DEFAULT_INPUT_NRG);
        aac.execute(setupInputs("666.aion", Address.wrap(k.getAddress()), amount.toByteArray(), k), DEFAULT_INPUT_NRG);
        aac.displayAuctionDomainLRU("111.aion"); // 1
        aac.displayAuctionDomainLRU("222.aion"); // 1 2
        aac.displayAuctionDomainLRU("333.aion"); // 1 2 3
        aac.displayAuctionDomainLRU("444.aion"); // 1 2 3 4
        aac.displayAuctionDomainLRU("111.aion"); // 2 3 4 1
        aac.displayAuctionDomainLRU("555.aion"); // 3 4 1 5
        aac.displayAuctionDomainLRU("666.aion"); // 4 1 5 6
        aac.displayAuctionDomainLRU("555.aion"); // 4 1 6 5
        aac.displayAuctionDomainLRU("nnn.aion");

        //invalid queries
        aac.displayMyBidsLRU(notRegisteredKey);
        aac.displayMyBidsLRU(k4); // has no bids
        aac.displayMyBidForDomainLRU("111.aion", notRegisteredKey);
        aac.displayMyBidForDomainLRU("111.aion", k4);
        aac.displayMyBidForDomainLRU("notInAuctionDomain, ", k);

        try {
            Thread.sleep(1000L);
        } catch (InterruptedException e) {
            e.printStackTrace();
        }

        byte[] combined4 = setupInputs("cccc.aaaa.aion", Address.wrap(k.getAddress()), amount3.toByteArray(), k);
        AionAuctionContract aac4 = new AionAuctionContract(repo, AION, blockchain);
        aac.execute(combined4, DEFAULT_INPUT_NRG);

        byte[] combined6 = setupInputs("cccc.aaaa.aion", Address.wrap(k2.getAddress()), amount.toByteArray(), k2);
        AionAuctionContract aac6 = new AionAuctionContract(repo, AION, blockchain);
        aac.execute(combined6, DEFAULT_INPUT_NRG);

        byte[] combined7 = setupInputs("cccc.aaaa.aion", Address.wrap(k2.getAddress()), amount4.toByteArray(), k2);
        AionAuctionContract aac7 = new AionAuctionContract(repo, AION, blockchain);
        aac.execute(combined7, DEFAULT_INPUT_NRG);

        aac.displayMyBidForDomainLRU("aaaa.aion", k);

        //aac.displayAllAuctionDomains();

        try {
            Thread.sleep(1500L);
        } catch (InterruptedException e) {
            e.printStackTrace();
        }

        aac.displayAllAuctionDomains();


        try {
            Thread.sleep(1000L);
        } catch (InterruptedException e) {
            e.printStackTrace();
        }
    }

    //-------------------------------------Basic Tests ------------------------------------------//
    @Test(expected = IllegalArgumentException.class)
    public void unregisteredDomain(){
        ECKey k = ECKeyFac.inst().create();
        AionNameServiceContract ansc =
                new AionNameServiceContract(
                        repo, domainAddress1, Address.wrap(k.getAddress()));
    }

    @Test()
    public void testInvalidDomainNames(){
        byte[] combined = setupInputs("aa.aion", Address.wrap(defaultKey.getAddress()), defaultBidAmount.toByteArray(), defaultKey);
        AionAuctionContract aac = new AionAuctionContract(repo, AION, blockchain);
        ContractExecutionResult result = aac.execute(combined, DEFAULT_INPUT_NRG);
        assertEquals(ResultCode.INTERNAL_ERROR, result.getResultCode());

        byte[] combined2 = setupInputs("#$%aion.aion", Address.wrap(defaultKey.getAddress()), defaultBidAmount.toByteArray(), defaultKey);
        AionAuctionContract aac2 = new AionAuctionContract(repo, AION, blockchain);
        ContractExecutionResult result2 = aac2.execute(combined2, DEFAULT_INPUT_NRG);
        assertEquals(ResultCode.INTERNAL_ERROR, result2.getResultCode());

        byte[] combined3 = setupInputs("withoutdotaion", Address.wrap(defaultKey.getAddress()), defaultBidAmount.toByteArray(), defaultKey);
        AionAuctionContract aac3 = new AionAuctionContract(repo, AION, blockchain);
        ContractExecutionResult result3 = aac3.execute(combined3, DEFAULT_INPUT_NRG);
        assertEquals(ResultCode.INTERNAL_ERROR, result3.getResultCode());

        byte[] combined4 = setupInputs("ai.ai.ai.ai.aion", Address.wrap(defaultKey.getAddress()), defaultBidAmount.toByteArray(), defaultKey);
        AionAuctionContract aac4 = new AionAuctionContract(repo, AION, blockchain);
        ContractExecutionResult result4 = aac4.execute(combined4, DEFAULT_INPUT_NRG);
<<<<<<< HEAD
        assertEquals(ResultCode.INTERNAL_ERROR, result4.getResultCode());
=======
        assertEquals(ResultCode.INTERNAL_ERROR, result4.getCode());

        byte[] combined5 = setupInputs("network.aion", Address.wrap(defaultKey.getAddress()), defaultBidAmount.toByteArray(), defaultKey);
        AionAuctionContract aac5 = new AionAuctionContract(repo, AION, blockchain);
        ContractExecutionResult result5 = aac5.execute(combined5, DEFAULT_INPUT_NRG);
        assertEquals(ResultCode.INTERNAL_ERROR, result5.getCode());
>>>>>>> 4233df9f
    }

    @Test
    public void bidderAddressDoesNotExist(){
        ECKey notExistKey = ECKeyFac.inst().create();
        byte[] combined = setupInputs("bion.bion.aion", Address.wrap(notExistKey.getAddress()), defaultBidAmount.toByteArray(), notExistKey);
        AionAuctionContract aac = new AionAuctionContract(repo, AION, blockchain);
        ContractExecutionResult result = aac.execute(combined, DEFAULT_INPUT_NRG);
        assertEquals(ResultCode.INTERNAL_ERROR, result.getResultCode());
        Assert.assertArrayEquals("bidder account does not exist".getBytes(), result.getOutput());
    }

    @Test
    public void insufficientBalance(){
        ECKey poorKey = ECKeyFac.inst().create();
        repo.createAccount(Address.wrap(poorKey.getAddress()));
        repo.addBalance(Address.wrap(poorKey.getAddress()), new BigInteger("100"));

        byte[] combined3 = setupInputs(domainName1, Address.wrap(poorKey.getAddress()), defaultBidAmount.toByteArray(), poorKey);
        ContractExecutionResult result = testAAC.execute(combined3, DEFAULT_INPUT_NRG);
        assertEquals(ResultCode.INTERNAL_ERROR, result.getResultCode());
        Assert.assertArrayEquals("insufficient balance".getBytes(), result.getOutput());
    }

    @Test
    public void testIncorrectInputLength(){
        byte[] input = setupInputs(domainName1, Address.wrap(defaultKey.getAddress()), defaultBidAmount.toByteArray(), defaultKey);
        byte[] wrongInput = new byte[130];
        byte[] wrongInput2 = new byte[131];
        byte[] wrongInput3 = setupForExtension(domainName1, Address.wrap(defaultKey.getAddress()));
        byte[] wrongInput5 = new byte[wrongInput3.length];
        byte[] wrongInput4 = new byte[input.length-2];

        System.arraycopy(input, 0, wrongInput, 0, 130);
        ContractExecutionResult result = testAAC.execute(wrongInput, DEFAULT_INPUT_NRG);
        System.arraycopy(input, 0, wrongInput2, 0, 131);
        ContractExecutionResult result2 = testAAC.execute(wrongInput2, DEFAULT_INPUT_NRG);

        assertEquals(ResultCode.INTERNAL_ERROR, result.getResultCode());
        assertEquals(result.getNrgLeft(), 4000);
        Assert.assertArrayEquals("incorrect input length".getBytes(), result.getOutput());

        wrongInput3[0] = -1;
        System.arraycopy(input, 0, wrongInput4, 0, input.length-2);
        ContractExecutionResult result3 = testAAC.execute(wrongInput5, DEFAULT_INPUT_NRG);
        ContractExecutionResult result4 = testAAC.execute(wrongInput4, DEFAULT_INPUT_NRG);

        byte[]input2 = setupForExtension(domainName1, Address.wrap(defaultKey.getAddress()));
    }

    @Test
    public void testIncorrectSignature(){
        byte[] input = setupInputs(domainName1, Address.wrap(defaultKey.getAddress()), defaultBidAmount.toByteArray(), defaultKey);
        // modify the signature in the 65th byte (arbitrarily)
        input[110] = (byte) ~input[65];
        ContractExecutionResult result = testAAC.execute(input, DEFAULT_INPUT_NRG);

        assertEquals(ResultCode.INTERNAL_ERROR, result.getResultCode());
        assertEquals(result.getNrgLeft(), 4000);
        Assert.assertArrayEquals("incorrect signature".getBytes(), result.getOutput());
    }

    @Test
    public void testIncorrectPublicKey(){
        ECKey anotherKey = ECKeyFac.inst().create();
        // use another key as the input
        byte[] input = setupInputs(domainName1, Address.wrap(defaultKey.getAddress()), defaultBidAmount.toByteArray(), anotherKey);
        ContractExecutionResult result = testAAC.execute(input, DEFAULT_INPUT_NRG);

        assertEquals(ResultCode.INTERNAL_ERROR, result.getResultCode());
        assertEquals(result.getNrgLeft(), 4000);
        Assert.assertArrayEquals("incorrect key".getBytes(), result.getOutput());
    }

    @Test
    public void testInsufficientEnergy(){
        byte[] input = setupInputs(domainName1, Address.wrap(defaultKey.getAddress()), defaultBidAmount.toByteArray(), defaultKey);
        ContractExecutionResult result = testAAC.execute(input, 18000);

        assertEquals(ResultCode.OUT_OF_NRG, result.getResultCode());
        assertEquals(result.getNrgLeft(), 0);
        Assert.assertArrayEquals("insufficient energy".getBytes(), result.getOutput());
    }

    @Test
    public void testNegativeBidValue(){
        BigInteger negativeBidAmount = new BigInteger("-100");
        byte[] input = setupInputs(domainName1, Address.wrap(defaultKey.getAddress()), negativeBidAmount.toByteArray(), defaultKey);
        ContractExecutionResult result = testAAC.execute(input, DEFAULT_INPUT_NRG);

        assertEquals(ResultCode.INTERNAL_ERROR, result.getResultCode());
        assertEquals(result.getNrgLeft(), 4000);
        Assert.assertArrayEquals("negative bid value".getBytes(), result.getOutput());
    }

    @Test
    public void testRequestedDomainIsAlreadyActive(){
        byte[] input = setupInputs(domainName1, Address.wrap(defaultKey.getAddress()), defaultBidAmount.toByteArray(), defaultKey);
        testAAC.execute(input, DEFAULT_INPUT_NRG);

        // wait more than 3 seconds for auction to finish and domainAddress1 to become active
        // times in the contract class need to be set for testing
        try {
            Thread.sleep(3 * 1000L);
        } catch (InterruptedException e) {
            e.printStackTrace();
        }

        // setup a new aac to call and request a domain that is already active
        BigInteger bidAmount2 = new BigInteger("2000");
        AionAuctionContract aac2 = new AionAuctionContract(repo, AION, blockchain);
        byte[] input2 = setupInputs(domainName1, Address.wrap(k2.getAddress()), bidAmount2.toByteArray(), k2);
        ContractExecutionResult result2 = aac2.execute(input2, DEFAULT_INPUT_NRG);

        assertEquals(ResultCode.FAILURE, result2.getResultCode());
        assertEquals(result2.getNrgLeft(), 4000);
        Assert.assertArrayEquals("requested domain is already active".getBytes(), result2.getOutput());
    }

    @Test
    public void testNoBidsError(){
        //currently not possible, since to start an auction, a first bid is needed
    }

    @Test
    public void testOverwritingBidsWithSmallerValue(){
        byte[] input = setupInputs(domainName1, Address.wrap(defaultKey.getAddress()), defaultBidAmount.toByteArray(), defaultKey);
        ContractExecutionResult result = testAAC.execute(input, DEFAULT_INPUT_NRG);

        BigInteger newBidAmount = new BigInteger("50");
        byte[] input2 = setupInputs(domainName1, Address.wrap(defaultKey.getAddress()), newBidAmount.toByteArray(), defaultKey);
        ContractExecutionResult result2 = testAAC.execute(input2, DEFAULT_INPUT_NRG);

        BigInteger anotherBid = new BigInteger("10");
        byte[] input3 = setupInputs(domainName1, Address.wrap(k2.getAddress()), anotherBid.toByteArray(), k2);
        ContractExecutionResult result3 = testAAC.execute(input3, DEFAULT_INPUT_NRG);

        try {
            Thread.sleep(2 * 1000L);
        } catch (InterruptedException e) {
            e.printStackTrace();
        }
    }

    @Test
    public void testOverwritingBidsWithLargerValue(){
        BigInteger anotherBid = new BigInteger("50");
        byte[] input3 = setupInputs(domainName1, Address.wrap(k2.getAddress()), anotherBid.toByteArray(), k2);
        ContractExecutionResult result3 = testAAC.execute(input3, DEFAULT_INPUT_NRG);

        byte[] input = setupInputs(domainName1, Address.wrap(defaultKey.getAddress()), defaultBidAmount.toByteArray(), defaultKey);
        ContractExecutionResult result = testAAC.execute(input, DEFAULT_INPUT_NRG);

        BigInteger newBidAmount = new BigInteger("10000");
        byte[] input2 = setupInputs(domainName1, Address.wrap(defaultKey.getAddress()), newBidAmount.toByteArray(), defaultKey);
        ContractExecutionResult result2 = testAAC.execute(input2, DEFAULT_INPUT_NRG);

        try {
            Thread.sleep(2 * 1000L);
        } catch (InterruptedException e) {
            e.printStackTrace();
        }
    }

    @Test
    public void testRequestInactiveDomain(){
        byte[] input = setupInputs(domainName1, Address.wrap(defaultKey.getAddress()), defaultBidAmount.toByteArray(), defaultKey);
        testAAC.execute(input, DEFAULT_INPUT_NRG);

        AionAuctionContract aac3 = new AionAuctionContract(repo, AION, blockchain);
        BigInteger anotherAmount = new BigInteger("5000");
        byte[] input3 = setupInputs(domainName1, Address.wrap(k3.getAddress()), anotherAmount.toByteArray(), k3);
        aac3.execute(input3, DEFAULT_INPUT_NRG);

        // let the domain become inactive,
        // times in the contract class need to be set for testing
        try {
            Thread.sleep(7 * 1000L);
        } catch (InterruptedException e) {
            e.printStackTrace();
        }

        byte[] input2 = setupInputs(domainName1, Address.wrap(defaultKey.getAddress()), defaultBidAmount.toByteArray(), defaultKey);
        ContractExecutionResult result2 = testAAC.execute(input2, DEFAULT_INPUT_NRG);

        try {
            Thread.sleep(2 * 1000L);
        } catch (InterruptedException e) {
            e.printStackTrace();
        }

        assertEquals(ResultCode.SUCCESS, result2.getResultCode());
        assertEquals(result2.getNrgLeft(), 4000);
        assertEquals(32, result2.getOutput().length); //check that an address was returned
    }

    private byte[] setupInputs(String domainName, Address ownerAddress, byte[] amount, ECKey k){
        int domainLength = domainName.length();
        int amountLength = amount.length;
        int offset = 0;
        byte[] ret = new byte[1 + domainLength + 32 + 96 + 1 + amountLength];

        ISignature signature = k.sign(ownerAddress.toBytes());

        System.arraycopy(new byte[]{(byte)domainLength}, 0, ret, offset, 1);
        offset++;
        System.arraycopy(domainName.getBytes(), 0, ret, offset, domainLength);
        offset = offset + domainLength;
        System.arraycopy(ownerAddress.toBytes(), 0, ret, offset, 32);
        offset = offset + 32;
        System.arraycopy(signature.toBytes(), 0, ret, offset, 96);
        offset = offset + 96;
        System.arraycopy(new byte[]{(byte)amountLength}, 0, ret, offset, 1);
        offset++;
        System.arraycopy(amount, 0, ret, offset, amountLength);

        return ret;
    }

    private byte[] setupForExtension(String domainName, Address ownerAddress){
        int domainLength = domainName.length();
        int offset = 0;
        byte[] ret = new byte[1 + domainLength + 32 + 96 + 1];

        ISignature signature = k.sign(ownerAddress.toBytes());

        System.arraycopy(new byte[]{(byte)domainLength}, 0, ret, offset, 1);
        offset++;
        System.arraycopy(domainName.getBytes(), 0, ret, offset, domainLength);
        offset = offset + domainLength;
        System.arraycopy(ownerAddress.toBytes(), 0, ret, offset, 32);
        offset = offset + 32;
        System.arraycopy(signature.toBytes(), 0, ret, offset, 96);
        offset = offset + 96;
        System.arraycopy(new byte[]{(byte)0}, 0, ret, offset, 1);

        return ret;
    }

    // Creates a new blockchain with numBlocks blocks and sets it to the blockchain field. This
    // method creates a new block every sleepDuration milliseconds.
    private void createBlockchain(int numBlocks, long sleepDuration) throws InterruptedException {
        StandaloneBlockchain.Bundle bundle = new StandaloneBlockchain.Builder()
                .withDefaultAccounts()
                .withValidatorConfiguration("simple")
                .build();

        StandaloneBlockchain bc = bundle.bc;
        senderKey = bundle.privateKeys.get(0);
        AionBlock previousBlock = bc.genesis;

        for (int i = 0; i < numBlocks; i++) {
            if (sleepDuration > 0) { Thread.sleep(sleepDuration); }
            previousBlock = createBundleAndCheck(bc, senderKey, previousBlock);
        }
        blockchain = bc;
    }

    private static AionBlock createBundleAndCheck(StandaloneBlockchain bc, ECKey key, AionBlock parentBlock) {
        byte[] ZERO_BYTE = new byte[0];

        BigInteger accountNonce = bc.getRepository().getNonce(new Address(key.getAddress()));
        List<AionTransaction> transactions = new ArrayList<>();

        // create 100 transactions per bundle
        for (int i = 0; i < 100; i++) {
            Address destAddr = new Address(HashUtil.h256(accountNonce.toByteArray()));
            AionTransaction sendTransaction = new AionTransaction(accountNonce.toByteArray(),
                    destAddr, BigInteger.ONE.toByteArray(), ZERO_BYTE, 21000, 1);
            sendTransaction.sign(key);
            transactions.add(sendTransaction);
            accountNonce = accountNonce.add(BigInteger.ONE);
        }

        AionBlock block = bc.createNewBlock(parentBlock, transactions, true);
        assertEquals(100, block.getTransactionsList().size());
        // clear the trie
        bc.getRepository().flush();

        ImportResult result = bc.tryToConnect(block);
        assertEquals(ImportResult.IMPORTED_BEST, result);
        return block;
    }

    private static IRepositoryConfig repoConfig =
            new IRepositoryConfig() {
                @Override
                public String getDbPath() {
                    return "";
                }

                @Override
                public IPruneConfig getPruneConfig() {
                    return new CfgPrune(false);
                }

                @Override
                public IContractDetails contractDetailsImpl() {
                    return ContractDetailsAion.createForTesting(0, 1000000).getDetails();
                }

                @Override
                public Properties getDatabaseConfig(String db_name) {
                    Properties props = new Properties();
                    props.setProperty(DatabaseFactory.Props.DB_TYPE, DBVendor.MOCKDB.toValue());
                    props.setProperty(DatabaseFactory.Props.ENABLE_HEAP_CACHE, "false");
                    return props;
                }
            };
}<|MERGE_RESOLUTION|>--- conflicted
+++ resolved
@@ -105,88 +105,6 @@
         repo.addBalance(Address.wrap(k4.getAddress()), new BigInteger("10000"));
     }
 
-<<<<<<< HEAD
-    // Creates a new blockchain with numBlocks blocks and sets it to the blockchain field. This
-    // method creates a new block every sleepDuration milliseconds.
-    private void createBlockchain(int numBlocks, long sleepDuration) throws InterruptedException {
-        StandaloneBlockchain.Bundle bundle = new StandaloneBlockchain.Builder()
-                .withDefaultAccounts()
-                .withValidatorConfiguration("simple")
-                .build();
-
-        StandaloneBlockchain bc = bundle.bc;
-        senderKey = bundle.privateKeys.get(0);
-        AionBlock previousBlock = bc.genesis;
-
-        for (int i = 0; i < numBlocks; i++) {
-            if (sleepDuration > 0) { Thread.sleep(sleepDuration); }
-            previousBlock = createBundleAndCheck(bc, senderKey, previousBlock);
-        }
-        blockchain = bc;
-    }
-
-    private static AionBlock createBundleAndCheck(StandaloneBlockchain bc, ECKey key, AionBlock parentBlock) {
-        byte[] ZERO_BYTE = new byte[0];
-
-        BigInteger accountNonce = bc.getRepository().getNonce(new Address(key.getAddress()));
-        List<AionTransaction> transactions = new ArrayList<>();
-
-        // create 100 transactions per bundle
-        for (int i = 0; i < 100; i++) {
-            Address destAddr = new Address(HashUtil.h256(accountNonce.toByteArray()));
-            AionTransaction sendTransaction = new AionTransaction(accountNonce.toByteArray(),
-                    destAddr, BigInteger.ONE.toByteArray(), ZERO_BYTE, 21000, 1);
-            sendTransaction.sign(key);
-            transactions.add(sendTransaction);
-            accountNonce = accountNonce.add(BigInteger.ONE);
-        }
-
-        AionBlock block = bc.createNewBlock(parentBlock, transactions, true);
-        assertEquals(100, block.getTransactionsList().size());
-        // clear the trie
-        bc.getRepository().flush();
-
-        ImportResult result = bc.tryToConnect(block);
-        assertEquals(ImportResult.IMPORTED_BEST, result);
-        return block;
-    }
-
-    private static IRepositoryConfig repoConfig =
-            new IRepositoryConfig() {
-                @Override
-                public String getDbPath() {
-                    return "";
-                }
-
-                @Override
-                public IPruneConfig getPruneConfig() {
-                    return new CfgPrune(false);
-                }
-
-                @Override
-                public IContractDetails contractDetailsImpl() {
-                    return ContractDetailsAion.createForTesting(0, 1000000).getDetails();
-                }
-
-                @Override
-                public Properties getDatabaseConfig(String db_name) {
-                    Properties props = new Properties();
-                    props.setProperty(DatabaseFactory.Props.DB_TYPE, DBVendor.MOCKDB.toValue());
-                    props.setProperty(DatabaseFactory.Props.ENABLE_HEAP_CACHE, "false");
-                    return props;
-                }
-            };
-
-    @Test()
-    public void testBlockchain(){
-        AionRepositoryImpl repo = AionRepositoryImpl.createForTesting(repoConfig);
-        IRepositoryCache<AccountState, IDataWord, IBlockStoreBase<?, ?>> tracker = repo.startTracking();
-        AionAuctionContract aac = new AionAuctionContract(tracker, Address.wrap(defaultKey.getAddress()), blockchain);
-        tracker.getBlockStore();
-    }
-
-=======
->>>>>>> 4233df9f
     @Test()
     public void newTest(){
         final long inputEnergy = 24000L;
@@ -300,7 +218,7 @@
     }
 
     @Test
-    public void testInvalidExtensionRequest(){
+    public void testgetResultCodeExtensionRequest(){
         final long inputEnergy = 24000L;
 
         BigInteger amount = new BigInteger("1000");
@@ -441,7 +359,7 @@
         aac.displayAuctionDomainLRU("555.aion"); // 4 1 6 5
         aac.displayAuctionDomainLRU("nnn.aion");
 
-        //invalid queries
+        //getResultCode queries
         aac.displayMyBidsLRU(notRegisteredKey);
         aac.displayMyBidsLRU(k4); // has no bids
         aac.displayMyBidForDomainLRU("111.aion", notRegisteredKey);
@@ -496,7 +414,7 @@
     }
 
     @Test()
-    public void testInvalidDomainNames(){
+    public void testgetResultCodeDomainNames(){
         byte[] combined = setupInputs("aa.aion", Address.wrap(defaultKey.getAddress()), defaultBidAmount.toByteArray(), defaultKey);
         AionAuctionContract aac = new AionAuctionContract(repo, AION, blockchain);
         ContractExecutionResult result = aac.execute(combined, DEFAULT_INPUT_NRG);
@@ -515,16 +433,12 @@
         byte[] combined4 = setupInputs("ai.ai.ai.ai.aion", Address.wrap(defaultKey.getAddress()), defaultBidAmount.toByteArray(), defaultKey);
         AionAuctionContract aac4 = new AionAuctionContract(repo, AION, blockchain);
         ContractExecutionResult result4 = aac4.execute(combined4, DEFAULT_INPUT_NRG);
-<<<<<<< HEAD
         assertEquals(ResultCode.INTERNAL_ERROR, result4.getResultCode());
-=======
-        assertEquals(ResultCode.INTERNAL_ERROR, result4.getCode());
 
         byte[] combined5 = setupInputs("network.aion", Address.wrap(defaultKey.getAddress()), defaultBidAmount.toByteArray(), defaultKey);
         AionAuctionContract aac5 = new AionAuctionContract(repo, AION, blockchain);
         ContractExecutionResult result5 = aac5.execute(combined5, DEFAULT_INPUT_NRG);
-        assertEquals(ResultCode.INTERNAL_ERROR, result5.getCode());
->>>>>>> 4233df9f
+        assertEquals(ResultCode.INTERNAL_ERROR, result5.getResultCode());
     }
 
     @Test
