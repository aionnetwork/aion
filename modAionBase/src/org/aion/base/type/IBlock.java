/*******************************************************************************
 * Copyright (c) 2017-2018 Aion foundation.
 *
 *     This file is part of the aion network project.
 *
 *     The aion network project is free software: you can redistribute it
 *     and/or modify it under the terms of the GNU General Public License
 *     as published by the Free Software Foundation, either version 3 of
 *     the License, or any later version.
 *
 *     The aion network project is distributed in the hope that it will
 *     be useful, but WITHOUT ANY WARRANTY; without even the implied
 *     warranty of MERCHANTABILITY or FITNESS FOR A PARTICULAR PURPOSE.
 *     See the GNU General Public License for more details.
 *
 *     You should have received a copy of the GNU General Public License
 *     along with the aion network project source files.
 *     If not, see <https://www.gnu.org/licenses/>.
 *
 *     The aion network project leverages useful source code from other
 *     open source projects. We greatly appreciate the effort that was
 *     invested in these projects and we thank the individual contributors
 *     for their work. For provenance information and contributors
 *     please see <https://github.com/aionnetwork/aion/wiki/Contributors>.
 *
 * Contributors to the aion source files in decreasing order of code volume:
 *     Aion foundation.
 *     <ether.camp> team through the ethereumJ library.
 *     Ether.Camp Inc. (US) team through Ethereum Harmony.
 *     John Tromp through the Equihash solver.
 *     Samuel Neves through the BLAKE2 implementation.
 *     Zcash project team.
 *     Bitcoinj team.
 ******************************************************************************/
/*
 * @Copyright Nuco Inc. 2016
 * @Author jin@nuco.io * 
 */
package org.aion.base.type;

import java.util.List;

/**
 *
 * @author jin
 */
public interface IBlock<TX extends ITransaction, BH extends IBlockHeader> {

    long getNumber();

    byte[] getParentHash();

    byte[] getHash();

    byte[] getEncoded();

    String getShortHash();

    boolean isEqual(IBlock<TX, BH> block);

    String getShortDescr();

    List<TX> getTransactionsList();

    BH getHeader();

    /**
     * Newly added with the refactory of API for libNc, both chains should have
     * implemented this
     * 
     * @return
     */
    byte[] getReceiptsRoot();

    long getTimestamp();
<<<<<<< HEAD

=======
>>>>>>> 842ad242
}<|MERGE_RESOLUTION|>--- conflicted
+++ resolved
@@ -73,8 +73,5 @@
     byte[] getReceiptsRoot();
 
     long getTimestamp();
-<<<<<<< HEAD
-
-=======
->>>>>>> 842ad242
+    
 }