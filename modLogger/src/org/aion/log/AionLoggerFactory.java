/*******************************************************************************
 * Copyright (c) 2017-2018 Aion foundation.
 *
 *     This file is part of the aion network project.
 *
 *     The aion network project is free software: you can redistribute it
 *     and/or modify it under the terms of the GNU General Public License
 *     as published by the Free Software Foundation, either version 3 of
 *     the License, or any later version.
 *
 *     The aion network project is distributed in the hope that it will
 *     be useful, but WITHOUT ANY WARRANTY; without even the implied
 *     warranty of MERCHANTABILITY or FITNESS FOR A PARTICULAR PURPOSE.
 *     See the GNU General Public License for more details.
 *
 *     You should have received a copy of the GNU General Public License
 *     along with the aion network project source files.
 *     If not, see <https://www.gnu.org/licenses/>.
 *
 * Contributors:
 *     Aion foundation.
 *     
 ******************************************************************************/

package org.aion.log;

import java.util.HashMap;
import java.util.Iterator;
import java.util.Map;
import java.util.Map.Entry;
import java.util.concurrent.ConcurrentHashMap;
import java.util.concurrent.ConcurrentMap;

import ch.qos.logback.classic.encoder.PatternLayoutEncoder;
import ch.qos.logback.classic.spi.ILoggingEvent;
import ch.qos.logback.core.ConsoleAppender;
import ch.qos.logback.core.FileAppender;
import ch.qos.logback.core.rolling.*;
<<<<<<< HEAD
import ch.qos.logback.core.util.FileSize;
=======
>>>>>>> 5a76e25c
import org.slf4j.Logger;
import org.slf4j.LoggerFactory;

import ch.qos.logback.classic.Level;
import ch.qos.logback.classic.LoggerContext;

/**
 * Used to override SimpleLogger current log level
 * 
 * final public int TRACE_INT = 00; final public int DEBUG_INT = 10;
 * finalConcurrentHashMap public int INFO_INT = 20; final public int WARN_INT =
 * 30; final public int ERROR_INT = 40;
 * 
 * Default set to 50 which ignore output
 */

public class AionLoggerFactory {

    /**
     * Due to Cfg is abstract, use this static atribute to hold muti-chains
     * config attribute List<CfgLogModule>, which is chain neural.
     */
    private static Map<String, String> logModules;
    private static LoggerContext loggerContext;
    private static ConsoleAppender<ILoggingEvent> appender = new ConsoleAppender<>();
    private static RollingFileAppender<ILoggingEvent> fileAppender = new RollingFileAppender<>();
    private final static PatternLayoutEncoder encoder = new PatternLayoutEncoder();
    static {
        logModules = new HashMap<>();
        String level = LogLevels.INFO.name();
        for (LogEnum module : LogEnum.values()) {
            logModules.put(module.name(), level);
        }
    }

    public static void init(final Map<String, String> _logModules, boolean logFile) {

        logModules = _logModules;

        loggerContext = (LoggerContext) LoggerFactory.getILoggerFactory();

        encoder.setContext(loggerContext);
        encoder.setPattern("%date{yy-MM-dd HH:mm:ss.SSS} %-5level %-4c [%thread]: %message%n");
        encoder.start();

        appender.setContext(loggerContext);
        appender.setEncoder(encoder);
        appender.start();

<<<<<<< HEAD
        if (logFile) {
            // setup rolling policy
            TimeBasedRollingPolicy<ILoggingEvent> policy = new TimeBasedRollingPolicy<>();
            policy.setFileNamePattern("aion.%d{yyyy-MM-dd-HH-mm}.gzip");
            policy.setContext(loggerContext);
            policy.setParent(fileAppender);
            policy.start();

            // setup inner policy to govern size
            SizeAndTimeBasedFNATP<ILoggingEvent> sizePolicy = new SizeAndTimeBasedFNATP<>();
            sizePolicy.setContext(loggerContext);
            sizePolicy.setMaxFileSize(FileSize.valueOf("64mb"));
            sizePolicy.setTimeBasedRollingPolicy(policy);
            sizePolicy.start();

            policy.setTimeBasedFileNamingAndTriggeringPolicy(sizePolicy);
            policy.start();
            fileAppender.setRollingPolicy(policy);
        }

        fileAppender.setContext(loggerContext);
        fileAppender.setEncoder(encoder);
        fileAppender.start();

=======
>>>>>>> 5a76e25c
        ch.qos.logback.classic.Logger rootlogger = loggerContext.getLogger(Logger.ROOT_LOGGER_NAME);
        rootlogger.detachAndStopAllAppenders();
    }

    private static ConcurrentMap<String, Logger> loggerMap = new ConcurrentHashMap<String, Logger>();

    public static Logger getLogger(String label) {

        Logger logger = loggerMap.get(label);
        return logger == null ? newLogger(label) : logger;
    }

    private static Logger newLogger(String label) {

        if (loggerContext == null) {
            // System.out.println("If you see this line, meaning you are under
            // the unit test!!! If you are not. should report an issue.");
            init(new HashMap<>(), false);
        }

        ch.qos.logback.classic.Logger newlogger = loggerContext.getLogger(label);
        newlogger.addAppender(appender);
        newlogger.addAppender(fileAppender);

        boolean flag = false;
        Iterator<Entry<String, String>> it = logModules.entrySet().iterator();
        while (it.hasNext()) {
            Entry<String, String> logModule = it.next();
            if (logModule.getKey().equals(label)) {
                LogLevels logLevel = LogLevels.valueOf(logModule.getValue());
                switch (logLevel) {
                case TRACE:
                    newlogger.setLevel(Level.TRACE);
                    flag = true;
                    break;
                case ERROR:
                    newlogger.setLevel(Level.ERROR);
                    flag = true;
                    break;
                case INFO:
                    newlogger.setLevel(Level.INFO);
                    flag = true;
                    break;
                case DEBUG:
                    newlogger.setLevel(Level.DEBUG);
                    flag = true;
                    break;
                }
            }

            if (flag)
                break;
        }

        if (!flag) {
            newlogger.setLevel(Level.OFF);
        }

        Logger existLogger = loggerMap.putIfAbsent(label, newlogger);
        return existLogger == null ? newlogger : existLogger;
    }
}<|MERGE_RESOLUTION|>--- conflicted
+++ resolved
@@ -36,10 +36,7 @@
 import ch.qos.logback.core.ConsoleAppender;
 import ch.qos.logback.core.FileAppender;
 import ch.qos.logback.core.rolling.*;
-<<<<<<< HEAD
 import ch.qos.logback.core.util.FileSize;
-=======
->>>>>>> 5a76e25c
 import org.slf4j.Logger;
 import org.slf4j.LoggerFactory;
 
@@ -65,7 +62,9 @@
     private static Map<String, String> logModules;
     private static LoggerContext loggerContext;
     private static ConsoleAppender<ILoggingEvent> appender = new ConsoleAppender<>();
-    private static RollingFileAppender<ILoggingEvent> fileAppender = new RollingFileAppender<>();
+
+    private static RollingFileAppender<ILoggingEvent> rollingFileAppender = new RollingFileAppender<>();
+
     private final static PatternLayoutEncoder encoder = new PatternLayoutEncoder();
     static {
         logModules = new HashMap<>();
@@ -89,13 +88,12 @@
         appender.setEncoder(encoder);
         appender.start();
 
-<<<<<<< HEAD
         if (logFile) {
             // setup rolling policy
             TimeBasedRollingPolicy<ILoggingEvent> policy = new TimeBasedRollingPolicy<>();
             policy.setFileNamePattern("aion.%d{yyyy-MM-dd-HH-mm}.gzip");
             policy.setContext(loggerContext);
-            policy.setParent(fileAppender);
+            policy.setParent(rollingFileAppender);
             policy.start();
 
             // setup inner policy to govern size
@@ -107,15 +105,13 @@
 
             policy.setTimeBasedFileNamingAndTriggeringPolicy(sizePolicy);
             policy.start();
-            fileAppender.setRollingPolicy(policy);
+            rollingFileAppender.setRollingPolicy(policy);
         }
 
-        fileAppender.setContext(loggerContext);
-        fileAppender.setEncoder(encoder);
-        fileAppender.start();
+        rollingFileAppender.setContext(loggerContext);
+        rollingFileAppender.setEncoder(encoder);
+        rollingFileAppender.start();
 
-=======
->>>>>>> 5a76e25c
         ch.qos.logback.classic.Logger rootlogger = loggerContext.getLogger(Logger.ROOT_LOGGER_NAME);
         rootlogger.detachAndStopAllAppenders();
     }
@@ -138,7 +134,7 @@
 
         ch.qos.logback.classic.Logger newlogger = loggerContext.getLogger(label);
         newlogger.addAppender(appender);
-        newlogger.addAppender(fileAppender);
+        newlogger.addAppender(rollingFileAppender);
 
         boolean flag = false;
         Iterator<Entry<String, String>> it = logModules.entrySet().iterator();
