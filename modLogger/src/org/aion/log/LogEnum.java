--- conflicted
+++ resolved
@@ -28,11 +28,7 @@
  * Logger modules available to classes in the kernel
  */
 public enum LogEnum {
-<<<<<<< HEAD
-    GEN, CONS, SYNC, API, VM, NET, DB, EVTMGR, TXPOOL, TX, P2P, GUI;
-=======
-    GEN, CONS, SYNC, API, VM, NET, DB, EVTMGR, TXPOOL, TX, P2P, ROOT;
->>>>>>> c1b44e30
+    GEN, CONS, SYNC, API, VM, NET, DB, EVTMGR, TXPOOL, TX, P2P, ROOT, GUI;
 
     public static boolean contains(String _module) {
         for (LogEnum module : values())
