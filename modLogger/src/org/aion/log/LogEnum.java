/*******************************************************************************
 * Copyright (c) 2017-2018 Aion foundation.
 *
 *     This file is part of the aion network project.
 *
 *     The aion network project is free software: you can redistribute it
 *     and/or modify it under the terms of the GNU General Public License
 *     as published by the Free Software Foundation, either version 3 of
 *     the License, or any later version.
 *
 *     The aion network project is distributed in the hope that it will
 *     be useful, but WITHOUT ANY WARRANTY; without even the implied
 *     warranty of MERCHANTABILITY or FITNESS FOR A PARTICULAR PURPOSE.
 *     See the GNU General Public License for more details.
 *
 *     You should have received a copy of the GNU General Public License
 *     along with the aion network project source files.
 *     If not, see <https://www.gnu.org/licenses/>.
 *
 * Contributors:
 *     Aion foundation.
 *     
 ******************************************************************************/

package org.aion.log;

/**
 * Logger modules available to classes in the kernel
 */
public enum LogEnum {
<<<<<<< HEAD
    GEN, CONS, SYNC, API, VM, NET, DB, EVTMGR, TXPOOL, TX, P2P, ROOT;
=======
    GEN, CONS, SYNC, API, VM, NET, DB, EVTMGR, TXPOOL, TX, P2P, GUI;
>>>>>>> 5ec3b149

    public static boolean contains(String _module) {
        for (LogEnum module : values())
            // maybe use equalsIgnoreCase here?
            if (module.name().equals(_module))
                return true;
        return false;
    }
}<|MERGE_RESOLUTION|>--- conflicted
+++ resolved
@@ -28,11 +28,7 @@
  * Logger modules available to classes in the kernel
  */
 public enum LogEnum {
-<<<<<<< HEAD
-    GEN, CONS, SYNC, API, VM, NET, DB, EVTMGR, TXPOOL, TX, P2P, ROOT;
-=======
-    GEN, CONS, SYNC, API, VM, NET, DB, EVTMGR, TXPOOL, TX, P2P, GUI;
->>>>>>> 5ec3b149
+    GEN, CONS, SYNC, API, VM, NET, DB, EVTMGR, TXPOOL, TX, P2P, GUI, ROOT;
 
     public static boolean contains(String _module) {
         for (LogEnum module : values())
