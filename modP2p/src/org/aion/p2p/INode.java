/*
 * Copyright (c) 2017-2018 Aion foundation.
 *
 * This file is part of the aion network project.
 *
 * The aion network project is free software: you can redistribute it
 * and/or modify it under the terms of the GNU General Public License
 * as published by the Free Software Foundation, either version 3 of
 * the License, or any later version.
 *
 * The aion network project is distributed in the hope that it will
 * be useful, but WITHOUT ANY WARRANTY; without even the implied
 * warranty of MERCHANTABILITY or FITNESS FOR A PARTICULAR PURPOSE.
 * See the GNU General Public License for more details.
 *
 * You should have received a copy of the GNU General Public License
 * along with the aion network project source files.
 * If not, see <https://www.gnu.org/licenses/>.
 *
 * Contributors to the aion source files in decreasing order of code volume:
 *
 * Aion foundation.
 *
 */

package org.aion.p2p;

import java.math.BigInteger;

/**
 *
 * @author chris
 *
 */
public interface INode {

    /**
     * @return byte[]
     */
    byte[] getId();

    /**
     * @return int
     */
    int getIdHash();

    /**
     * @return String
     */
    String getIdShort();

    /**
     * @return byte[]
     */
    byte[] getIp();

    /**
     * @return String
     */
    String getIpStr();

    /**
     * @return int
     */
    int getPort();

    /**
     * @return long
     */
    long getBestBlockNumber();

    /**
     * @return BigInteger
     */
    byte[] getTotalDifficulty();

    /**
     * @param _bestBlockNumber long
     * @param _bestBlockHash byte[]
     * @param _totalDifficulty long
     */
<<<<<<< HEAD
    void updateStatus(long _bestBlockNumber, final byte[] _bestBlockHash, final byte[] _totalDifficulty);
=======
    void updateStatus(long _bestBlockNumber, final byte[] _bestBlockHash, byte[] _totalDifficulty);
>>>>>>> b7454e3a

}<|MERGE_RESOLUTION|>--- conflicted
+++ resolved
@@ -24,8 +24,6 @@
  */
 
 package org.aion.p2p;
-
-import java.math.BigInteger;
 
 /**
  *
@@ -79,10 +77,6 @@
      * @param _bestBlockHash byte[]
      * @param _totalDifficulty long
      */
-<<<<<<< HEAD
     void updateStatus(long _bestBlockNumber, final byte[] _bestBlockHash, final byte[] _totalDifficulty);
-=======
-    void updateStatus(long _bestBlockNumber, final byte[] _bestBlockHash, byte[] _totalDifficulty);
->>>>>>> b7454e3a
 
 }