/*******************************************************************************
 *
 * Copyright (c) 2017, 2018 Aion foundation.
 *
 * 	This program is free software: you can redistribute it and/or modify
 *     it under the terms of the GNU General Public License as published by
 *     the Free Software Foundation, either version 3 of the License, or
 *     (at your option) any later version.
 *
 *     This program is distributed in the hope that it will be useful,
 *     but WITHOUT ANY WARRANTY; without even the implied warranty of
 *     MERCHANTABILITY or FITNESS FOR A PARTICULAR PURPOSE.  See the
 *     GNU General Public License for more details.
 *
 *     You should have received a copy of the GNU General Public License
 *     along with this program.  If not, see <https://www.gnu.org/licenses/>
 *
 * Contributors:
 *     Aion foundation.
 *******************************************************************************/
package org.aion.mcf.blockchain;

import org.aion.base.type.IBlock;
import org.aion.base.type.ITransaction;
import org.aion.mcf.types.AbstractTxReceipt;

import java.util.List;

/**
 * Internal pending state interface.
 *
 * @param <BLK>
 * @param <Tx>
 */

public interface IPendingStateInternal<BLK extends IBlock<?, ?>, Tx extends ITransaction> extends IPendingState<Tx> {

    // called by onBest
    void processBest(BLK block, List<? extends AbstractTxReceipt<Tx>> receipts);

    void shutDown();

<<<<<<< HEAD
    int getPendingTxSize();
=======
    void updateBest();

    void DumpPool();
>>>>>>> 4dd82256
}<|MERGE_RESOLUTION|>--- conflicted
+++ resolved
@@ -40,11 +40,9 @@
 
     void shutDown();
 
-<<<<<<< HEAD
     int getPendingTxSize();
-=======
+
     void updateBest();
 
     void DumpPool();
->>>>>>> 4dd82256
 }