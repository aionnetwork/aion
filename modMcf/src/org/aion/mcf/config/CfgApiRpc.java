/*
 * Copyright (c) 2017-2018 Aion foundation.
 *
 *     This file is part of the aion network project.
 *
 *     The aion network project is free software: you can redistribute it
 *     and/or modify it under the terms of the GNU General Public License
 *     as published by the Free Software Foundation, either version 3 of
 *     the License, or any later version.
 *
 *     The aion network project is distributed in the hope that it will
 *     be useful, but WITHOUT ANY WARRANTY; without even the implied
 *     warranty of MERCHANTABILITY or FITNESS FOR A PARTICULAR PURPOSE.
 *     See the GNU General Public License for more details.
 *
 *     You should have received a copy of the GNU General Public License
 *     along with the aion network project source files.
 *     If not, see <https://www.gnu.org/licenses/>.
 *
 * Contributors:
 *     Aion foundation.
 */
package org.aion.mcf.config;

import javax.xml.stream.XMLOutputFactory;
import javax.xml.stream.XMLStreamException;
import javax.xml.stream.XMLStreamReader;
import javax.xml.stream.XMLStreamWriter;
import java.io.IOException;
import java.io.StringWriter;
import java.io.Writer;
import java.util.ArrayList;
import java.util.Arrays;
import java.util.List;
<<<<<<< HEAD
=======
import java.util.Objects;
>>>>>>> 7c43431b
import java.util.stream.Collectors;
import java.util.stream.Stream;

/**
 * @author chris lin, ali sharif
 */
public final class CfgApiRpc {

    CfgApiRpc() {
        this.active = true;
        this.ip = "127.0.0.1";
        this.port = 8545;
        this.corsEnabled = false;
        this.corsOrigin = "*";
        this.filtersEnabled = true;
        // using a strings here for the following 2 properties instead of referencing the associated enum value
        // since don't want to add dependency to modApiServer just for this
        this.vendor = "undertow";
        this.enabled = new ArrayList<>(Arrays.asList("web3", "eth", "personal", "stratum", "ops"));

        // nulls for the following properties indicates to consumer of these properties
        // to "choose reasonable defaults"
        this.workerThreads = null;
        this.ioThreads = null;
        this.requestQueueSize = null; // null = unbounded queue size
        this.stuckThreadDetectorEnabled = true;

        this.ssl = new CfgSsl();
    }

    private boolean active;
    private String ip;
    private int port;
    private List<String> enabled;
    private List<String> enabledMethods;
    private List<String> disabledMethods;
    private boolean corsEnabled;
    private String corsOrigin;
    private boolean filtersEnabled;
    private CfgSsl ssl;
    private String vendor;

    private Integer workerThreads;
    private Integer ioThreads;
    private Integer requestQueueSize;
    private boolean stuckThreadDetectorEnabled;

    public void fromXML(final XMLStreamReader sr) throws XMLStreamException {
        // get the attributes
        this.active = Boolean.parseBoolean(sr.getAttributeValue(null, "active"));
        this.ip = sr.getAttributeValue(null, "ip");
        this.port = Integer.parseInt(sr.getAttributeValue(null, "port"));

        // get the nested elements
        loop:
        while (sr.hasNext()) {
            int eventType = sr.next();
            switch (eventType) {
                case XMLStreamReader.START_ELEMENT:
                    String elementName = sr.getLocalName().toLowerCase();
                    switch (elementName) {
                        case "cors-enabled":
                            try {
                                corsEnabled = Boolean.parseBoolean(Cfg.readValue(sr));
                            } catch (Exception e) {
                                System.out.println("failed to read config node: aion.api.rpc.cors-enabled; using preset: " + corsEnabled);
                                //e.printStackTrace();
                            }
                            break;
                        case "cors-origin":
                            try {
                                corsOrigin = Cfg.readValue(sr).trim();
                            } catch (Exception e) {
                                System.out.println("failed to read config node: aion.api.rpc.cors-origin; using preset: " + corsOrigin);
                                //e.printStackTrace();
                            }
                            break;
                        case "apis-enabled":
                            String cs = Cfg.readValue(sr).trim();
                            this.enabled = new ArrayList<>(
                                    Stream.of(cs.split(","))
                                    .map(String::trim)
                                    .filter(s -> !s.isEmpty())
                                    .collect(Collectors.toList())
                            );
                            break;
                        case "api-methods-enabled":
                            String enabledMethods = Cfg.readValue(sr).trim();
                            this.enabledMethods = new ArrayList<>(
                                Stream.of(enabledMethods.split(","))
                                    .map(String::trim)
                                    .filter(s -> !s.isEmpty())
                                    .collect(Collectors.toList())
                            );
                            break;
                        case "api-methods-disabled":
                            String disabledMethods = Cfg.readValue(sr).trim();
                            this.disabledMethods = new ArrayList<>(
                                Stream.of(disabledMethods.split(","))
                                    .map(String::trim)
                                    .filter(s -> !s.isEmpty())
                                    .collect(Collectors.toList())
                            );
                            break;
                        case "vendor":
                            try {
                                this.vendor = Cfg.readValue(sr).trim();
                            } catch (Exception e) {
                                e.printStackTrace();
                            }
                            break;
                        case "worker-threads": {
                            try {
                                int t = Integer.parseInt(Cfg.readValue(sr));
                                // filter out negative counts
                                if (t > 0) this.workerThreads = t;
                                // otherwise, accept default set in constructor
                            } catch (Exception e) {
                                System.out.println("Illegal value for aion.api.rpc.worker-threads; will select reasonable defaults.");
                                e.printStackTrace();
                            }

                            break;
                        }
                        case "io-threads": {
                            try {
                                int t = Integer.parseInt(Cfg.readValue(sr));
                                // filter out negative counts
                                if (t > 0) this.ioThreads = t;
                                // otherwise, accept default set in constructor
                            } catch (Exception e) {
                                System.out.println("Illegal value for aion.api.rpc.io-threads; will select reasonable defaults.");
                                e.printStackTrace();
                            }

                            break;
                        }
                        case "request-queue-size": {
                            try {
                                int t = Integer.parseInt(Cfg.readValue(sr));
                                // filter out negative counts
                                if (t > 0) this.requestQueueSize = t;
                                // otherwise, accept default set in constructor
                            } catch (Exception e) {
                                System.out.println("Illegal value for aion.api.rpc.request-queue-size; will select reasonable defaults.");
                                e.printStackTrace();
                            }

                            break;
                        }
                        case "stuck-thread-detector-enabled": {
                            try {
                                stuckThreadDetectorEnabled = Boolean.parseBoolean(Cfg.readValue(sr));
                            } catch (Exception e) {
                                System.out.println("failed to read config node: aion.api.rpc.stuckThreadDetectorEnabled; using preset: " + stuckThreadDetectorEnabled);
                                e.printStackTrace();
                            }
                            break;
                        }
                        case "filters-enabled": {
                            try {
                                filtersEnabled = Boolean.parseBoolean(Cfg.readValue(sr));
                            } catch (Exception e) {
                                System.out.println("failed to read config node: aion.api.rpc.filters-enabled; using preset: " + filtersEnabled);
                                e.printStackTrace();
                            }
                            break;
                        }
                        case "ssl":
                            this.ssl.fromXML(sr);
                            break;
                        default:
                            Cfg.skipElement(sr);
                            break;
                    }
                    break;
                case XMLStreamReader.END_ELEMENT:
                    break loop;
            }
        }

        sr.next();
    }

    String toXML() {
        final XMLOutputFactory output = XMLOutputFactory.newInstance();
        output.setProperty("escapeCharacters", false);
        XMLStreamWriter xmlWriter;
        String xml;
        try {
            // <rpc active="false" ip="127.0.0.1" port="8545"/>

            Writer strWriter = new StringWriter();
            xmlWriter = output.createXMLStreamWriter(strWriter);

            xmlWriter.writeCharacters("\r\n\t\t");
            xmlWriter.writeComment("rpc config docs: https://github.com/aionnetwork/aion/wiki/JSON-RPC-API-Docs");

            xmlWriter.writeCharacters("\r\n\t\t");
            xmlWriter.writeStartElement("rpc");

            xmlWriter.writeAttribute("active", this.active ? "true" : "false");
            xmlWriter.writeAttribute("ip", this.ip);
            xmlWriter.writeAttribute("port", this.port + "");

            xmlWriter.writeCharacters("\r\n\t\t\t");
            xmlWriter.writeStartElement("cors-enabled");
            xmlWriter.writeCharacters(String.valueOf(this.isCorsEnabled()));
            xmlWriter.writeEndElement();

            xmlWriter.writeCharacters("\r\n\t\t\t");
            xmlWriter.writeComment("comma-separated list, APIs available: web3,net,debug,personal,eth,stratum");
            xmlWriter.writeCharacters("\r\n\t\t\t");
            xmlWriter.writeStartElement("apis-enabled");
            xmlWriter.writeCharacters(String.join(",", this.getEnabled()));
            xmlWriter.writeEndElement();

            if (this.getEnabledMethods() != null) {
                xmlWriter.writeStartElement("api-methods-enabled");
                xmlWriter.writeCharacters(String.join(",", this.getEnabledMethods()));
                xmlWriter.writeEndElement();
            }

            if (this.getDisabledMethods() != null) {
                xmlWriter.writeStartElement("api-methods-disabled");
                xmlWriter.writeCharacters(String.join(",", this.getDisabledMethods()));
                xmlWriter.writeEndElement();
            }

            // don't write-back ssl. (keep it hidden for now)
            // xmlWriter.writeCharacters(this.ssl.toXML());

            xmlWriter.writeCharacters("\r\n\t\t");
            xmlWriter.writeEndElement();
            xml = strWriter.toString();
            strWriter.flush();
            strWriter.close();
            xmlWriter.flush();
            xmlWriter.close();
            return xml;
        } catch (IOException | XMLStreamException e) {
            e.printStackTrace();
            return "";
        }
    }

    public boolean isActive() { return this.active; }
    public String getIp() { return this.ip; }
    public int getPort() { return this.port; }
    public boolean isCorsEnabled() { return corsEnabled; }
    public String getCorsOrigin() { return corsOrigin; }
<<<<<<< HEAD
    public List<String> getEnabled() {
        return enabled;
    }
    public List<String> getEnabledMethods() { return enabledMethods; }
    public List<String> getDisabledMethods() { return disabledMethods; }
    public Integer getMaxthread() { return maxthread; }
    public boolean isFiltersEnabled() {
        return filtersEnabled;
    }
=======
    public List<String> getEnabled() { return enabled; }
    public boolean isFiltersEnabled() { return filtersEnabled; }
    public CfgSsl getSsl() { return this.ssl; }
    public String getVendor() { return vendor; }
    public Integer getWorkerThreads() { return workerThreads; }
    public Integer getIoThreads() { return ioThreads; }
    public Integer getRequestQueueSize() { return requestQueueSize; }
    public boolean isStuckThreadDetectorEnabled() { return stuckThreadDetectorEnabled; }
>>>>>>> 7c43431b

    /**
     * @implNote this should theoretically work, but should be tested for correctness by any future consumer
     */
    @Override
    public boolean equals(Object o) {
        if (this == o) return true;
        if (o == null || getClass() != o.getClass()) return false;
<<<<<<< HEAD
        CfgApiRpc cfgApiRpc = (CfgApiRpc) o;
        return active == cfgApiRpc.active &&
                port == cfgApiRpc.port &&
                corsEnabled == cfgApiRpc.corsEnabled &&
                maxthread == cfgApiRpc.maxthread &&
                filtersEnabled == cfgApiRpc.filtersEnabled &&
                Objects.equal(ip, cfgApiRpc.ip) &&
                Objects.equal(enabled, cfgApiRpc.enabled) &&
                Objects.equal(enabledMethods, cfgApiRpc.enabledMethods) &&
                Objects.equal(disabledMethods, cfgApiRpc.disabledMethods);
=======
        CfgApiRpc cfg = (CfgApiRpc) o;

        return active == cfg.active &&
                Objects.equals(ip, cfg.ip) &&
                port == cfg.port &&
                Objects.equals(enabled, cfg.enabled) &&
                corsEnabled == cfg.corsEnabled &&
                Objects.equals(corsOrigin, cfg.corsOrigin) &&
                filtersEnabled == cfg.filtersEnabled &&
                Objects.equals(ssl, cfg.ssl) &&
                Objects.equals(vendor, cfg.vendor) &&
                Objects.equals(workerThreads, cfg.workerThreads) &&
                Objects.equals(ioThreads, cfg.ioThreads) &&
                Objects.equals(requestQueueSize, cfg.requestQueueSize) &&
                stuckThreadDetectorEnabled == cfg.stuckThreadDetectorEnabled;
>>>>>>> 7c43431b
    }

    /**
     * @implNote this should theoretically work, but should be tested for correctness by any future consumer
     *
     * @implNote computationally slowest implementation O(n). there are faster ways of doing this if
     * this function call ends up on a critical path (probably not)
     */
    @Override
    public int hashCode() {
<<<<<<< HEAD
        return Objects.hashCode(active, ip, port, enabled, enabledMethods, disabledMethods, corsEnabled, maxthread, filtersEnabled);
=======
        return java.util.Objects.hash(
            active,
            ip,
            port,
            enabled,
            corsEnabled,
            corsOrigin,
            filtersEnabled,
            ssl,
            vendor,
            workerThreads,
            ioThreads,
            requestQueueSize,
            stuckThreadDetectorEnabled);
>>>>>>> 7c43431b
    }
}<|MERGE_RESOLUTION|>--- conflicted
+++ resolved
@@ -32,10 +32,7 @@
 import java.util.ArrayList;
 import java.util.Arrays;
 import java.util.List;
-<<<<<<< HEAD
-=======
 import java.util.Objects;
->>>>>>> 7c43431b
 import java.util.stream.Collectors;
 import java.util.stream.Stream;
 
@@ -62,6 +59,8 @@
         this.ioThreads = null;
         this.requestQueueSize = null; // null = unbounded queue size
         this.stuckThreadDetectorEnabled = true;
+        this.enabledMethods = null;
+        this.disabledMethods = null;
 
         this.ssl = new CfgSsl();
     }
@@ -287,18 +286,9 @@
     public int getPort() { return this.port; }
     public boolean isCorsEnabled() { return corsEnabled; }
     public String getCorsOrigin() { return corsOrigin; }
-<<<<<<< HEAD
-    public List<String> getEnabled() {
-        return enabled;
-    }
+    public List<String> getEnabled() { return enabled; }
     public List<String> getEnabledMethods() { return enabledMethods; }
     public List<String> getDisabledMethods() { return disabledMethods; }
-    public Integer getMaxthread() { return maxthread; }
-    public boolean isFiltersEnabled() {
-        return filtersEnabled;
-    }
-=======
-    public List<String> getEnabled() { return enabled; }
     public boolean isFiltersEnabled() { return filtersEnabled; }
     public CfgSsl getSsl() { return this.ssl; }
     public String getVendor() { return vendor; }
@@ -306,7 +296,6 @@
     public Integer getIoThreads() { return ioThreads; }
     public Integer getRequestQueueSize() { return requestQueueSize; }
     public boolean isStuckThreadDetectorEnabled() { return stuckThreadDetectorEnabled; }
->>>>>>> 7c43431b
 
     /**
      * @implNote this should theoretically work, but should be tested for correctness by any future consumer
@@ -315,24 +304,14 @@
     public boolean equals(Object o) {
         if (this == o) return true;
         if (o == null || getClass() != o.getClass()) return false;
-<<<<<<< HEAD
-        CfgApiRpc cfgApiRpc = (CfgApiRpc) o;
-        return active == cfgApiRpc.active &&
-                port == cfgApiRpc.port &&
-                corsEnabled == cfgApiRpc.corsEnabled &&
-                maxthread == cfgApiRpc.maxthread &&
-                filtersEnabled == cfgApiRpc.filtersEnabled &&
-                Objects.equal(ip, cfgApiRpc.ip) &&
-                Objects.equal(enabled, cfgApiRpc.enabled) &&
-                Objects.equal(enabledMethods, cfgApiRpc.enabledMethods) &&
-                Objects.equal(disabledMethods, cfgApiRpc.disabledMethods);
-=======
         CfgApiRpc cfg = (CfgApiRpc) o;
 
         return active == cfg.active &&
                 Objects.equals(ip, cfg.ip) &&
                 port == cfg.port &&
                 Objects.equals(enabled, cfg.enabled) &&
+                Objects.equals(enabledMethods, cfg.enabledMethods) &&
+                Objects.equals(disabledMethods, cfg.disabledMethods) &&
                 corsEnabled == cfg.corsEnabled &&
                 Objects.equals(corsOrigin, cfg.corsOrigin) &&
                 filtersEnabled == cfg.filtersEnabled &&
@@ -342,7 +321,6 @@
                 Objects.equals(ioThreads, cfg.ioThreads) &&
                 Objects.equals(requestQueueSize, cfg.requestQueueSize) &&
                 stuckThreadDetectorEnabled == cfg.stuckThreadDetectorEnabled;
->>>>>>> 7c43431b
     }
 
     /**
@@ -353,14 +331,13 @@
      */
     @Override
     public int hashCode() {
-<<<<<<< HEAD
-        return Objects.hashCode(active, ip, port, enabled, enabledMethods, disabledMethods, corsEnabled, maxthread, filtersEnabled);
-=======
         return java.util.Objects.hash(
             active,
             ip,
             port,
             enabled,
+            enabledMethods,
+            disabledMethods,
             corsEnabled,
             corsOrigin,
             filtersEnabled,
@@ -370,6 +347,5 @@
             ioThreads,
             requestQueueSize,
             stuckThreadDetectorEnabled);
->>>>>>> 7c43431b
     }
 }