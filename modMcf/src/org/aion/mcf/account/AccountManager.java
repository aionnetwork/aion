--- conflicted
+++ resolved
@@ -66,21 +66,13 @@
     // Can use this method as check if unlocked
     public ECKey getKey(final Address _address) {
 
-<<<<<<< HEAD
-        Account acc = accounts.get(_address);
-=======
         Account acc = this.accounts.get(_address);
->>>>>>> c4f31463
 
         if (Optional.ofNullable(acc).isPresent()) {
             if (acc.getTimeout() >= Instant.now().getEpochSecond()) {
                 return acc.getKey();
             } else {
-<<<<<<< HEAD
-                accounts.remove(_address);
-=======
                 this.accounts.remove(_address);
->>>>>>> c4f31463
             }
         }
 
@@ -88,11 +80,7 @@
     }
 
     public List<Account> getAccounts() {
-<<<<<<< HEAD
-        return accounts.values().stream().collect(Collectors.toList());
-=======
         return this.accounts.values().stream().collect(Collectors.toList());
->>>>>>> c4f31463
     }
 
     public boolean unlockAccount(Address _address, String _password, int _timeout) {
@@ -106,22 +94,14 @@
         ECKey key = Keystore.getKey(_address.toString(), _password);
 
         if (Optional.ofNullable(key).isPresent()) {
-<<<<<<< HEAD
-            Account acc = accounts.get(_address);
-=======
             Account acc = this.accounts.get(_address);
->>>>>>> c4f31463
 
             long t = Instant.now().getEpochSecond() + timeout;
             if (Optional.ofNullable(acc).isPresent()) {
                 acc.updateTimeout(t);
             } else {
                 Account a = new Account(key, t);
-<<<<<<< HEAD
-                accounts.put(_address, a);
-=======
                 this.accounts.put(_address, a);
->>>>>>> c4f31463
             }
 
             LOGGER.debug("<unlock-success addr={}>", _address);
@@ -137,11 +117,7 @@
         ECKey key = Keystore.getKey(_address.toString(), _password);
 
         if (Optional.ofNullable(key).isPresent()) {
-<<<<<<< HEAD
-            Account acc = accounts.get(_address);
-=======
             Account acc = this.accounts.get(_address);
->>>>>>> c4f31463
 
             if (Optional.ofNullable(acc).isPresent()) {
                 acc.updateTimeout(Instant.now().getEpochSecond() - 1);
