--- conflicted
+++ resolved
@@ -29,7 +29,6 @@
 import org.aion.mcf.vm.types.DataWord;
 
 import java.util.*;
-import org.aion.zero.db.AionContractDetailsImpl;
 
 /**
  * Contract details cache implementation.
@@ -51,7 +50,6 @@
         }
     }
 
-<<<<<<< HEAD
     public static ContractDetailsCacheImpl copy(ContractDetailsCacheImpl cache) {
         // todo get parent's contract
         ContractDetailsCacheImpl copy = new ContractDetailsCacheImpl(cache.origContract);
@@ -64,7 +62,6 @@
         return copy;
     }
 
-=======
     /**
      * Inserts the key-value pair key and value, or if value consists only of zero bytes, deletes
      * any key-value pair whose key is key.
@@ -72,7 +69,6 @@
      * @param key The key.
      * @param value The value.
      */
->>>>>>> 084622f4
     @Override
     public void put(IDataWord key, IDataWord value) {
         storage.put(key, value);
@@ -87,35 +83,22 @@
      */
     @Override
     public IDataWord get(IDataWord key) {
-        try {
-            IDataWord value = storage.get(key);
-            if (value != null) {
-                value = value.copy();
-            } else {
-                if (origContract == null) {
-                    return null;
-                }
-                value = origContract.get(key);
-                value = (value == null) ? DataWord.ZERO : value;
-                storage.put(key.copy(), value.isZero() ? DataWord.ZERO.copy() : value.copy());
+        IDataWord value = storage.get(key);
+        if (value != null) {
+            value = value.copy();
+        } else {
+            if (origContract == null) {
+                return null;
             }
-
-            if (value == null || value.isZero()) {
-                return null;
-            } else {
-                return value;
-            }
-<<<<<<< HEAD
-        } catch (Throwable e) {
-            e.printStackTrace();
-=======
             value = origContract.get(key);
-            storage.put(key.copy(), (value == null || value.isZero()) ? DataWord.ZERO : value.copy());
+            value = (value == null) ? DataWord.ZERO : value;
+            storage.put(key.copy(), value.isZero() ? DataWord.ZERO.copy() : value.copy());
         }
 
         if (value == null || value.isZero()) {
->>>>>>> 084622f4
             return null;
+        } else {
+            return value;
         }
     }
 
