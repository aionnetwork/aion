package org.aion.mcf.config;

import com.google.common.io.CharSource;
import org.junit.Test;

import javax.xml.stream.XMLInputFactory;
import javax.xml.stream.XMLStreamException;
import javax.xml.stream.XMLStreamReader;

import java.io.IOException;
import java.io.Reader;

import static org.hamcrest.Matchers.is;
import static org.junit.Assert.*;
import static org.mockito.Mockito.mock;
import static org.mockito.Mockito.verify;
import static org.mockito.Mockito.when;

/** Test {@link CfgGui} */
public class CfgGuiTest {
    @Test
    public void testGetterSetter() {
        CfgGui unit = new CfgGui();
        CfgGuiLauncher cfgGuiLauncher = new CfgGuiLauncher();

        unit.setCfgGuiLauncher(cfgGuiLauncher);
        assertThat(unit.getCfgGuiLauncher(), is(cfgGuiLauncher));
    }

    @Test
    public void fromXML() throws IOException, XMLStreamException {
        String testXml = "<gui><launcher><stuff-here-does-not-matter /></launcher></gui>";
        XMLStreamReader xmlStream = XMLInputFactory.newInstance()
                .createXMLStreamReader(CharSource.wrap(testXml).openStream());

        CfgGui unit = new CfgGui();
        CfgGuiLauncher cfgGuiLauncher = mock(CfgGuiLauncher.class);

        unit.setCfgGuiLauncher(cfgGuiLauncher);

        unit.fromXML(xmlStream);
        verify(cfgGuiLauncher).fromXML(xmlStream);
    }

    @Test
    public void toXML() throws Exception {
        CfgGui unit = new CfgGui();
        CfgGuiLauncher cfgGuiLauncher = mock(CfgGuiLauncher.class);
        unit.setCfgGuiLauncher(cfgGuiLauncher);
        when(cfgGuiLauncher.toXML()).thenReturn("<cfg-gui-part/>");

        String result = unit.toXML();
<<<<<<< HEAD
        assertThat(result, is(""));
=======
        assertThat(result, is("")); // cfg is hidden for now
>>>>>>> 73519c3d
//        assertThat(result, is(
//                "\r\n\t<gui>\r\n" +
//                        "\t<cfg-gui-part/>\r\n" +
//                        "\t</gui>"
//        ));
    }
}<|MERGE_RESOLUTION|>--- conflicted
+++ resolved
@@ -50,11 +50,7 @@
         when(cfgGuiLauncher.toXML()).thenReturn("<cfg-gui-part/>");
 
         String result = unit.toXML();
-<<<<<<< HEAD
-        assertThat(result, is(""));
-=======
         assertThat(result, is("")); // cfg is hidden for now
->>>>>>> 73519c3d
 //        assertThat(result, is(
 //                "\r\n\t<gui>\r\n" +
 //                        "\t<cfg-gui-part/>\r\n" +
