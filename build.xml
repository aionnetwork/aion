--- conflicted
+++ resolved
@@ -16,7 +16,7 @@
 	<property name="dir.pack" value="./pack" />
 	<property name="test.report.dir" value="report" />
 	<property name="compile.debug" value="on" />
-        <property name="vm.version" value="0.2.1" />
+    <property name="vm.version" value="0.2.1" />
 
 	<path id="cp">
 		<pathelement location="${dir.libfile}/slf4j-api-1.7.25.jar" />
@@ -54,7 +54,7 @@
 		<pathelement location="${dir.modfile}/modMcf.jar" />
 		<pathelement location="${dir.modfile}/modBoot.jar" />
 		<pathelement location="${dir.modfile}/modPrecompiled.jar" />
-                <pathelement location="${dir.modfile}/modVM.jar" />
+        <pathelement location="${dir.modfile}/modVM.jar" />
 	</path>
 
 	<path id="test.lib">
@@ -70,7 +70,7 @@
 		<pathelement location="${dir.libfile}/JUnitParams-1.1.1.jar" />
 	</path>
 
-	<target name="test_modules">		 
+	<target name="test_modules">
 		<ant inheritAll="false" antfile="${dir.workspace}/modCrypto/build.xml" target="test" />
 		<ant inheritAll="false" antfile="${dir.workspace}/modP2pImpl/build.xml" target="test" />
 		<ant inheritAll="false" antfile="${dir.workspace}/modTxPoolImpl/build.xml" target="test" />
@@ -96,7 +96,6 @@
 		<ant inheritAll="false" antfile="${dir.workspace}/modAionImpl/build.xml" target="ci_build" />
 		<ant inheritAll="false" antfile="${dir.workspace}/modMcf/build.xml" target="ci_build" />
 		<ant inheritAll="false" antfile="${dir.workspace}/aion_fastvm/modFastVM/build.xml" target="test" />
-		<ant inheritAll="false" antfile="${dir.workspace}/modPrecompiled/build.xml" target="ci_build" />
 	</target>
 
 	<!--<target name="test_build" depends="build">
@@ -178,7 +177,6 @@
 		<macro_collect_reports src="modDbImpl/report" dest="${test.report.dir}" />
 		<macro_collect_reports src="aion_fastvm/modFastVM/report" dest="${test.report.dir}" />
 		<macro_collect_reports src="modAionImpl/report" dest="${test.report.dir}" />
-		<macro_collect_reports src="modPrecompiled/report" dest="${test.report.dir}" />
 	</target>
 
 	<target name="ci_test_modules_collect_reports" depends="ci_test_modules">
@@ -190,13 +188,14 @@
 		<macro_collect_reports src="modRlp/report" dest="${test.report.dir}" />
 		<macro_collect_reports src="modDbImpl/report" dest="${test.report.dir}" />
 		<macro_collect_reports src="aion_fastvm/modFastVM/report" dest="${test.report.dir}" />
-		<macro_collect_reports src="modAionImpl/report" dest="${test.report.dir}" />
+
+<macro_collect_reports src="modAionImpl/report" dest="${test.report.dir}" />
 		<macro_collect_reports src="modPrecompiled/report" dest="${test.report.dir}" />
 	</target>
 
 	<target name="clean_build" depends="logenv, clean, fastbuild" />
 
-        <target name="clean_fullbuild" depends="logenv, clean, sourcebuild" />
+    <target name="clean_fullbuild" depends="logenv, clean, sourcebuild" />
 
 	<target name="build_test" depends="build, test" />
 
@@ -269,23 +268,18 @@
 			<property name="compile.debug" value="${compile.debug}" />
 		</ant>
 
-<<<<<<< HEAD
+        <echo message="building modVM" />
+        <ant inheritAll="false" antfile="${dir.workspace}/modVM/build.xml" target="clean_build">
+            <property name="compile.debug" value="${compile.debug}" />
+        </ant>
+
+		<echo message="building modPrecompiled" />
+		<ant inheritall="false" antfile="${dir.workspace}/modPrecompiled/build.xml" target="clean_build">
+			<property name="compile.debug" value="${compile.debug}" />
+		</ant>
+
 		<echo message="building modFastVM" />
 		<ant inheritAll="false" antfile="${dir.workspace}/aion_fastvm/modFastVM/build.xml" target="clean_build">
-=======
-                <echo message="building modVM" />
-                <ant inheritAll="false" antfile="${dir.workspace}/modVM/build.xml" target="clean_build">
-                        <property name="compile.debug" value="${compile.debug}" />
-                </ant>
-
-		<echo message="building modPrecompiled" />
-		<ant inheritall="false" antfile="${dir.workspace}/modPrecompiled/build.xml" target="clean_build">
->>>>>>> f2299928
-			<property name="compile.debug" value="${compile.debug}" />
-		</ant>
-
-		<echo message="building modPrecompiled" />
-		<ant inheritall="false" antfile="${dir.workspace}/modPrecompiled/build.xml" target="clean_build">
 			<property name="compile.debug" value="${compile.debug}" />
 		</ant>
 
@@ -308,7 +302,6 @@
                 <ant inheritAll="false" antfile="${dir.workspace}/aion_api/build.xml" target="clean_build">
                         <property name="compile.debug" value="${compile.debug}" />
                 </ant>
-
 	</target>
 
 	<target name="build" depends="mod_build">
@@ -361,7 +354,7 @@
 			<arg value="${vm.version}" />
 			<arg value="1" />
                 </exec>
-               
+
                 <exec executable="tar">
                         <arg line="-xf fastvm_v${vm.version}.tar.gz -C native/linux" />
                 </exec>
