--- conflicted
+++ resolved
@@ -379,11 +379,7 @@
 			<tarfileset dir="${dir.native}" filemode="755" prefix="${project.name}/native">
 				<include name="**" />
 			</tarfileset>
-<<<<<<< HEAD
-			<tarfileset dir="./" filemode="755" prefix="${project.name}">
-=======
 			<tarfileset dir="${dir.workspace}" filemode="755" prefix="${project.name}">
->>>>>>> b7794db7
 				<include name="aion.sh" />
 			</tarfileset>
 			<tarfileset dir="${dir.pack}/config" filemode="755" prefix="${project.name}/config">
