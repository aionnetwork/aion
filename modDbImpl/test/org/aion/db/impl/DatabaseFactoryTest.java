--- conflicted
+++ resolved
@@ -35,14 +35,11 @@
 package org.aion.db.impl;
 
 import org.aion.base.db.IByteArrayKeyValueDatabase;
-<<<<<<< HEAD
 import org.aion.db.generic.DatabaseWithCache;
 import org.aion.db.generic.LockedDatabase;
 import org.aion.db.impl.h2.H2MVMap;
 import org.aion.db.impl.leveldb.LevelDB;
-=======
 import org.aion.db.impl.leveldb.LevelDBConstants;
->>>>>>> 1378f28e
 import org.aion.db.impl.mockdb.MockDB;
 import org.aion.db.impl.mockdb.MockDBDriver;
 import org.junit.Test;
@@ -51,7 +48,6 @@
 import java.util.Properties;
 
 import static com.google.common.truth.Truth.assertThat;
-import static org.junit.Assert.assertNotNull;
 import static org.junit.Assert.assertNull;
 
 public class DatabaseFactoryTest {
@@ -75,16 +71,12 @@
         assertThat(db.getClass().getSimpleName()).isEqualTo(MockDB.class.getSimpleName());
 
         // LEVELDB
-<<<<<<< HEAD
-        props.setProperty(DatabaseFactory.PROP_DB_TYPE, DBVendor.LEVELDB.toValue());
-=======
-        props.setProperty("db_type", DBVendor.LEVELDB.toValue());
+        props.setProperty(DatabaseFactory.PROP_DB_TYPE, DBVendor.LEVELDB.toValue());
         props.setProperty(DatabaseFactory.PROP_MAX_FD_ALLOC, String.valueOf(LevelDBConstants.MAX_OPEN_FILES));
         props.setProperty(DatabaseFactory.PROP_BLOCK_SIZE, String.valueOf(LevelDBConstants.BLOCK_SIZE));
         props.setProperty(DatabaseFactory.PROP_WRITE_BUFFER_SIZE, String.valueOf(LevelDBConstants.WRITE_BUFFER_SIZE));
         props.setProperty(DatabaseFactory.PROP_CACHE_SIZE, String.valueOf(LevelDBConstants.CACHE_SIZE));
 
->>>>>>> 1378f28e
         db = DatabaseFactory.connect(props);
         assertThat(db).isNotNull();
         assertThat(db.getClass().getSimpleName()).isEqualTo(LevelDB.class.getSimpleName());
@@ -129,7 +121,7 @@
         assertThat(db).isNotNull();
         assertThat(db.getClass().getSimpleName()).isEqualTo(LockedDatabase.class.getSimpleName());
         assertThat(db.toString()).contains(H2MVMap.class.getSimpleName());
-    
+
         // DatabaseWithCache class
         props.setProperty(DatabaseFactory.PROP_DB_TYPE, DBVendor.MOCKDB.toValue());
         props.setProperty(DatabaseFactory.PROP_ENABLE_HEAP_CACHE, "true");
