/*
 * Copyright (c) 2017-2018 Aion foundation.
 *
 *     This file is part of the aion network project.
 *
 *     The aion network project is free software: you can redistribute it
 *     and/or modify it under the terms of the GNU General Public License
 *     as published by the Free Software Foundation, either version 3 of
 *     the License, or any later version.
 *
 *     The aion network project is distributed in the hope that it will
 *     be useful, but WITHOUT ANY WARRANTY; without even the implied
 *     warranty of MERCHANTABILITY or FITNESS FOR A PARTICULAR PURPOSE.
 *     See the GNU General Public License for more details.
 *
 *     You should have received a copy of the GNU General Public License
 *     along with the aion network project source files.
 *     If not, see <https://www.gnu.org/licenses/>.
 *
 *     The aion network project leverages useful source code from other
 *     open source projects. We greatly appreciate the effort that was
 *     invested in these projects and we thank the individual contributors
 *     for their work. For provenance information and contributors
 *     please see <https://github.com/aionnetwork/aion/wiki/Contributors>.
 *
 * Contributors to the aion source files in decreasing order of code volume:
 *     Aion foundation.
 *     <ether.camp> team through the ethereumJ library.
 *     Ether.Camp Inc. (US) team through Ethereum Harmony.
 *     John Tromp through the Equihash solver.
 *     Samuel Neves through the BLAKE2 implementation.
 *     Zcash project team.
 *     Bitcoinj team.
 */
package org.aion.db.generic;

import com.google.common.cache.CacheBuilder;
import com.google.common.cache.CacheLoader;
import com.google.common.cache.CacheStats;
import com.google.common.cache.LoadingCache;
import com.google.common.primitives.Longs;
import java.util.Collection;
import java.util.HashMap;
import java.util.HashSet;
import java.util.Map;
import java.util.Optional;
import java.util.Set;
import org.aion.base.db.IByteArrayKeyValueDatabase;
import org.aion.base.db.PersistenceMethod;
import org.aion.base.util.ByteArrayWrapper;
import org.aion.db.impl.AbstractDB;
import org.aion.log.AionLoggerFactory;
import org.aion.log.LogEnum;
import org.slf4j.Logger;

<<<<<<< HEAD
import java.util.*;

=======
>>>>>>> a8d16f3e
/**
 * Common functionality for database implementations including heap caching functionality.
 *
 * @author yao
 * @author Alexandra Roatis
 * @implNote Assumes persistent database. Overwrite method if this is not the case.
 */
public class DatabaseWithCache implements IByteArrayKeyValueDatabase {

    private static final Logger LOG = AionLoggerFactory.getLogger(LogEnum.DB.name());

    /** Underlying database implementation. */
    protected AbstractDB database;
    /** Underlying cache implementation that will be instantiated by default as a LRU cache. */
    private LoadingCache<ByteArrayWrapper, Optional<byte[]>> loadingCache = null;

    /** Keeps track of the entries that have been modified. */
    private Map<ByteArrayWrapper, byte[]> dirtyEntries = null;

    /** The underlying cache max size, will default to DEFAULT_JAVA_CACHE_SIZE at first. */
    private long maxSize;

    /** The flag to indicate if the stats are enabled or not. */
    private boolean statsEnabled;
    /** Flag for determining how to handle commits. */
    private boolean enableAutoCommit;

    public DatabaseWithCache(
            AbstractDB _database,
            boolean enableAutoCommit,
            String max_cache_size,
            boolean enableStats) {
        this(enableAutoCommit, max_cache_size, enableStats);
        database = _database;
    }

    private DatabaseWithCache(
            boolean enableAutoCommit, String max_cache_size, boolean enableStats) {
        this.enableAutoCommit = enableAutoCommit;

        Long val = max_cache_size != null ? Longs.tryParse(max_cache_size) : null;
        this.maxSize = val == null ? 0 : val;

        this.statsEnabled = enableStats;
    }

    /**
     * Assists in setting up the underlying cache for the current instance.
     *
     * @param size
     * @param enableStats
     */
    private void setupLoadingCache(final long size, final boolean enableStats) {
        // check to see if the data source is not open
        check();

        this.dirtyEntries = new HashMap<>();

        // Use CacheBuilder to create the cache.
        CacheBuilder<Object, Object> builder = CacheBuilder.newBuilder();

        // Set the size.
        // Actually when size is 0, we make it unbounded
        if (size != 0) {
            builder.maximumSize(size);
        }

        // Enable stats if passed in.
        if (enableStats) {
            builder.recordStats();
        }

        // Utilize CacheBuilder and pass in the parameters to create the cache.
        this.loadingCache =
                builder.build(
                        new CacheLoader<ByteArrayWrapper, Optional<byte[]>>() {
                            @Override
                            public Optional<byte[]> load(ByteArrayWrapper keyToLoad) {
                                // It is safe to say keyToLoad is not null or the data is null.
                                // Load from the data source.
                                return database.get(keyToLoad.getData());
                            }
                        });
    }

    /**
     * Returns the size of the underlying cache of the current instance.
     *
     * @return
     */
    public long getMaximumCacheSize() {
        return this.maxSize;
    }

    public long getApproximateCacheSize() {
        return (this.loadingCache != null) ? this.loadingCache.size() : 0L;
    }

    /**
     * Returns if the stats are enabled are not for the cache implementation.
     *
     * @return
     */
    public boolean isStatsEnabled() {
        return statsEnabled;
    }

    /**
     * Returns the stats from the underlying cache implementation. Mainly used for testing.
     *
     * @return
     */
    public CacheStats getStats() {
        return this.loadingCache.stats();
    }

    @Override
    public void check() {
        if (!database.isOpen()) {
            throw new RuntimeException("Database is not opened: " + this);
        }
    }

    /**
     * For testing the lock functionality of public methods. Used to ensure that locks are released
     * after normal or exceptional execution.
     *
     * @return {@code true} when the resource is locked, {@code false} otherwise
     */
    @Override
    public boolean isLocked() {
        return false;
    }

    // IDatabase functionality
    // -----------------------------------------------------------------------------------------

    @Override
    public boolean open() {
        if (isOpen()) {
            return true;
        }

        LOG.debug("init heap cache {}", this.toString());

        boolean open = database.open();

        // setup cache only id database was opened successfully
        if (open) {
            setupLoadingCache(maxSize, statsEnabled);
        }

        return open;
    }

    @Override
    public void close() {

        LOG.info("Closing database " + this.toString());

        try {
            // close database
            database.close();

            // clear the cache
            loadingCache.invalidateAll();

            // clear the dirty entries
            dirtyEntries.clear();
        } finally {
            // ensuring the db is null after close was called
            loadingCache = null;
            dirtyEntries = null;
        }
    }

    @Override
    public boolean commit() {

        boolean success;

        check();

        if (enableAutoCommit) {
            LOG.warn("Commit called on database where automatic commits are already enabled.");
            if (dirtyEntries != null && dirtyEntries.size() > 0) {
                // there should be nothing to commit
                LOG.error(
                        "Non-permanent data found in the cache where automatic commits are enabled.");
            }
            // just return, everything should have already been made permanent
            success = true;
        } else {
            if (dirtyEntries == null) {
                LOG.error("Commit called without an initialized cache for storing changes.");
                success = false;
            } else {
                // push to data source
                success = database.commitCache(dirtyEntries);

                // the dirty entries now match the storage
                dirtyEntries.clear();
            }
        }

        return success;
    }

    @Override
    public void compact() {
        database.compact();
    }

    @Override
    public Optional<String> getName() {
        return database.getName();
    }

    @Override
    public Optional<String> getPath() {
        return database.getPath();
    }

    @Override
    public boolean isOpen() {
        return database.isOpen();
    }

    @Override
    public boolean isClosed() {
        return !isOpen();
    }

    @Override
    public boolean isAutoCommitEnabled() {
        return enableAutoCommit;
    }

    @Override
    public PersistenceMethod getPersistenceMethod() {
        return database.getPersistenceMethod();
    }

    @Override
    public boolean isCreatedOnDisk() {
        return database.isCreatedOnDisk();
    }

    @Override
    public long approximateSize() {
        return database.approximateSize();
    }

    @Override
    public String toString() {
        return this.getClass().getSimpleName()
                + ":"
                + propertiesInfo()
                + " over "
                + this.database.toString();
    }

    private String propertiesInfo() {
        return "<name="
                + getName().get()
                + //
                ",autocommit="
                + (enableAutoCommit ? "ON" : "OFF")
                + //
                ",size"
                + (maxSize == 0 ? "=UNBOUND" : "<" + maxSize)
                + //
                ",stats="
                + (statsEnabled ? "ON" : "OFF")
                + ">";
    }

    // IKeyValueStore functionality
    // ------------------------------------------------------------------------------------

    @Override
    public boolean isEmpty() {
        boolean isEmpty = true;

        check();

        if (loadingCache.size() > dirtyEntries.size()) {
            // check loading cache only when greater than dirtyEntries
            Collection<Optional<byte[]>> values = loadingCache.asMap().values();
            if (!values.contains(Optional.empty())) {
                // no deletions => all are non-empty
                isEmpty = false;
            } else {
                for (Optional<byte[]> value : values) {
                    if (!value.equals(Optional.empty())) {
                        // found an existing (not deleted) value
                        isEmpty = false;
                    }
                }
            }
        } else {
            // if all values are updates check the dirtyEntries
            if (dirtyEntries.size() > 0) {
                Collection<byte[]> values = dirtyEntries.values();
                if (!values.contains(null)) {
                    // no deletions => all are non-empty
                    isEmpty = false;
                } else {
                    for (byte[] value : values) {
                        if (value != null) {
                            // found an existing (not deleted) value
                            isEmpty = false;
                        }
                    }
                }
            }
        }

        // so far empty => check the source
        if (isEmpty) {
            isEmpty = database.isEmpty();
        }
        return isEmpty;
    }

    @Override
    public Set<byte[]> keys() {

        Set<byte[]> keys = new HashSet<>();

        check();

        // add all database keys
        keys.addAll(database.keys());

        // add updated cached keys
        dirtyEntries.forEach(
                (k, v) -> {
                    if (v == null) {
                        keys.remove(k.getData());
                    } else {
                        keys.add(k.getData());
                    }
                });

        return keys;
    }

    /**
     * Returns the value from the cache if it exists or if not, loads it from the database given the
     * loader and return that.
     */
    @Override
    public Optional<byte[]> get(byte[] k) {
        AbstractDB.check(k);

        Optional<byte[]> v = Optional.empty();

        // this runtime exception should not be caught here
        check();

        try {
            // gets the value from the cache or loads it from the database
            v = this.loadingCache.get(ByteArrayWrapper.wrap(k));
        } catch (Exception e) {
            LOG.error("Unable to retrieve value for the given key.", e);
        }

        return v;
    }

    @Override
    public void put(byte[] k, byte[] v) {
        AbstractDB.check(k);

        check();

        ByteArrayWrapper key = ByteArrayWrapper.wrap(k);

        this.loadingCache.put(key, Optional.ofNullable(v));
        // keeping track of dirty data
        this.dirtyEntries.put(key, v);

        if (enableAutoCommit) {
            flushInternal();
        }
    }

    @Override
    public void delete(byte[] k) {
        // put also handles synchronization
        put(k, null);
    }

    @Override
    public void putBatch(Map<byte[], byte[]> inputMap) {
        AbstractDB.check(inputMap.keySet());

        check();

        for (Map.Entry<byte[], byte[]> entry : inputMap.entrySet()) {
            ByteArrayWrapper key = ByteArrayWrapper.wrap(entry.getKey());
            byte[] value = entry.getValue();

            this.loadingCache.put(key, Optional.ofNullable(value));
            // keeping track of dirty data
            this.dirtyEntries.put(key, value);
        }

        if (enableAutoCommit) {
            flushInternal();
        }
    }

    @Override
    public void putToBatch(byte[] k, byte[] v) {
        AbstractDB.check(k);

        check();

        ByteArrayWrapper key = ByteArrayWrapper.wrap(k);

        this.loadingCache.put(key, Optional.ofNullable(v));
        // keeping track of dirty data
        this.dirtyEntries.put(key, v);
    }

    @Override
    public void commitBatch() {
        flushInternal();
    }

    @Override
    public void deleteBatch(Collection<byte[]> keys) {
        AbstractDB.check(keys);

        check();

        for (byte[] k : keys) {
            ByteArrayWrapper key = ByteArrayWrapper.wrap(k);

            this.loadingCache.put(key, Optional.empty());
            // keeping track of dirty data
            this.dirtyEntries.put(key, null);
        }

        if (enableAutoCommit) {
            flushInternal();
        }
    }

    @Override
    public void drop() {
        if (this.isOpen()) {
            this.loadingCache.invalidateAll();
            this.dirtyEntries.clear();
        }

        this.database.drop();
    }

    /**
     * Pushes all the dirty key-value pairs to the database. Does not make any guarantees with
     * respect to their continued / discontinued storage in the cache.
     *
     * @apiNote This method should be used where write locks have already been acquired since it
     *     does not acquire write locks before modifying the data.
     */
    private void flushInternal() {
        if (isStatsEnabled()) {
            LOG.debug(this.getName().get() + ": " + getStats().toString());
        }

        // push to data source
        database.commitCache(dirtyEntries);

        // the dirty entries now match the storage
        dirtyEntries.clear();
    }
}<|MERGE_RESOLUTION|>--- conflicted
+++ resolved
@@ -53,11 +53,6 @@
 import org.aion.log.LogEnum;
 import org.slf4j.Logger;
 
-<<<<<<< HEAD
-import java.util.*;
-
-=======
->>>>>>> a8d16f3e
 /**
  * Common functionality for database implementations including heap caching functionality.
  *
