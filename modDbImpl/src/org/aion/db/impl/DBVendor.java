--- conflicted
+++ resolved
@@ -34,12 +34,9 @@
  */
 package org.aion.db.impl;
 
-<<<<<<< HEAD
 import org.aion.base.db.PersistenceMethod;
 import org.aion.db.impl.rocksdb.RocksDBWrapper;
 
-=======
->>>>>>> a8d16f3e
 import java.util.List;
 import java.util.Map;
 import java.util.concurrent.ConcurrentHashMap;
@@ -59,13 +56,9 @@
     /** Using an instance of {@Link org.aion.db.impl.mongodb.MongoDB} */
     MONGODB("mongodb", PersistenceMethod.DBMS),
     /** Using an instance of {@link org.aion.db.impl.mockdb.MockDB}. */
-<<<<<<< HEAD
     MOCKDB("mockdb", PersistenceMethod.IN_MEMORY);
-=======
-    MOCKDB("mockdb", false),
     /** Using an instance of {@link org.aion.db.impl.mockdb.PersistentMockDB}. */
-    PERSISTENTMOCKDB("persistentmockdb", false);
->>>>>>> a8d16f3e
+    PERSISTENTMOCKDB("persistentmockdb", PersistenceMethod.FILE_BASED);
 
     private static final Map<String, DBVendor> stringToTypeMap = new ConcurrentHashMap<>();
 
@@ -76,12 +69,8 @@
     }
 
     /* map implemented using concurrent hash map */
-<<<<<<< HEAD
-    private static final List<DBVendor> driverImplementations = List.of(LEVELDB, ROCKSDB, H2, MOCKDB, MONGODB);
-=======
     private static final List<DBVendor> driverImplementations =
-            List.of(LEVELDB, ROCKSDB, H2, MOCKDB);
->>>>>>> a8d16f3e
+            List.of(LEVELDB, ROCKSDB, H2, MOCKDB, MONGODB);
 
     private final String value;
     private final PersistenceMethod persistence;
