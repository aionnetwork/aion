package org.aion.db.impl.rocksdb;

import java.io.File;
import java.util.Arrays;
import java.util.Collection;
import java.util.Collections;
import java.util.Iterator;
import java.util.Map;
import org.aion.base.util.ByteArrayWrapper;
import org.aion.db.impl.AbstractDB;
import org.rocksdb.BlockBasedTableConfig;
import org.rocksdb.CompressionType;
import org.rocksdb.Options;
import org.rocksdb.ReadOptions;
import org.rocksdb.RocksDB;
import org.rocksdb.RocksDBException;
import org.rocksdb.RocksIterator;
import org.rocksdb.WriteBatch;
import org.rocksdb.WriteOptions;

public class RocksDBWrapper extends AbstractDB {

    private RocksDB db;
    private final int maxOpenFiles;
    private final int blockSize;
    private final int writeBufferSize;
    private final int readBufferSize;
    private final int cacheSize;

    public RocksDBWrapper(
            String name,
            String path,
            boolean enableDbCache,
            boolean enableDbCompression,
            int maxOpenFiles,
            int blockSize,
            int writeBufferSize,
            int readBufferSize,
            int cacheSize) {
        super(name, path, enableDbCache, enableDbCompression);

        this.maxOpenFiles = maxOpenFiles;
        this.blockSize = blockSize;
        this.writeBufferSize = writeBufferSize;
        this.readBufferSize = readBufferSize;
        this.cacheSize = cacheSize;

        RocksDB.loadLibrary();
    }

    @Override
    public String toString() {
        return this.getClass().getSimpleName() + ":" + propertiesInfo();
    }

    private Options setupRocksDbOptions() {
        Options options = new Options();

        options.setCreateIfMissing(true);
        options.setCompressionType(
                enableDbCompression
                        ? CompressionType.SNAPPY_COMPRESSION
                        : CompressionType.NO_COMPRESSION);

        options.setWriteBufferSize(this.writeBufferSize);
        options.setRandomAccessMaxBufferSize(this.readBufferSize);
        options.setParanoidChecks(true);
        options.setMaxOpenFiles(this.maxOpenFiles);
        options.setTableFormatConfig(setupBlockBasedTableConfig());

        return options;
    }

    private BlockBasedTableConfig setupBlockBasedTableConfig() {
        BlockBasedTableConfig bbtc = new BlockBasedTableConfig();
        bbtc.setBlockSize(this.blockSize);
        bbtc.setBlockCacheSize(this.cacheSize);

        return bbtc;
    }

    // IDatabase Functionality
    @Override
    public boolean open() {
        if (isOpen()) {
            return true;
        }

        LOG.debug("Initialising RockDB {}", this.toString());

        File f = new File(path);
        File dbRoot = f.getParentFile();

        // make the parent directory if not exists
        if (!dbRoot.exists()) {
            if (!f.getParentFile().mkdirs()) {
                LOG.error("Failed to initialize the database storage for " + this.toString() + ".");
                return false;
            }
        }

        Options options = setupRocksDbOptions();

        try {
            db = RocksDB.open(options, f.getAbsolutePath());
        } catch (RocksDBException e) {
            if (e.getMessage().contains("lock")) {
                LOG.error(
                        "Failed to open the database "
                                + this.toString()
                                + "\nCheck if you have two instances running on the same database."
                                + "\nFailure due to: ",
                        e);
            } else {
                LOG.error("Failed to open the database " + this.toString() + " due to: ", e);
            }

            // close the connection and cleanup if needed
            close();
        }

        return isOpen();
    }

    @Override
    public void close() {
        // do nothing if already closed
        if (db == null) {
            return;
        }

        LOG.info("Closing database " + this.toString());

        // attempt to close the database
        db.close();
        db = null;
    }

    @Override
    public void compact() {
        LOG.info("Compacting " + this.toString() + ".");
        try {
            db.compactRange(new byte[] {(byte) 0x00}, new byte[] {(byte) 0xff});
        } catch (RocksDBException e) {
            LOG.error("Cannot compact data.");
            e.printStackTrace();
        }
    }

    @Override
    public boolean isOpen() {
        return db != null;
    }

    @Override
    public boolean isCreatedOnDisk() {
        // working heuristic for Ubuntu: both the LOCK and LOG files should get created on creation
        // TODO: implement a platform independent way to do this
        return new File(path, "LOCK").exists() && new File(path, "LOG").exists();
    }

    @Override
    public long approximateSize() {
        check();

        long count = 0;

        File[] files = (new File(path)).listFiles();

        if (files != null) {
            for (File f : files) {
                if (f.isFile()) {
                    count += f.length();
                }
            }
        } else {
            count = -1L;
        }

        return count;
    }

    // IKetValueStore functionality

    @Override
    public boolean isEmpty() {
        check();

        try (RocksIterator itr = db.newIterator()) {
            itr.seekToFirst();

            // check if there is at least one valid item
            return !itr.isValid();
        } catch (Exception e) {
            LOG.error("Unable to extract information from database " + this.toString() + ".", e);
        }

        return true;
    }

    @Override
    public Iterator<byte[]> keys() {
        check();

        try {
            ReadOptions readOptions = new ReadOptions();
            readOptions.setSnapshot(db.getSnapshot());
            return new RocksDBIteratorWrapper(readOptions, db.newIterator(readOptions));
        } catch (Exception e) {
            LOG.error("Unable to extract keys from database " + this.toString() + ".", e);
        }

        // empty when retrieval failed
        return Collections.emptyIterator();
    }

    /**
     * A wrapper for the {@link RocksIterator} conforming to the {@link Iterator} interface.
     *
     * @author Alexandra Roatis
     */
    private static class RocksDBIteratorWrapper implements Iterator<byte[]> {
        private final RocksIterator iterator;
        private final ReadOptions readOptions;
        private boolean closed;

        /**
         * @implNote Building two wrappers for the same {@link RocksIterator} will lead to
         *     inconsistent behavior.
         */
        RocksDBIteratorWrapper(final ReadOptions readOptions, final RocksIterator iterator) {
            this.readOptions = readOptions;
            this.iterator = iterator;
            iterator.seekToFirst();
            closed = false;
        }

        @Override
        public boolean hasNext() {
            if (!closed) {
                boolean isValid = iterator.isValid();

                // close iterator after last entry
                if (!isValid) {
                    iterator.close();
                    readOptions.close();
                    closed = true;
                }

                return isValid;
            } else {
                return false;
            }
        }

        @Override
        public byte[] next() {
<<<<<<< HEAD
            byte[] key = iterator.key();
            iterator.next();
            return key;
=======
            iterator.next();
            return iterator.key();
>>>>>>> 526af019
        }
    }

    @Override
    protected byte[] getInternal(byte[] key) {
        try {
            return db.get(key);
        } catch (RocksDBException e) {
            LOG.error("Unable to get key " + Arrays.toString(key) + ". " + e);
        }

        return null;
    }

    @Override
    public void putInternal(byte[] key, byte[] value) {
        try {
            db.put(key, value);
        } catch (RocksDBException e) {
            LOG.error("Unable to put / update key " + Arrays.toString(key) + ". " + e);
        }
    }

    @Override
    public void deleteInternal(byte[] key) {
        try {
            db.delete(key);
        } catch (RocksDBException e) {
            LOG.error("Unable to delete key " + Arrays.toString(key) + ". " + e);
        }
    }

    private WriteBatch batch = null;

    @Override
    public void putToBatchInternal(byte[] key, byte[] value) {
        if (batch == null) {
            batch = new WriteBatch();
        }

        try {
            batch.put(key, value);
        } catch (RocksDBException e) {
            LOG.error("Unable to perform put to batch operation on " + this.toString() + ".", e);
        } finally {
            // attempting to write directly since batch operation didn't work
            putInternal(key, value);
            try {
                batch.close();
            } finally {
                batch = null;
            }
        }
    }

    @Override
    public void deleteInBatchInternal(byte[] key) {
        if (batch == null) {
            batch = new WriteBatch();
        }

        try {
            batch.delete(key);
        } catch (RocksDBException e) {
            LOG.error("Unable to perform delete in batch operation on " + this.toString() + ".", e);
        } finally {
            // attempting to write directly since batch operation didn't work
            deleteInternal(key);
            try {
                batch.close();
            } finally {
                batch = null;
            }
        }
    }

    @Override
    public void commitBatch() {
        if (batch != null) {
            try {
                db.write(new WriteOptions(), batch);
            } catch (RocksDBException e) {
                LOG.error(
                        "Unable to execute batch put/update/delete operation on "
                                + this.toString()
                                + ".",
                        e);
            }
            batch.close();
            batch = null;
        }
    }

    @Override
    public void putBatchInternal(Map<byte[], byte[]> input) {
        // try-with-resources will automatically close the batch object
        try (WriteBatch batch = new WriteBatch()) {
            // add put and delete operations to batch
            for (Map.Entry<byte[], byte[]> e : input.entrySet()) {
                byte[] key = e.getKey();
                byte[] value = e.getValue();

                batch.put(key, value);
            }

            // bulk atomic update
            db.write(new WriteOptions(), batch);
        } catch (RocksDBException e) {
            LOG.error(
                    "Unable to execute batch put/update operation on " + this.toString() + ".", e);
        }
    }

    @Override
    public void deleteBatchInternal(Collection<byte[]> keys) {
        try (WriteBatch batch = new WriteBatch()) {
            // add delete operations to batch
            for (byte[] key : keys) {
                batch.delete(key);
            }

            // bulk atomic update
            db.write(new WriteOptions(), batch);
        } catch (RocksDBException e) {
            LOG.error("Unable to execute batch delete operation on " + this.toString() + ".", e);
        }
    }

    @Override
    public boolean commitCache(Map<ByteArrayWrapper, byte[]> cache) {
        boolean success = false;

        check();

        // try-with-resources will automatically close to batch object

        try (WriteBatch batch = new WriteBatch()) {
            for (Map.Entry<ByteArrayWrapper, byte[]> e : cache.entrySet()) {
                if (e.getValue() == null) {
                    batch.delete(e.getKey().getData());
                } else {
                    batch.put(e.getKey().getData(), e.getValue());
                }
            }

            // bulk automatic update
            db.write(new WriteOptions(), batch);

            success = true;
        } catch (RocksDBException e) {
            LOG.error("Unable to commit heap cache to " + this.toString() + ".", e);
        }

        return success;
    }
}<|MERGE_RESOLUTION|>--- conflicted
+++ resolved
@@ -255,14 +255,8 @@
 
         @Override
         public byte[] next() {
-<<<<<<< HEAD
-            byte[] key = iterator.key();
-            iterator.next();
-            return key;
-=======
             iterator.next();
             return iterator.key();
->>>>>>> 526af019
         }
     }
 
