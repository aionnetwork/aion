--- conflicted
+++ resolved
@@ -316,13 +316,7 @@
 
         @Override
         public byte[] next() {
-<<<<<<< HEAD
-            byte[] key = iterator.peekNext().getKey();
-            iterator.next();
-            return key;
-=======
             return iterator.next().getKey();
->>>>>>> 526af019
         }
     }
 
@@ -355,11 +349,6 @@
         batch.put(key, value);
     }
 
-<<<<<<< HEAD
-    private WriteBatch batch = null;
-
-=======
->>>>>>> 526af019
     @Override
     public void deleteInBatchInternal(byte[] key) {
         if (batch == null) {
