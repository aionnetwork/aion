--- conflicted
+++ resolved
@@ -52,7 +52,6 @@
 
     private int port = ThreadLocalRandom.current().nextInt();
 
-<<<<<<< HEAD
     private static Logger p2pLOG = LoggerFactory.getLogger("P2P");
 
 
@@ -60,16 +59,6 @@
         ThreadLocalRandom.current().nextInt(0, 256) + "." +
         ThreadLocalRandom.current().nextInt(0, 256) + "." +
         ThreadLocalRandom.current().nextInt(0, 256);
-=======
-    private String randomIp =
-            ThreadLocalRandom.current().nextInt(0, 256)
-                    + "."
-                    + ThreadLocalRandom.current().nextInt(0, 256)
-                    + "."
-                    + ThreadLocalRandom.current().nextInt(0, 256)
-                    + "."
-                    + ThreadLocalRandom.current().nextInt(0, 256);
->>>>>>> 867327a6
 
     private byte[] randomRevision;
 
@@ -88,21 +77,9 @@
 
     @Test
     public void testRoute() {
-<<<<<<< HEAD
         System.out.println("randomRevision " + Arrays.toString(randomRevision));
         ReqHandshake1 req = new ReqHandshake1(validNodeId, netId, Node.ipStrToBytes(randomIp), port,
             randomRevision, randomVersions);
-=======
-        //  System.out.println("randomRevision " + randomRevision);
-        ReqHandshake1 req =
-                new ReqHandshake1(
-                        validNodeId,
-                        netId,
-                        Node.ipStrToBytes(randomIp),
-                        port,
-                        randomRevision,
-                        randomVersions);
->>>>>>> 867327a6
         assertEquals(Ver.V0, req.getHeader().getVer());
         assertEquals(Ctrl.NET, req.getHeader().getCtrl());
         assertEquals(Act.REQ_HANDSHAKE, req.getHeader().getAction());
@@ -111,19 +88,8 @@
     @Test
     public void testValidEncodeDecode() {
 
-<<<<<<< HEAD
         ReqHandshake1 req1 = new ReqHandshake1(validNodeId, netId, Node.ipStrToBytes(randomIp),
             port, randomRevision, randomVersions);
-=======
-        ReqHandshake1 req1 =
-                new ReqHandshake1(
-                        validNodeId,
-                        netId,
-                        Node.ipStrToBytes(randomIp),
-                        port,
-                        randomRevision,
-                        randomVersions);
->>>>>>> 867327a6
         byte[] bytes = req1.encode();
 
         ReqHandshake1 req2 = ReqHandshake1.decode(bytes);
@@ -138,20 +104,8 @@
     @Test
     public void testInvalidEncodeDecode() {
 
-<<<<<<< HEAD
         ReqHandshake1 req1 = new ReqHandshake1(invalidNodeId, netId, Node.ipStrToBytes(randomIp),
             port, randomRevision, randomVersions);
-        byte[] bytes = req1.encode();
-        assertNull(bytes);
-=======
-        ReqHandshake1 req1 =
-                new ReqHandshake1(
-                        invalidNodeId,
-                        netId,
-                        Node.ipStrToBytes(randomIp),
-                        port,
-                        randomRevision,
-                        randomVersions);
         byte[] bytes = req1.encode();
         assertNull(bytes);
 
@@ -168,6 +122,5 @@
             testInvalidEncodeDecode();
             testRoute();
         }
->>>>>>> 867327a6
     }
 }