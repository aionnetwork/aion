--- conflicted
+++ resolved
@@ -52,16 +52,6 @@
 
     private int port = ThreadLocalRandom.current().nextInt();
 
-<<<<<<< HEAD
-    private String randomIp =
-            ThreadLocalRandom.current().nextInt(0, 256)
-                    + "."
-                    + ThreadLocalRandom.current().nextInt(0, 256)
-                    + "."
-                    + ThreadLocalRandom.current().nextInt(0, 256)
-                    + "."
-                    + ThreadLocalRandom.current().nextInt(0, 256);
-=======
     private static Logger p2pLOG = LoggerFactory.getLogger("P2P");
 
 
@@ -69,7 +59,6 @@
         ThreadLocalRandom.current().nextInt(0, 256) + "." +
         ThreadLocalRandom.current().nextInt(0, 256) + "." +
         ThreadLocalRandom.current().nextInt(0, 256);
->>>>>>> b27ef114
 
     private byte[] randomRevision;
 
@@ -88,21 +77,9 @@
 
     @Test
     public void testRoute() {
-<<<<<<< HEAD
-        System.out.println("randomRevision " + randomRevision);
-        ReqHandshake1 req =
-                new ReqHandshake1(
-                        validNodeId,
-                        netId,
-                        Node.ipStrToBytes(randomIp),
-                        port,
-                        randomRevision,
-                        randomVersions);
-=======
         System.out.println("randomRevision " + Arrays.toString(randomRevision));
         ReqHandshake1 req = new ReqHandshake1(validNodeId, netId, Node.ipStrToBytes(randomIp), port,
             randomRevision, randomVersions);
->>>>>>> b27ef114
         assertEquals(Ver.V0, req.getHeader().getVer());
         assertEquals(Ctrl.NET, req.getHeader().getCtrl());
         assertEquals(Act.REQ_HANDSHAKE, req.getHeader().getAction());
@@ -111,19 +88,8 @@
     @Test
     public void testValidEncodeDecode() {
 
-<<<<<<< HEAD
-        ReqHandshake1 req1 =
-                new ReqHandshake1(
-                        validNodeId,
-                        netId,
-                        Node.ipStrToBytes(randomIp),
-                        port,
-                        randomRevision,
-                        randomVersions);
-=======
         ReqHandshake1 req1 = new ReqHandshake1(validNodeId, netId, Node.ipStrToBytes(randomIp),
             port, randomRevision, randomVersions);
->>>>>>> b27ef114
         byte[] bytes = req1.encode();
 
         ReqHandshake1 req2 = ReqHandshake1.decode(bytes);
@@ -132,27 +98,12 @@
         assertArrayEquals(req1.getIp(), req2.getIp());
         assertEquals(req1.getNetId(), req2.getNetId());
         assertEquals(req1.getPort(), req2.getPort());
-<<<<<<< HEAD
-=======
         assertArrayEquals(req1.getRevision(),req2.getRevision());
->>>>>>> b27ef114
     }
 
     @Test
     public void testInvalidEncodeDecode() {
 
-<<<<<<< HEAD
-        ReqHandshake1 req1 =
-                new ReqHandshake1(
-                        invalidNodeId,
-                        netId,
-                        Node.ipStrToBytes(randomIp),
-                        port,
-                        randomRevision,
-                        randomVersions);
-        byte[] bytes = req1.encode();
-        assertNull(bytes);
-=======
         ReqHandshake1 req1 = new ReqHandshake1(invalidNodeId, netId, Node.ipStrToBytes(randomIp),
             port, randomRevision, randomVersions);
         byte[] bytes = req1.encode();
@@ -171,6 +122,5 @@
             testInvalidEncodeDecode();
             testRoute();
         }
->>>>>>> b27ef114
     }
 }