--- conflicted
+++ resolved
@@ -35,19 +35,8 @@
 import java.net.InetSocketAddress;
 import java.net.StandardSocketOptions;
 import java.nio.ByteBuffer;
-<<<<<<< HEAD
-import java.nio.channels.CancelledKeyException;
-import java.nio.channels.ClosedSelectorException;
-import java.nio.channels.SelectionKey;
-import java.nio.channels.Selector;
-import java.nio.channels.ServerSocketChannel;
-import java.nio.channels.SocketChannel;
-=======
 import java.nio.channels.*;
 import java.nio.channels.spi.SelectorProvider;
->>>>>>> d1872270
-import java.nio.file.Files;
-import java.nio.file.Paths;
 import java.util.*;
 import java.util.concurrent.*;
 import java.util.concurrent.atomic.AtomicBoolean;
@@ -103,264 +92,11 @@
     private ExecutorService workers;
     private AtomicBoolean start = new AtomicBoolean(true);
 
-<<<<<<< HEAD
-    // initialed after handlers registration completed
-    private static ReqHandshake1 cachedReqHandshake1;
-    private static ReqHandshake cachedReqHandshake;
-    private static ResHandshake1 cachedResHandshake1;
-    private static ResHandshake cachedResHandshake;
-
-    private final class TaskInbound implements Runnable {
-        @Override
-        public void run() {
-            while (start.get()) {
-
-                try {
-                    if(selector.select(1) == 0) {
-                        continue;
-                    }
-                } catch (IOException e) {
-                    if (showLog)
-                        System.out.println("<p2p inbound-select-io-exception>");
-                    continue;
-                } catch (ClosedSelectorException e) {
-                    if (showLog) {
-                        System.out.println("<p2p inbound-select-close-exception>");
-                    }
-
-                    return;
-                } catch (Throwable e) {
-                    if (showLog) {
-                        System.out.println("<p2p inbound-select-other-errors>" + e.toString());
-                    }
-                    return;
-                }
-
-                //selectorLock.lock();
-                Iterator<SelectionKey> keys = selector.selectedKeys().iterator();
-
-                while (keys.hasNext()) {
-
-                        final SelectionKey sk = keys.next();
-                        try {
-                            keys.remove();
-
-                            if (!sk.isValid())
-                                continue;
-
-                            if (sk.isAcceptable())
-                                accept();
-
-                            if (sk.isReadable()) {
-                                    read(sk);
-                            }
-                        } catch (IOException | NullPointerException e) {
-                            if (showLog) {
-                                System.out.println("<p2p read-msg-io-exception>");
-                            }
-                            closeSocket((SocketChannel) sk.channel());
-                        } catch (Throwable e) {
-                            if (showLog) {
-                                System.out.println("<p2p read-msg-exception>" + e.toString());
-                            }
-                            closeSocket((SocketChannel) sk.channel());
-                        }
-                }
-                //selectorLock.unlock();
-            }
-            if (showLog)
-                System.out.println("<p2p-pi shutdown>");
-        }
-    }
-
-    private final class TaskStatus implements Runnable {
-        @Override
-        public void run() {
-            Thread.currentThread().setName("p2p-ts");
-            String status = nodeMgr.dumpNodeInfo(selfShortId);
-            System.out.println(status);
-            if (printReport) {
-                try {
-                    Files.write(Paths.get(reportFolder, System.currentTimeMillis() + "-p2p-report.out"),
-                            status.getBytes());
-                } catch (IOException e) {
-                    e.printStackTrace();
-                } catch (Error e) {
-                    System.out.println("<p2p TaskStatus> error!" + e.toString());
-                }
-            }
-            //nodeMgr.dumpAllNodeInfo();
-        }
-    }
-
-    private final class TaskConnectPeers implements Runnable {
-        @Override
-        public void run() {
-            Thread.currentThread().setName("p2p-tcp");
-            while (start.get()) {
-                try {
-                    Thread.sleep(PERIOD_CONNECT_OUTBOUND);
-                } catch (InterruptedException e) {
-                    if (showLog)
-                        System.out.println("<p2p-tcp interrupted>");
-                }
-
-                if (nodeMgr.activeNodesSize() >= maxActiveNodes) {
-                    if (showLog)
-                        System.out.println("<p2p-tcp-connect-peer pass max-active-nodes>");
-
-                    try {
-                        Thread.sleep(1000);
-                    } catch (InterruptedException e) {
-                        if (showLog)
-                            System.out.println("<p2p-tcp-interrupted>");
-                        return;
-                    }
-                    continue;
-                }
-
-                Node node;
-                try {
-                    node = nodeMgr.tempNodesTake();
-                    if (node.getIfFromBootList())
-                        nodeMgr.tempNodesAdd(node);
-                    if (node.peerMetric.shouldNotConn()) {
-                        continue;
-                    }
-                } catch (InterruptedException e) {
-                    if (showLog)
-                        System.out.println("<p2p-tcp-interrupted>");
-                    return;
-                } catch (Throwable e) {
-                    if (showLog)
-                        System.out.println("<p2p-tcp-exception>" + e.toString());
-                    return;
-                }
-
-                int nodeIdHash = node.getIdHash();
-                if (!nodeMgr.getOutboundNodes().containsKey(nodeIdHash) && !nodeMgr.hasActiveNode(nodeIdHash)) {
-                    int _port = node.getPort();
-                    SocketChannel channel = null;
-                    try {
-                        channel = SocketChannel.open();
-                        if (showLog)
-                            System.out.println("<p2p try-connect-" + node.getIpStr() + ">");
-                        channel.socket().connect(
-                                new InetSocketAddress(node.getIpStr(), _port),
-                                TIMEOUT_OUTBOUND_CONNECT
-                        );
-                        configChannel(channel);
-
-                        if (channel.finishConnect() && channel.isConnected()) {
-                            //selectorLock.lock();
-                            SelectionKey sk = channel.register(selector, SelectionKey.OP_READ);
-                            ChannelBuffer rb = new ChannelBuffer();
-                            rb.nodeIdHash = nodeIdHash;
-                            sk.attach(rb);
-
-                            node.setChannel(channel);
-                            node.setPortConnected(channel.socket().getLocalPort());
-
-                            addOutboundNode(node);
-                            //selectorLock.unlock();
-
-                            // fire extended handshake request first
-                            workers.submit(new TaskWrite(workers, showLog, node.getIdShort(), channel, cachedReqHandshake1, rb, P2pMgr.this));
-                            workers.submit(new TaskWrite(workers, showLog, node.getIdShort(), channel, cachedReqHandshake, rb, P2pMgr.this));
-
-                            if (showLog)
-                                System.out.println("<p2p action=connect-outbound addr=" + node.getIpStr() + ":" + _port
-                                        + " result=success>");
-
-                            node.peerMetric.decFailedCount();
-
-                        } else {
-                            channel.close();
-                            node.peerMetric.incFailedCount();
-                        }
-                    } catch (IOException e) {
-                        if (showLog)
-                            System.out.println("<p2p action=connect-outbound addr=" + node.getIpStr() + ":" + _port
-                                    + " result=failed>");
-                        try {
-                            channel.close();
-                        } catch (IOException e1) {
-                            System.out.println("<p2p action=close-outbound addr=" + node.getIpStr() + ":" + _port
-                                    + " result=failed>");
-                        }
-                        node.peerMetric.incFailedCount();
-                    } catch (Throwable e) {
-                        try {
-                            channel.close();
-                        } catch (IOException e1) {
-                            System.out.println("<p2p action=close-outbound addr=" + node.getIpStr() + ":" + _port
-                                    + " result=exception>" + e.toString());
-                        }
-
-                        node.peerMetric.incFailedCount();
-                    }
-                }
-            }
-        }
-    }
-
-    private final class TaskClear implements Runnable {
-        @Override
-        public void run() {
-            Thread.currentThread().setName("p2p-clr");
-            while (start.get()) {
-                try {
-                    Thread.sleep(PERIOD_CLEAR);
-
-                    //selectorLock.lock();
-                    nodeMgr.rmTimeOutInbound(P2pMgr.this);
-                    //selectorLock.unlock();
-
-                    // clean up temp nodes list if metric failed.
-                    nodeMgr.rmMetricFailedNodes();
-
-                    Iterator outboundIt = nodeMgr.getOutboundNodes().keySet().iterator();
-                    while (outboundIt.hasNext()) {
-
-                        Object obj = outboundIt.next();
-
-                        if (obj == null)
-                            continue;
-
-                        int nodeIdHash = (int) obj;
-                        Node node = nodeMgr.getOutboundNodes().get(nodeIdHash);
-=======
     private final MainIOLoop ioLoop;
->>>>>>> d1872270
 
     private final HandleChannel handleRead = new HandleChannel();
 
-<<<<<<< HEAD
-                        if (System.currentTimeMillis() - node.getTimestamp() > TIMEOUT_OUTBOUND_NODES) {
-                            //selectorLock.lock();
-                            closeSocket(node.getChannel());
-                            //selectorLock.unlock();
-                            outboundIt.remove();
-
-                            if (showLog)
-                                System.out.println("<p2p-clear outbound-timeout>");
-                        }
-                    }
-
-                    //selectorLock.lock();
-                    nodeMgr.rmTimeOutActives(P2pMgr.this);
-                    //selectorLock.unlock();
-
-                } catch (Throwable e) {
-                    if (showLog)
-                        System.out.println("<p2p-clear exception>" + e.toString());
-                }
-            }
-        }
-    }
-=======
     private final HandleInboundEvent handleInbound = new HandleInboundEvent();
->>>>>>> d1872270
 
     /**
      * @param _nodeId         byte[36]
@@ -474,23 +210,9 @@
 
         loop.attachChannel(channel, ops, buffer, buffer.task);
 
-<<<<<<< HEAD
-            node.setChannel(channel);
-            nodeMgr.inboundNodeAdd(node);
-        } catch (IOException e) {
-            if (showLog)
-                System.out.println("<p2p inbound-accept-io-exception>");
-            return;
-        } catch (Error e) {
-            if (showLog)
-                System.out.println("<p2p inbound-accept-error>" + e.toString());
-            return;
-        }
-=======
         String ip = channel.socket().getInetAddress().getHostAddress();
         int port = channel.socket().getPort();
         int localPort = channel.socket().getLocalPort();
->>>>>>> d1872270
 
         // attach to NodeMgr
         Node node = nodeMgr.allocNode(ip, localPort, port);
@@ -887,31 +609,11 @@
     @Override
     public void send(int _nodeIdHashcode, final Msg _msg) {
         Node node = this.nodeMgr.getActiveNode(_nodeIdHashcode);
-<<<<<<< HEAD
-        if (node != null && node.getChannel() != null) {
-            SelectionKey sk = node.getChannel().keyFor(selector);
-
-            if (sk != null) {
-                Object attachment = sk.attachment();
-                if (attachment != null)
-                    try {
-                        workers.submit(new TaskWrite(workers, showLog, node.getIdShort(), node.getChannel(), _msg, (ChannelBuffer) attachment, this));
-                    } catch (RejectedExecutionException e) {
-                        if (showLog) {
-                            System.out.println("<p2p send-RejectedExecutionException>" + e.toString());
-                        }
-                    } catch (Error e) {
-                        if (showLog) {
-                            System.out.println("<p2p send error>" + e.toString());
-                        }
-                    }
-=======
         if (node != null) {
             SocketChannel channel = node.getChannel();
             if (channel.isOpen()) {
                 this.workers.submit(
                         new TaskWrite(ioLoop, workers, showLog, node.getIdShort(), node.getChannel(), _msg));
->>>>>>> d1872270
             }
         }
     }
@@ -952,6 +654,11 @@
             } catch (IOException e) {
                 if (P2pMgr.this.showLog) {
                     System.out.println("failed to register channel");
+                    e.printStackTrace();
+                }
+            } catch (Throwable e) {
+                if (P2pMgr.this.showLog) {
+                    System.out.println("register channel error");
                     e.printStackTrace();
                 }
             }
@@ -1029,6 +736,8 @@
                 // closed when channelUnregistered is triggered
                 P2pMgr.this.ioLoop.cancel(key);
                 byteBuffers.clear();
+            } catch (Throwable e) {
+                System.out.println("<p2p-HandleChannel-throw>" + e.toString());
             }
         }
 
@@ -1166,6 +875,11 @@
                             System.out.println("<p2p action=connect-outbound addr=" + node.getIpStr() + ":" + _port
                                     + " result=failed>");
                         node.peerMetric.incFailedCount();
+                    } catch (Throwable e) {
+                        if (showLog)
+                            System.out.println("<p2p action=connect-outbound addr=" + node.getIpStr() + ":" + _port
+                                    + " result=error>" + e.toString());
+                        node.peerMetric.incFailedCount();
                     }
                 }
             }
@@ -1219,9 +933,9 @@
                 } catch (InterruptedException interrupted) {
                     if (showLog)
                         System.out.println("<p2p-clear interrupted>");
-                } catch (Exception e) {
-                    e.printStackTrace();
-                    // TODO: do something
+                } catch (Throwable e) {
+                    if (showLog)
+                        System.out.println("<p2p-clear-throw>" + e.toString());
                 }
             }
         }
