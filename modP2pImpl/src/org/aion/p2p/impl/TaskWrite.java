/*
 * Copyright (c) 2017-2018 Aion foundation.
 *
 * This file is part of the aion network project.
 *
 * The aion network project is free software: you can redistribute it
 * and/or modify it under the terms of the GNU General Public License
 * as published by the Free Software Foundation, either version 3 of
 * the License, or any later version.
 *
 * The aion network project is distributed in the hope that it will
 * be useful, but WITHOUT ANY WARRANTY; without even the implied
 * warranty of MERCHANTABILITY or FITNESS FOR A PARTICULAR PURPOSE.
 * See the GNU General Public License for more details.
 *
 * You should have received a copy of the GNU General Public License
 * along with the aion network project source files.
 * If not, see <https://www.gnu.org/licenses/>.
 *
 * Contributors to the aion source files in decreasing order of code volume:
 *
 * Aion foundation.
 *
 */

package org.aion.p2p.impl;

import org.aion.p2p.Header;
import org.aion.p2p.Msg;
<<<<<<< HEAD
import org.aion.p2p.impl.selector.MainIOLoop;
=======
>>>>>>> 56c5ba3b

import java.io.IOException;
import java.nio.ByteBuffer;
import java.nio.channels.ClosedChannelException;
import java.nio.channels.SocketChannel;
import java.util.concurrent.ExecutorService;

/**
 * @author chris
 */
public class TaskWrite implements Runnable {

    private MainIOLoop ioLoop;
    private boolean showLog;
    private String nodeShortId;
    private SocketChannel sc;
    private Msg msg;
<<<<<<< HEAD

    TaskWrite(
            final MainIOLoop ioLoop,
            final ExecutorService worker,
            boolean _showLog,
            String _nodeShortId,
            final SocketChannel _sc,
            final Msg _msg
=======
    private ChannelBuffer channelBuffer;
    private P2pMgr p2pMgr;

    TaskWrite(
            ExecutorService _workers,
            boolean _showLog,
            String _nodeShortId,
            SocketChannel _sc,
            Msg _msg,
            ChannelBuffer _cb,
            P2pMgr p2pMgr

>>>>>>> 56c5ba3b
    ) {
        this.ioLoop = ioLoop;
        this.showLog = _showLog;
        this.nodeShortId = _nodeShortId;
        this.sc = _sc;
        this.msg = _msg;
<<<<<<< HEAD
=======
        this.channelBuffer = _cb;
        this.p2pMgr = p2pMgr;
    }

    private void clearChannelBuffer() {
        channelBuffer.refreshHeader();
        channelBuffer.refreshBody();
        channelBuffer.messages.clear();
        p2pMgr.removeActive(channelBuffer.nodeIdHash);
>>>>>>> 56c5ba3b
    }

    @Override
    public void run() {
<<<<<<< HEAD
        Thread.currentThread().setName("p2p-write");
        Thread.currentThread().setPriority(Thread.MAX_PRIORITY);
=======
        // reset allocated buffer and clear messages if the channel is closed
        if (channelBuffer.isClosed.get()) {
            clearChannelBuffer();
            return;
        }

        if (channelBuffer.onWrite.compareAndSet(false, true)) {
>>>>>>> 56c5ba3b
            /*
             * @warning header set len (body len) before header encode
             */
            byte[] bodyBytes = msg.encode();
            int bodyLen = bodyBytes == null ? 0 : bodyBytes.length;
            Header h = msg.getHeader();
            h.setLen(bodyLen);
            byte[] headerBytes = h.encode();

            // print route
            // System.out.println("write " + h.getVer() + "-" + h.getCtrl() + "-" + h.getAction());
            ByteBuffer buf = ByteBuffer.allocate(headerBytes.length + bodyLen);
            buf.put(headerBytes);
            if (bodyBytes != null)
                buf.put(bodyBytes);
            buf.flip();

<<<<<<< HEAD
            // send outbound event to ioLoop for I/O
            this.ioLoop.write(buf, this.sc);
=======
            try {
                while (buf.hasRemaining()) {
                    sc.write(buf);
                }
            } catch (ClosedChannelException ex1) {
                if (showLog) {
                    System.out.println("<p2p closed-channel-exception node=" + this.nodeShortId + ">");
                }
                channelBuffer.isClosed.set(true);
            } catch (IOException ex2) {
                if (showLog) {
                    System.out.println("<p2p write-msg-io-exception node=" + this.nodeShortId + ">");
                }
            } finally {
                channelBuffer.onWrite.set(false);

                if (channelBuffer.isClosed.get()) {
                    clearChannelBuffer();
                } else {
                    Msg msg = channelBuffer.messages.poll();
                    if (msg != null) {
                        //System.out.println("write " + h.getCtrl() + "-" + h.getAction());
                        workers.submit(new TaskWrite(workers, showLog, nodeShortId, sc, msg, channelBuffer, p2pMgr));
                    }
                }
            }
        } else {
            // message may get dropped here when the message queue is full.
            channelBuffer.messages.offer(msg);
        }
>>>>>>> 56c5ba3b
    }
}<|MERGE_RESOLUTION|>--- conflicted
+++ resolved
@@ -27,14 +27,9 @@
 
 import org.aion.p2p.Header;
 import org.aion.p2p.Msg;
-<<<<<<< HEAD
 import org.aion.p2p.impl.selector.MainIOLoop;
-=======
->>>>>>> 56c5ba3b
 
-import java.io.IOException;
 import java.nio.ByteBuffer;
-import java.nio.channels.ClosedChannelException;
 import java.nio.channels.SocketChannel;
 import java.util.concurrent.ExecutorService;
 
@@ -48,7 +43,6 @@
     private String nodeShortId;
     private SocketChannel sc;
     private Msg msg;
-<<<<<<< HEAD
 
     TaskWrite(
             final MainIOLoop ioLoop,
@@ -57,54 +51,18 @@
             String _nodeShortId,
             final SocketChannel _sc,
             final Msg _msg
-=======
-    private ChannelBuffer channelBuffer;
-    private P2pMgr p2pMgr;
-
-    TaskWrite(
-            ExecutorService _workers,
-            boolean _showLog,
-            String _nodeShortId,
-            SocketChannel _sc,
-            Msg _msg,
-            ChannelBuffer _cb,
-            P2pMgr p2pMgr
-
->>>>>>> 56c5ba3b
     ) {
         this.ioLoop = ioLoop;
         this.showLog = _showLog;
         this.nodeShortId = _nodeShortId;
         this.sc = _sc;
         this.msg = _msg;
-<<<<<<< HEAD
-=======
-        this.channelBuffer = _cb;
-        this.p2pMgr = p2pMgr;
-    }
-
-    private void clearChannelBuffer() {
-        channelBuffer.refreshHeader();
-        channelBuffer.refreshBody();
-        channelBuffer.messages.clear();
-        p2pMgr.removeActive(channelBuffer.nodeIdHash);
->>>>>>> 56c5ba3b
     }
 
     @Override
     public void run() {
-<<<<<<< HEAD
         Thread.currentThread().setName("p2p-write");
         Thread.currentThread().setPriority(Thread.MAX_PRIORITY);
-=======
-        // reset allocated buffer and clear messages if the channel is closed
-        if (channelBuffer.isClosed.get()) {
-            clearChannelBuffer();
-            return;
-        }
-
-        if (channelBuffer.onWrite.compareAndSet(false, true)) {
->>>>>>> 56c5ba3b
             /*
              * @warning header set len (body len) before header encode
              */
@@ -122,40 +80,7 @@
                 buf.put(bodyBytes);
             buf.flip();
 
-<<<<<<< HEAD
             // send outbound event to ioLoop for I/O
             this.ioLoop.write(buf, this.sc);
-=======
-            try {
-                while (buf.hasRemaining()) {
-                    sc.write(buf);
-                }
-            } catch (ClosedChannelException ex1) {
-                if (showLog) {
-                    System.out.println("<p2p closed-channel-exception node=" + this.nodeShortId + ">");
-                }
-                channelBuffer.isClosed.set(true);
-            } catch (IOException ex2) {
-                if (showLog) {
-                    System.out.println("<p2p write-msg-io-exception node=" + this.nodeShortId + ">");
-                }
-            } finally {
-                channelBuffer.onWrite.set(false);
-
-                if (channelBuffer.isClosed.get()) {
-                    clearChannelBuffer();
-                } else {
-                    Msg msg = channelBuffer.messages.poll();
-                    if (msg != null) {
-                        //System.out.println("write " + h.getCtrl() + "-" + h.getAction());
-                        workers.submit(new TaskWrite(workers, showLog, nodeShortId, sc, msg, channelBuffer, p2pMgr));
-                    }
-                }
-            }
-        } else {
-            // message may get dropped here when the message queue is full.
-            channelBuffer.messages.offer(msg);
-        }
->>>>>>> 56c5ba3b
     }
 }