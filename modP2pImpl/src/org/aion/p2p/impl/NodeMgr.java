/*
 * Copyright (c) 2017-2018 Aion foundation.
 *
 * This file is part of the aion network project.
 *
 * The aion network project is free software: you can redistribute it
 * and/or modify it under the terms of the GNU General Public License
 * as published by the Free Software Foundation, either version 3 of
 * the License, or any later version.
 *
 * The aion network project is distributed in the hope that it will
 * be useful, but WITHOUT ANY WARRANTY; without even the implied
 * warranty of MERCHANTABILITY or FITNESS FOR A PARTICULAR PURPOSE.
 * See the GNU General Public License for more details.
 *
 * You should have received a copy of the GNU General Public License
 * along with the aion network project source files.
 * If not, see <https://www.gnu.org/licenses/>.
 *
 * Contributors to the aion source files in decreasing order of code volume:
 *
 * Aion foundation.
 *
 */

package org.aion.p2p.impl;

import java.math.BigInteger;
import java.io.File;
import java.io.FileInputStream;
import java.io.FileWriter;
import java.io.IOException;
import java.util.*;
import java.util.concurrent.BlockingQueue;
import java.util.concurrent.ConcurrentHashMap;
import java.util.concurrent.LinkedBlockingQueue;

import org.aion.p2p.INode;
import org.aion.p2p.INodeMgr;

import javax.xml.stream.*;

public class NodeMgr implements INodeMgr {

    private final static int TIMEOUT_ACTIVE_NODES = 30000;
    private final static int TIMEOUT_INBOUND_NODES = 10000;
    private static final String BASE_PATH = System.getProperty("user.dir");
    public static final String PEER_LIST_FILE_PATH = BASE_PATH + "/config/peers.xml";

    private final Set<String> seedIps = new HashSet<>();
    private final Map<Integer, Node> allNodes = new ConcurrentHashMap<>();
    private final BlockingQueue<Node> tempNodes = new LinkedBlockingQueue<>();
    private final Map<Integer, Node> outboundNodes = new ConcurrentHashMap<>();
    private final Map<Integer, Node> inboundNodes = new ConcurrentHashMap<>();
    private final Map<Integer, Node> activeNodes = new ConcurrentHashMap<>();

    Map<Integer, Node> getOutboundNodes() {
        return outboundNodes;
    }

    public void dumpAllNodeInfo() {
        StringBuilder sb = new StringBuilder();
        sb.append("   ==================== ALL PEERS METRIC ===========================\n");
        List<Node> all = new ArrayList<>(allNodes.values());
        all.sort((a, b) -> (int) (b.getBestBlockNumber() - a.getBestBlockNumber()));
        int cnt = 0;
        for (Node n : all) {
            char isSeed = n.getIfFromBootList() ? 'Y' : 'N';
            sb.append(String.format(" %3d ID:%6s SEED:%c IP:%15s PORT:%5d PORT_CONN:%5d FC:%1d BB:%8d  \n", cnt,
                    n.getIdShort(), isSeed, n.getIpStr(), n.getPort(), n.getConnectedPort(),
                    n.peerMetric.metricFailedConn, n.getBestBlockNumber()));
            cnt++;
        }
        System.out.println(sb.toString());
    }

    private final static char[] hexArray = "0123456789abcdef".toCharArray();
    public static String bytesToHex(byte[] bytes) {
        char[] hexChars = new char[bytes.length * 2];
        for ( int j = 0; j < bytes.length; j++ ) {
            int v = bytes[j] & 0xFF;
            hexChars[j * 2] = hexArray[v >>> 4];
            hexChars[j * 2 + 1] = hexArray[v & 0x0F];
        }
        return new String(hexChars);
    }

    /**
     *
     * @param selfShortId String
     */
    void dumpNodeInfo(String selfShortId) {
        StringBuilder sb = new StringBuilder();
        sb.append("\n");
        sb.append(String.format("   ================== p2p-status-%6s ==================\n", selfShortId));
        sb.append(String.format("   temp[%d] inbound[%d] outbound[%d]\n",
            tempNodesSize(),
            inboundNodes.size(),
            outboundNodes.size()
        ));
        List<Node> sorted = new ArrayList<>(activeNodes.values());
        if(sorted.size() > 0){
            sb.append("   -------------------------------------------------------\n");
<<<<<<< HEAD
            sb.append("   seed       blk               td      id              ip   port\n");
            sorted.sort((n1, n2) -> Long.compare(n2.getBestBlockNumber(), n1.getBestBlockNumber()));
            for (Node n : sorted) {
                sb.append(
                    String.format("      %c%10d %16s  %6s %15s  %5d\n",
=======
            sb.append("   seed       blk                                                           header               td      id              ip   port      type\n");
            sorted.sort((n1, n2) -> new BigInteger(1, n2.getTotalDifficulty() == null ? new byte[0] : n2.getTotalDifficulty())
                    .compareTo(new BigInteger(1, n1.getTotalDifficulty() == null ? new byte[0] : n1.getTotalDifficulty())));
            for (Node n : sorted) {
                sb.append(
                    String.format("      %c%10d %64s %16s  %6s %15s  %5d  %8s\n",
>>>>>>> e5ae69b8
                        n.getIfFromBootList() ? 0x221A : ' ',
                        n.getBestBlockNumber(),
                        n.getBestBlockHash() == null ? "" : bytesToHex(n.getBestBlockHash()),
                        n.getTotalDifficulty() == null ? "0" : new BigInteger(1, n.getTotalDifficulty()).toString(10),
                        n.getIdShort(),
                        n.getIpStr(),
                        n.getPort()
                    )
                );
            }
        }
        sb.append("\n");
        System.out.println(sb.toString());
    }

    private void updateMetric(final Node _n) {
        if (_n.hasFullInfo()) {
            int fullHash = _n.getFullHash();
            if (allNodes.containsKey(fullHash)) {
                Node orig = allNodes.get(fullHash);

                // pull out metric.
                _n.peerMetric = orig.peerMetric;
                _n.copyNodeStatus(orig);
            }
            allNodes.put(fullHash, _n);
        }
    }

    public void updateAllNodesInfo(INode _n) {
        Node n = (Node) _n;

        if (n.hasFullInfo()) {
            int fullHash = n.getFullHash();
            if (allNodes.containsKey(fullHash)) {
                Node orig = allNodes.get(fullHash);
                // pull out metric.
                orig.copyNodeStatus(n);
            }
        }
    }

    /**
     * @param _n Node
     */
    void tempNodesAdd(final Node _n) {
        if (!tempNodes.contains(_n)) {
            updateMetric(_n);
            tempNodes.add(_n);
        }
    }

    /**
     * @param _ip String
     */
    void seedIpAdd(String _ip){
        this.seedIps.add(_ip);
    }

    void inboundNodeAdd(final Node _n) {
        updateMetric(_n);
        inboundNodes.put(_n.getChannel().hashCode(), _n);
    }

    synchronized Node tempNodesTake() throws InterruptedException {
        return tempNodes.take();
    }

    int tempNodesSize() {
        return tempNodes.size();
    }

    /**
     * for test
     */
    void clearTempNodes(){
        this.tempNodes.clear();
    }

    int activeNodesSize() {
        return activeNodes.size();
    }

    boolean hasActiveNode(int k) {
        return activeNodes.containsKey(k);
    }

    Node getActiveNode(int k) {
        return activeNodes.get(k);
    }

    Node getInboundNode(int k) {
        return inboundNodes.get(k);
    }

    Map<Integer, Node> getNodes() {
        return allNodes;
    }

    Node allocNode(String ip, int p0, int p1) {
        return new Node(ip, p0, p1);
    }

    List<Node> getActiveNodesList() {
        return new ArrayList(activeNodes.values());
    }

    Map<Integer, INode> getActiveNodesMap() {
        return new HashMap(activeNodes);
    }

    INode getRandom() {
        int nodesCount = activeNodes.size();
        if (nodesCount > 0) {
            Random r = new Random(System.currentTimeMillis());
            List<Integer> keysArr = new ArrayList<>(activeNodes.keySet());
            try {
                int randomNodeKeyIndex = r.nextInt(keysArr.size());
                int randomNodeKey = keysArr.get(randomNodeKeyIndex);
                return this.getActiveNode(randomNodeKey);
            } catch (IllegalArgumentException e) {
                System.out.println("<p2p get-random-exception>");
                return null;
            }
        } else
            return null;
    }

    public INode getRandomRealtime(long bbn) {

        List<Integer> keysArr = new ArrayList<>();

        for (Node n : activeNodes.values()) {
            if ((n.getBestBlockNumber() == 0) || (n.getBestBlockNumber() > bbn)) {
                keysArr.add(n.getIdHash());
            }
        }

        int nodesCount = keysArr.size();
        if (nodesCount > 0) {
            Random r = new Random(System.currentTimeMillis());

            try {
                int randomNodeKeyIndex = r.nextInt(keysArr.size());
                int randomNodeKey = keysArr.get(randomNodeKeyIndex);
                return this.getActiveNode(randomNodeKey);
            } catch (IllegalArgumentException e) {
                return null;
            }
        } else
            return null;
    }

    /**
     * @param _nodeIdHash int
     * @param _shortId String
     * @param _p2pMgr P2pMgr
     */
    void moveOutboundToActive(int _nodeIdHash, String _shortId, final P2pMgr _p2pMgr) {
        Node node = outboundNodes.remove(_nodeIdHash);
        if (node != null) {
            INode previous = activeNodes.putIfAbsent(_nodeIdHash, node);
            if (previous != null)
                _p2pMgr.closeSocket(node.getChannel());
            else {
                if (_p2pMgr.showLog)
                    System.out.println("<p2p action=move-outbound-to-active node-id=" + _shortId + ">");
            }
        }
    }

    /**
     * @param _channelHashCode int
     * @param _p2pMgr P2pMgr
     */
    void moveInboundToActive(int _channelHashCode, final P2pMgr _p2pMgr) {
        Node node = inboundNodes.remove(_channelHashCode);
        if (node != null) {
            node.setFromBootList(seedIps.contains(node.getIpStr()));
            INode previous = activeNodes.putIfAbsent(node.getIdHash(), node);
            if (previous != null)
                _p2pMgr.closeSocket(node.getChannel());
            else {
                if (_p2pMgr.showLog)
                    System.out.println("<p2p action=move-inbound-to-active channel-id=" + _channelHashCode + ">");
            }
        }
    }

    void rmMetricFailedNodes() {
        {
            Iterator nodesIt = tempNodes.iterator();
            while (nodesIt.hasNext()) {
                Node n = (Node) nodesIt.next();
                if (n.peerMetric.shouldNotConn())
                    tempNodes.remove(n);
            }
        }
    }

    void rmTimeOutInbound(P2pMgr pmgr) {
        {
            Iterator inboundIt = inboundNodes.keySet().iterator();
            while (inboundIt.hasNext()) {
                int key = (int) inboundIt.next();
                Node node = inboundNodes.get(key);
                if (System.currentTimeMillis() - node.getTimestamp() > TIMEOUT_INBOUND_NODES) {

                    pmgr.closeSocket(node.getChannel());

                    inboundIt.remove();

                    if (pmgr.showLog)
                        System.out.println("<p2p-clear inbound-timeout>");
                }
            }
        }
    }

    void rmTimeOutActives(P2pMgr pmgr) {
        Iterator activeIt = activeNodes.keySet().iterator();
        while (activeIt.hasNext()) {
            int key = (int) activeIt.next();
            Node node = getActiveNode(key);
            if (System.currentTimeMillis() - node.getTimestamp() > TIMEOUT_ACTIVE_NODES) {

                pmgr.closeSocket(node.getChannel());
                activeIt.remove();
                if (pmgr.showLog)
                    System.out.println("<p2p-clear active-timeout>");
            }
        }
    }

    /**
     * @param _p2pMgr P2pMgr
     */
    void shutdown(final P2pMgr _p2pMgr) {
        try {
            activeNodes.forEach((k, n) -> _p2pMgr.closeSocket(n.getChannel()));
            activeNodes.clear();
            outboundNodes.forEach((k, n) -> _p2pMgr.closeSocket(n.getChannel()));
            outboundNodes.clear();
            inboundNodes.forEach((k, n) -> _p2pMgr.closeSocket(n.getChannel()));
            inboundNodes.clear();
        } catch (Exception e) {

        }
    }

    void persistNodes(){
        XMLOutputFactory output = XMLOutputFactory.newInstance();
        output.setProperty("escapeCharacters", false);
        XMLStreamWriter sw = null;
        try {
            sw = output.createXMLStreamWriter(new FileWriter(PEER_LIST_FILE_PATH));
            sw.writeStartDocument("utf-8", "1.0");
            sw.writeCharacters("\r\n");
            sw.writeStartElement("aion-peers");

            for (Node node : allNodes.values()) {
                sw.writeCharacters(node.toXML());
            }

            sw.writeCharacters("\r\n");
            sw.writeEndElement();
            sw.flush();
            sw.close();

        } catch (Exception e) {
            System.out.println("<error on-write-peers-xml-to-file>");
        } finally {
            if (sw != null) {
                try {
                    sw.close();
                } catch (XMLStreamException e) {
                    System.out.println("<error on-close-stream-writer>");
                }
            }
        }
    }

    void loadPersistedNodes(){
        File peerFile = new File(PEER_LIST_FILE_PATH);
        XMLInputFactory input = XMLInputFactory.newInstance();
        FileInputStream file = null;
        try {
            file = new FileInputStream(peerFile);
            XMLStreamReader sr = input.createXMLStreamReader(file);
            loop: while (sr.hasNext()) {
                int eventType = sr.next();
                switch (eventType) {
                    case XMLStreamReader.START_ELEMENT:
                        String elementName = sr.getLocalName().toLowerCase();
                        switch (elementName) {
                            case "aion-peers":
                                loopNode:
                                while (sr.hasNext()) {
                                    int eventType1 = sr.next();
                                    switch (eventType1) {
                                        case XMLStreamReader.START_ELEMENT:
                                            Node node = Node.fromXML(sr);

                                            if(node == null)
                                                break;
                                            if(!node.peerMetric.shouldNotConn())
                                                tempNodes.add(node);
                                            allNodes.put(node.getFullHash(), node);
                                            break;
                                        case XMLStreamReader.END_ELEMENT:
                                            break loopNode;
                                    }
                                }
                                break;
                        }
                        break;
                    case XMLStreamReader.END_ELEMENT:
                        if (sr.getLocalName().toLowerCase().equals("aion-peers"))
                            break loop;
                        else
                            break;
                }
            }
        } catch (Exception e) {
            System.out.println("<error on-parsing-peers-xml msg=" + e.getLocalizedMessage() + ">");
        } finally {
            if (file != null) {
                try {
                    file.close();
                } catch (IOException e) {
                    System.out.println("<error on-close-file-input-stream>");
                }
            }
        }
    }

}<|MERGE_RESOLUTION|>--- conflicted
+++ resolved
@@ -34,10 +34,8 @@
 import java.util.concurrent.BlockingQueue;
 import java.util.concurrent.ConcurrentHashMap;
 import java.util.concurrent.LinkedBlockingQueue;
-
 import org.aion.p2p.INode;
 import org.aion.p2p.INodeMgr;
-
 import javax.xml.stream.*;
 
 public class NodeMgr implements INodeMgr {
@@ -45,7 +43,7 @@
     private final static int TIMEOUT_ACTIVE_NODES = 30000;
     private final static int TIMEOUT_INBOUND_NODES = 10000;
     private static final String BASE_PATH = System.getProperty("user.dir");
-    public static final String PEER_LIST_FILE_PATH = BASE_PATH + "/config/peers.xml";
+    private static final String PEER_LIST_FILE_PATH = BASE_PATH + "/config/peers.xml";
 
     private final Set<String> seedIps = new HashSet<>();
     private final Map<Integer, Node> allNodes = new ConcurrentHashMap<>();
@@ -75,7 +73,7 @@
     }
 
     private final static char[] hexArray = "0123456789abcdef".toCharArray();
-    public static String bytesToHex(byte[] bytes) {
+    private static String bytesToHex(byte[] bytes) {
         char[] hexChars = new char[bytes.length * 2];
         for ( int j = 0; j < bytes.length; j++ ) {
             int v = bytes[j] & 0xFF;
@@ -92,36 +90,45 @@
     void dumpNodeInfo(String selfShortId) {
         StringBuilder sb = new StringBuilder();
         sb.append("\n");
-        sb.append(String.format("   ================== p2p-status-%6s ==================\n", selfShortId));
-        sb.append(String.format("   temp[%d] inbound[%d] outbound[%d]\n",
+        sb.append(String.format("========================================================== p2p-status-%6s ==========================================================\n", selfShortId));
+        sb.append(String.format("temp[%3d] inbound[%3d] outbound[%3d] active[%3d]                                 s - seed node, td - total difficulty, # - block number\n",
             tempNodesSize(),
             inboundNodes.size(),
-            outboundNodes.size()
+            outboundNodes.size(),
+            activeNodes.size()
         ));
         List<Node> sorted = new ArrayList<>(activeNodes.values());
         if(sorted.size() > 0){
-            sb.append("   -------------------------------------------------------\n");
-<<<<<<< HEAD
-            sb.append("   seed       blk               td      id              ip   port\n");
-            sorted.sort((n1, n2) -> Long.compare(n2.getBestBlockNumber(), n1.getBestBlockNumber()));
+            sb.append("---------------------------------------------------------------------------------------------------------------------------------------\n");
+            sb.append("          s"); // id & seed
+            sb.append("               td");
+            sb.append("          #");
+            sb.append("                                                             hash");
+            sb.append("              ip");
+            sb.append("  port");
+            sb.append("     conn\n");
+
+            sorted.sort((n1, n2) -> {
+                int tdCompare = new BigInteger(1, n2.getTotalDifficulty() == null ? new byte[0] : n2.getTotalDifficulty())
+                    .compareTo(new BigInteger(1, n1.getTotalDifficulty() == null ? new byte[0] : n1.getTotalDifficulty()));
+                if(tdCompare == 0) {
+                    Long n2Bn = n2.getBestBlockNumber();
+                    Long n1Bn = n1.getBestBlockNumber();
+                    return n2Bn.compareTo(n1Bn);
+                } else
+                    return tdCompare;
+            });
             for (Node n : sorted) {
                 sb.append(
-                    String.format("      %c%10d %16s  %6s %15s  %5d\n",
-=======
-            sb.append("   seed       blk                                                           header               td      id              ip   port      type\n");
-            sorted.sort((n1, n2) -> new BigInteger(1, n2.getTotalDifficulty() == null ? new byte[0] : n2.getTotalDifficulty())
-                    .compareTo(new BigInteger(1, n1.getTotalDifficulty() == null ? new byte[0] : n1.getTotalDifficulty())));
-            for (Node n : sorted) {
-                sb.append(
-                    String.format("      %c%10d %64s %16s  %6s %15s  %5d  %8s\n",
->>>>>>> e5ae69b8
-                        n.getIfFromBootList() ? 0x221A : ' ',
+                    String.format("id:%6s %c %16s %10d %64s %15s %5d %8s\n",
+                        n.getIdShort(),
+                        n.getIfFromBootList() ? 'y' : ' ',
+                        n.getTotalDifficulty() == null ? "0" : new BigInteger(1, n.getTotalDifficulty()).toString(10),
                         n.getBestBlockNumber(),
                         n.getBestBlockHash() == null ? "" : bytesToHex(n.getBestBlockHash()),
-                        n.getTotalDifficulty() == null ? "0" : new BigInteger(1, n.getTotalDifficulty()).toString(10),
-                        n.getIdShort(),
                         n.getIpStr(),
-                        n.getPort()
+                        n.getPort(),
+                        n.getConnection()
                     )
                 );
             }
@@ -276,6 +283,7 @@
     void moveOutboundToActive(int _nodeIdHash, String _shortId, final P2pMgr _p2pMgr) {
         Node node = outboundNodes.remove(_nodeIdHash);
         if (node != null) {
+            node.setConnection("outbound");
             INode previous = activeNodes.putIfAbsent(_nodeIdHash, node);
             if (previous != null)
                 _p2pMgr.closeSocket(node.getChannel());
@@ -293,6 +301,7 @@
     void moveInboundToActive(int _channelHashCode, final P2pMgr _p2pMgr) {
         Node node = inboundNodes.remove(_channelHashCode);
         if (node != null) {
+            node.setConnection("inbound");
             node.setFromBootList(seedIps.contains(node.getIpStr()));
             INode previous = activeNodes.putIfAbsent(node.getIdHash(), node);
             if (previous != null)
