--- conflicted
+++ resolved
@@ -75,7 +75,6 @@
  * @author Chris p2p://{uuid}@{ip}:{port}
  */
 public final class P2pMgr implements IP2pMgr {
-
     private static final int PERIOD_SHOW_STATUS = 10000;
     private static final int PERIOD_REQUEST_ACTIVE_NODES = 1000;
     private static final int PERIOD_UPNP_PORT_MAPPING = 3600000;
@@ -123,21 +122,6 @@
      * @param _maxActiveNodes int
      */
     public P2pMgr(
-<<<<<<< HEAD
-        int _netId,
-        String _revision,
-        String _nodeId,
-        String _ip,
-        int _port,
-        final String[] _bootNodes,
-        boolean _upnpEnable,
-        int _maxTempNodes,
-        int _maxActiveNodes,
-        boolean _showStatus,
-        boolean _showLog,
-        boolean _bootlistSyncOnly,
-        int _errorTolerance) {
-=======
         final int _netId,
         final String _revision,
         final String _nodeId,
@@ -149,7 +133,6 @@
         final int _maxActiveNodes,
         final boolean _bootlistSyncOnly,
         final int _errorTolerance) {
->>>>>>> 1e5880b7
 
         this.selfNetId = _netId;
         this.selfRevision = _revision;
@@ -364,11 +347,7 @@
             boolean notSelfId = !Arrays.equals(_node.getId(), this.selfNodeId);
             boolean notSameIpOrPort =
                 !(Arrays.equals(selfIp, _node.getIp()) && selfPort == _node.getPort());
-<<<<<<< HEAD
-            boolean notActive = !nodeMgr.hasActiveNode(_node.getIdHash());
-=======
             boolean notActive = nodeMgr.notActiveNode(_node.getIdHash());
->>>>>>> 1e5880b7
             boolean notOutbound = !nodeMgr.getOutboundNodes().containsKey(_node.getIdHash());
             return notSelfId && notSameIpOrPort && notActive && notOutbound;
         } else {
