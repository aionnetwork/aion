--- conflicted
+++ resolved
@@ -811,11 +811,6 @@
         boolean underRC = (route == txBroadCastRoute ? rb.shouldRoute(route, P2pConstant.READ_MAX_RATE_TXBC) : rb.shouldRoute(route, P2pConstant.READ_MAX_RATE));
 
         if (!underRC) {
-<<<<<<< HEAD
-            System.out.println("DEBUG p2p should not route " + route + " nid_" + rb.nodeIdHash + " cid_"
-                    + _sk.channel().hashCode());
-=======
->>>>>>> 301b46c0
             return currCnt;
         }
 
