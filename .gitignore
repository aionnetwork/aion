--- conflicted
+++ resolved
@@ -9,11 +9,8 @@
 /log/
 /rt/
 /web3/
-<<<<<<< HEAD
 /zmq_keystore/
-=======
 /jars/
->>>>>>> cf733afa
 
 # ide
 /.idea/
