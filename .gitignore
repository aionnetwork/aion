--- conflicted
+++ resolved
@@ -2,22 +2,18 @@
 config/
 database/
 keystore/
-pack/
 
-# ide
+# IntelliJ files
 .idea/
 mod*/.idea/
 mod*/*.iml
 
-# build
+# ant build
 build/
 mod/
 */build/
 native/linux/blake2b/libblake2b.so
-<<<<<<< HEAD
 pack/
-=======
 
 # ci
-*/report
->>>>>>> b3bd12e0
+*/report