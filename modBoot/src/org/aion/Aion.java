--- conflicted
+++ resolved
@@ -94,30 +94,9 @@
 
         CfgAion cfg = CfgAion.inst();
 
-<<<<<<< HEAD
-        /*
-         * if in the config.xml id is set as default [NODE-ID-PLACEHOLDER]
-         * return true which means should save back to xml config
-         */
-        if (cfg.fromXML()) {
-            if (args != null && args.length > 0 && !(args[0].equals("-v") || args[0]
-                .equals("--version"))) {
-                cfg.toXML(new String[]{"--id=" + cfg.getId()});
-            }
-        }
-
-
-        // Reads CLI (must be after the cfg.fromXML())
-        if (args != null && args.length > 0) {
-            int ret = new Cli().call(args, cfg);
-            if (ret != 2) {
-                exit(ret);
-            }
-=======
         ReturnType ret = new Cli().call(args, cfg);
         if (ret != ReturnType.RUN) {
             exit(ret.getValue());
->>>>>>> fd5721f2
         }
 
         //Check ZMQ server secure connect settings, generate keypair when the settings enabled and can't find the keypair.
@@ -157,13 +136,8 @@
         String[] filePath = new String[7];
         // Log/Database path
         if (!cfg.getLog().getLogFile()) {
-<<<<<<< HEAD
-            System.out
-                .println("Logger disabled; to enable please check log settings in config.xml");
-=======
             System.out.println("Logger disabled; to enable please update log settings in config.xml and restart kernel.");
             filePath[0] = "« disabled »";
->>>>>>> fd5721f2
         } else if (!cfg.getLog().isValidPath() && cfg.getLog().getLogFile()) {
             System.out.println("Logger disabled due to invalid file path; to enable please update log setting in config.xml and restart kernel.");
             cfg.getLog().disableLogging();
@@ -206,15 +180,12 @@
 
         // always print the version string in the center of the Aion logo
         String versionStr = "v" + KERNEL_VERSION;
-<<<<<<< HEAD
-        String networkStr = CfgAion.getNetwork();
-=======
         String networkStr = cfg.getNetwork();
         // if using old kernel configuration
         if (networkStr == null && cfg.getNet().getId() >= 0) {
             networkStr = Network.determineNetwork(cfg.getNet().getId()).toString();
         }
->>>>>>> fd5721f2
+
         logo = appendLogo(logo, versionStr);
         if (networkStr != null) {
             logo = appendLogo(logo, networkStr);
