/*
 * Copyright (c) 2017-2018 Aion foundation.
 *
 *     This file is part of the aion network project.
 *
 *     The aion network project is free software: you can redistribute it
 *     and/or modify it under the terms of the GNU General Public License
 *     as published by the Free Software Foundation, either version 3 of
 *     the License, or any later version.
 *
 *     The aion network project is distributed in the hope that it will
 *     be useful, but WITHOUT ANY WARRANTY; without even the implied
 *     warranty of MERCHANTABILITY or FITNESS FOR A PARTICULAR PURPOSE.
 *     See the GNU General Public License for more details.
 *
 *     You should have received a copy of the GNU General Public License
 *     along with the aion network project source files.
 *     If not, see <https://www.gnu.org/licenses/>.
 *
 * Contributors:
 *     Aion foundation.
 */
package org.aion;


<<<<<<< HEAD
=======

>>>>>>> 5c4e0ac1
import java.io.Console;
import java.util.Optional;
import java.util.ServiceLoader;
import java.util.function.Consumer;

import org.aion.api.server.http.RpcServer;
import org.aion.api.server.http.RpcServerBuilder;
import org.aion.api.server.http.RpcServerVendor;
import org.aion.api.server.http.nano.NanoRpcServer;
import org.aion.api.server.http.undertow.UndertowRpcServer;
import org.aion.api.server.pb.ApiAion0;
import org.aion.api.server.pb.IHdlr;
import org.aion.api.server.zmq.HdlrZmq;
import org.aion.api.server.zmq.ProtocolProcessor;
import org.aion.crypto.ECKeyFac;
import org.aion.crypto.HashUtil;
import org.aion.evtmgr.EventMgrModule;
import org.aion.log.AionLoggerFactory;
import org.aion.log.LogEnum;
import org.aion.mcf.config.CfgApiRpc;
import org.aion.mcf.config.CfgSsl;
import org.aion.mcf.mine.IMineRunner;
import org.aion.zero.impl.blockchain.AionFactory;
import org.aion.zero.impl.blockchain.IAionChain;
import org.aion.zero.impl.cli.Cli;
import org.aion.zero.impl.config.CfgAion;
import org.slf4j.Logger;

import java.util.ServiceLoader;

import static org.aion.crypto.ECKeyFac.ECKeyType.ED25519;
import static org.aion.crypto.HashUtil.H256Type.BLAKE2B_256;
import static org.aion.zero.impl.Version.KERNEL_VERSION;


public class Aion {

    public static void main(String args[]) {

        /*
         * @ATTENTION: ECKey have two layer: tx layer is KeyFac optional,
         *             network layer is hardcode to secp256.
         */
        ECKeyFac.setType(ED25519);
        HashUtil.setType(BLAKE2B_256);
        ServiceLoader.load(EventMgrModule.class);

        CfgAion cfg = CfgAion.inst();
        if (args != null && args.length > 0) {
            int ret = new Cli().call(args, cfg);
            System.exit(ret);
        }

        /*
         * if in the config.xml id is set as default [NODE-ID-PLACEHOLDER]
         * return true which means should save back to xml config
         */
        if (cfg.fromXML()) {
            cfg.toXML(new String[]{"--id=" + cfg.getId()});
        }

        try {
            ServiceLoader.load(AionLoggerFactory.class);
        } catch (Exception e) {
            System.out.println("load AionLoggerFactory service fail!" + e.toString());
            throw e;
        }

        /* Outputs relevant logger configuration */
        if (!cfg.getLog().getLogFile()) {
            System.out
                .println("Logger disabled; to enable please check log settings in config.xml\n");
        } else if (!cfg.getLog().isValidPath() && cfg.getLog().getLogFile()) {
            System.out.println("File path is invalid; please check log setting in config.xml\n");
            return;
        } else if (cfg.getLog().isValidPath() && cfg.getLog().getLogFile()) {
            System.out.println("Logger file path: '" + cfg.getLog().getLogPath() + "'\n");
        }

        // get the ssl password synchronously from the console, only if required
        // do this here, before writes to logger because if we don't do this here, then
        // it gets presented to console out of order with the rest of the logging ...
        final char[] sslPass = getSslPassword(cfg);

        // from now on, all logging to console and file happens asynchronously

        /*
         * Logger initialize with LOGFILE and LOGPATH (user config inputs)
         */
        AionLoggerFactory
            .init(cfg.getLog().getModules(), cfg.getLog().getLogFile(), cfg.getLog().getLogPath());
        Logger genLog = AionLoggerFactory.getLogger(LogEnum.GEN.name());

        String logo =
              "\n                     _____                  \n" +
                "      .'.       |  .~     ~.  |..          |\n" +
                "    .'   `.     | |         | |  ``..      |\n" +
                "  .''''''''`.   | |         | |      ``..  |\n" +
                ".'           `. |  `._____.'  |          ``|\n\n";

        // always print the version string in the center of the Aion logo
        String versionStr = "v"+KERNEL_VERSION;
        int leftPad = Math.round((44 - versionStr.length()) / 2.0f) + 1;
        StringBuilder padVersionStr = new StringBuilder();
        for (int i = 0; i < leftPad; i++) padVersionStr.append(" ");
        padVersionStr.append(versionStr);
        logo += padVersionStr.toString();
        logo += "\n\n";

        genLog.info(logo);

        IAionChain ac = AionFactory.create();

        IMineRunner nm = null;

        if (!cfg.getConsensus().isSeed()) {
            nm = ac.getBlockMiner();
        }

        if (nm != null) {
            nm.delayedStartMining(10);
        }

        /*
         * Create JMX server and register in-flight config receiver MBean.  Commenting out for now
         * because not using it yet.
         */
//        InFlightConfigReceiver inFlightConfigReceiver = new InFlightConfigReceiver(
//                cfg, new DynamicConfigKeyRegistry());
//        MBeanServer server = ManagementFactory.getPlatformMBeanServer();
//        ObjectName objectName = null;
//        try {
//            objectName = new ObjectName(InFlightConfigReceiver.DEFAULT_JMX_OBJECT_NAME);
//            server.registerMBean(inFlightConfigReceiver, objectName);
//        } catch (MalformedObjectNameException
//                | NotCompliantMBeanException
//                | InstanceAlreadyExistsException
//                | MBeanRegistrationException ex) {
//            genLog.error(
//                    "Failed to initialize JMX server.  In-flight configuration changes will not be available.",
//                    ex);
//        }

        /*
         * Start Threads.
         */
        Thread zmqThread = null;
        ProtocolProcessor processor = null;
        if (cfg.getApi().getZmq().getActive()) {
            IHdlr handler = new HdlrZmq(new ApiAion0(ac));
            processor = new ProtocolProcessor(handler, cfg.getApi().getZmq());
            zmqThread = new Thread(processor, "zmq-api");
            zmqThread.start();
        }

        RpcServer rpcServer = null;
        if(cfg.getApi().getRpc().getActive()) {
            CfgApiRpc rpcCfg =  cfg.getApi().getRpc();

            Consumer<RpcServerBuilder<? extends RpcServerBuilder<?>>> commonRpcConfig = (rpcBuilder) -> {
                rpcBuilder.setUrl(rpcCfg.getIp(), rpcCfg.getPort());
                rpcBuilder.setWorkerPoolSize(rpcCfg.getMaxthread());
                rpcBuilder.enableEndpoints(rpcCfg.getEnabled());

                if (rpcCfg.getCorsEnabled())
                    rpcBuilder.enableCorsWithOrigin(rpcCfg.getCorsOrigin());

                CfgSsl cfgSsl = rpcCfg.getSsl();
                if (cfgSsl.getEnabled())
                    rpcBuilder.enableSsl(cfgSsl.getCert(), sslPass);
            };
            RpcServerVendor rpcVendor = RpcServerVendor.fromString(rpcCfg.getVendor()).orElse(RpcServerVendor.UNDERTOW);
            try {
                switch (rpcVendor) {
                    case NANO: {
                        NanoRpcServer.Builder rpcBuilder = new NanoRpcServer.Builder();
                        commonRpcConfig.accept(rpcBuilder);
                        rpcServer = rpcBuilder.build();
                        break;
                    }
                    case UNDERTOW:
                    default: {
                        UndertowRpcServer.Builder rpcBuilder = new UndertowRpcServer.Builder();
                        commonRpcConfig.accept(rpcBuilder);
                        rpcServer = rpcBuilder.build();
                        break;
                    }
                }
            } catch (Exception e) {
                genLog.error("Failed to instantiate RPC server.", e);
            }

            if (rpcServer == null)
                throw new IllegalStateException("Issue with RPC settings caused server instantiation to fail. " +
                        "Please check RPC settings in config file.");

            rpcServer.start();
        }

        /*
         * This is a hack, but used to let us pass zmqThread into thread
         * Shutdown hook for Ctrl+C
         */
        class ShutdownThreadHolder {

            private final Thread zmqThread;
            private final IMineRunner miner;
            private final ProtocolProcessor pp;
            private final RpcServer rpc;

            private ShutdownThreadHolder(Thread zmqThread, IMineRunner nm, ProtocolProcessor pp, RpcServer rpc) {
                this.zmqThread = zmqThread;
                this.miner = nm;
                this.pp = pp;
                this.rpc = rpc;
            }
        }

        ShutdownThreadHolder holder = new ShutdownThreadHolder(zmqThread, nm, processor, rpcServer);

        Runtime.getRuntime().addShutdownHook(new Thread(() -> {

            genLog.info("Starting shutdown process...");

            if (holder.rpc != null) {
                genLog.info("Shutting down RpcServer");
                holder.rpc.stop();
                genLog.info("Shutdown RpcServer ... Done!");
            }

            if (holder.pp != null) {
                genLog.info("Shutting down zmq ProtocolProcessor");
                try {
                    holder.pp.shutdown();
                    genLog.info("Shutdown zmq ProtocolProcessor... Done!");
                } catch (InterruptedException e) {
                    genLog.info("Shutdown zmq ProtocolProcessor failed! {}", e.getMessage());
                    Thread.currentThread().interrupt();
                }
            }

            if (holder.zmqThread != null) {
                genLog.info("Shutting down zmq thread");
                try {
                    holder.zmqThread.interrupt();
                    genLog.info("Shutdown zmq thread... Done!");
                } catch (Exception e) {
                    genLog.info("Shutdown zmq thread failed! {}", e.getMessage());
                    Thread.currentThread().interrupt();
                }
            }

            if (holder.miner != null) {
                genLog.info("Shutting down sealer");
                holder.miner.stopMining();
                holder.miner.shutdown();
                genLog.info("Shutdown sealer... Done!");
            }

            genLog.info("Shutting down the AionHub...");
            ac.getAionHub().close();

            genLog.info("---------------------------------------------");
            genLog.info("| Aion kernel graceful shutdown successful! |");
            genLog.info("---------------------------------------------");

        }, "shutdown"));

    }

    private static char[] getSslPassword(CfgAion cfg) {
        CfgSsl sslCfg = cfg.getApi().getRpc().getSsl();
        char[] sslPass = sslCfg.getPass();
        // interactively ask for a password for the ssl file if they did not set on in the config file
        if (sslCfg.getEnabled() && sslPass == null) {
            Console console = System.console();
            // https://docs.oracle.com/javase/10/docs/api/java/io/Console.html
            // if the console does not exist, then either:
            // 1) jvm's underlying platform does not provide console
            // 2) process started in non-interactive mode (background scheduler, redirected output, etc.)
            // don't wan't to compromise security in these scenarios
            if (console == null) {
                System.out.println("SSL-certificate-use requested with RPC server and no console found. " +
                        "Please set the ssl password in the config file (insecure) to run kernel non-interactively with this option.");
                System.exit(1);
            } else {
                console.printf("---------------------------------------------\n");
                console.printf("----------- INTERACTION REQUIRED ------------\n");
                console.printf("---------------------------------------------\n");
                sslPass = console.readPassword("Password for SSL keystore file ["
                        +sslCfg.getCert()+"]\n");
            }
        }

        return sslPass;
    }

    private static char[] getSslPassword(CfgAion cfg) {
        CfgSsl sslCfg = cfg.getApi().getRpc().getSsl();
        char[] sslPass = sslCfg.getPass();
        // interactively ask for a password for the ssl file if they did not set on in the config file
        if (sslCfg.getEnabled() && sslPass == null) {
            Console console = System.console();
            // https://docs.oracle.com/javase/10/docs/api/java/io/Console.html
            // if the console does not exist, then either:
            // 1) jvm's underlying platform does not provide console
            // 2) process started in non-interactive mode (background scheduler, redirected output, etc.)
            // don't wan't to compromise security in these scenarios
            if (console == null) {
                System.out.println("SSL-certificate-use requested with RPC server and no console found. " +
                        "Please set the ssl password in the config file (insecure) to run kernel non-interactively with this option.");
                System.exit(1);
            } else {
                console.printf("---------------------------------------------\n");
                console.printf("----------- INTERACTION REQUIRED ------------\n");
                console.printf("---------------------------------------------\n");
                sslPass = console.readPassword("Password for SSL keystore file ["
                        +sslCfg.getCert()+"]\n");
            }
        }

        return sslPass;
    }
}<|MERGE_RESOLUTION|>--- conflicted
+++ resolved
@@ -23,10 +23,7 @@
 package org.aion;
 
 
-<<<<<<< HEAD
-=======
-
->>>>>>> 5c4e0ac1
+
 import java.io.Console;
 import java.util.Optional;
 import java.util.ServiceLoader;
@@ -323,31 +320,4 @@
 
         return sslPass;
     }
-
-    private static char[] getSslPassword(CfgAion cfg) {
-        CfgSsl sslCfg = cfg.getApi().getRpc().getSsl();
-        char[] sslPass = sslCfg.getPass();
-        // interactively ask for a password for the ssl file if they did not set on in the config file
-        if (sslCfg.getEnabled() && sslPass == null) {
-            Console console = System.console();
-            // https://docs.oracle.com/javase/10/docs/api/java/io/Console.html
-            // if the console does not exist, then either:
-            // 1) jvm's underlying platform does not provide console
-            // 2) process started in non-interactive mode (background scheduler, redirected output, etc.)
-            // don't wan't to compromise security in these scenarios
-            if (console == null) {
-                System.out.println("SSL-certificate-use requested with RPC server and no console found. " +
-                        "Please set the ssl password in the config file (insecure) to run kernel non-interactively with this option.");
-                System.exit(1);
-            } else {
-                console.printf("---------------------------------------------\n");
-                console.printf("----------- INTERACTION REQUIRED ------------\n");
-                console.printf("---------------------------------------------\n");
-                sslPass = console.readPassword("Password for SSL keystore file ["
-                        +sslCfg.getCert()+"]\n");
-            }
-        }
-
-        return sslPass;
-    }
 }