--- conflicted
+++ resolved
@@ -79,9 +79,6 @@
             throw e;
         }
 
-<<<<<<< HEAD
-        /* Outputs relevant LOGGER configuration */
-=======
         /*
          * Ensuring valid UUID in the config.xml
          * Valid UUID: 32 Hex in 5 Groups [0-9A-F]
@@ -94,7 +91,6 @@
         }
 
         /* Outputs relevant logger configuration */
->>>>>>> 79f9c578
         if (!cfg.getLog().getLogFile()) {
             System.out
                 .println("Logger disabled; to enable please check <log> settings in config.xml");
